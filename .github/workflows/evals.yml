name: Run Evals for portia-sdk-python

# Note: Any changes made here should be reflected in the evals.yml file in the platform repo
# Actions from private repos are inaccessible from public repos

on:
  workflow_dispatch:
  push:
    branches:
      - main
  pull_request_target:
    branches:
      - main
    types:
      - synchronize
      - labeled

permissions:
  contents: read
  pull-requests: read

concurrency:
  group: ${{ github.workflow }}-${{ github.ref }}-${{ github.event.pull_request.number }}
  cancel-in-progress: true

jobs:
  evals:
    runs-on: ubuntu-latest
    # Skip PRs unless they have the 'ready_to_eval' label
    if: >
      github.event_name != 'pull_request' ||
      contains(github.event.pull_request.labels.*.name, 'ready_to_eval')
    steps:
      - name: Checkout portia-sdk-python repo
        uses: actions/checkout@v4
        with:
          path: portia-sdk-python
          repository: portiaAI/portia-sdk-python
          # For push events, use github.ref_name (branch name that was pushed)
          # For pull_request_target, use github.event.pull_request.head.ref (PR branch)
          # For workflow_dispatch, use github.ref_name
          ref: ${{ github.event_name == 'pull_request_target' && github.event.pull_request.head.ref || github.ref_name }}
          token: ${{ secrets.PORTIA_GH_TOKEN }}

      - name: Checkout platform repo
        uses: actions/checkout@v4
        with:
          path: platform
          repository: portiaAI/platform
          token: ${{ secrets.PORTIA_GH_TOKEN }}

      - name: Install UV
        run: pip install uv

      - name: Install dependencies to SteelThread
        working-directory: ./platform/steel_thread
        run: |
          uv add "portia-sdk-python[all] @ file://../../portia-sdk-python"

      - name: Install dependencies to Evals
        working-directory: ./platform/evals
        run: |
          uv add "portia-sdk-python[all] @ file://../../portia-sdk-python"

      - name: Eval query planner
        id: eval_query_planner
        working-directory: ./platform/evals
        env:
          LANGCHAIN_TRACING_V2: "true"
          LANGCHAIN_ENDPOINT: "https://api.smith.langchain.com"
          LANGCHAIN_API_KEY: ${{ secrets.LANGCHAIN_API_KEY }}
          LANGCHAIN_PROJECT: ${{ vars.LANGCHAIN_PROJECT }}
          OPENAI_API_KEY: ${{ secrets.OPENAI_API_KEY }}
          ANTHROPIC_API_KEY: ${{ secrets.ANTHROPIC_API_KEY }}
          PORTIA_API_KEY: ${{ secrets.PORTIA_EVAL_API_KEY }}
          PORTIA_API_ENDPOINT: ${{ secrets.PORTIA_EVAL_API_ENDPOINT }}
          LLM_REDIS_CACHE_URL: ${{ secrets.LLM_REDIS_CACHE_URL }}
        run: |
          EVAL_OUTPUT=$(uv run cli.py query-planner eval --provider=anthropic --threshold_file=query_planner/thresholds/claude-3-7-sonnet-latest/thresholds_local.yaml --reps 1 --metadata "pr=${{ github.event.pull_request.number }},author=${{ github.event.pull_request.user.login || github.actor }},run=${{ github.event_name == 'push' && 'main' || 'pr' }},env=local,repo=sdk" --slice_name main  --max_concurrency 32)
          echo "eval_url=$(echo "$EVAL_OUTPUT" | grep -o '${LANGCHAIN_ENDPOINT}/.*')" >> $GITHUB_OUTPUT
          echo "eval_name=$(echo "$EVAL_OUTPUT" | grep -oP "experiment:\s*'\K[^']+")" >> $GITHUB_OUTPUT
          if echo "$EVAL_OUTPUT" | grep -q "EVAL BREACH"; then
            BREACHES=$(echo "$EVAL_OUTPUT" | grep "EVAL BREACH:" | tr '\n' ' ' | sed 's/"/\\"/g')
            echo "metric_breaches=${BREACHES}" >> $GITHUB_OUTPUT
            echo "has_failing_eval_planner_scores=true" >> $GITHUB_OUTPUT
          fi

      - name: Eval agent (execution)
        id: eval_execution_agent
        working-directory: ./platform/evals
        env:
          LANGCHAIN_TRACING_V2: "true"
          LANGCHAIN_ENDPOINT: "https://api.smith.langchain.com"
          LANGCHAIN_API_KEY: ${{ secrets.LANGCHAIN_API_KEY }}
          LANGCHAIN_PROJECT: ${{ vars.LANGCHAIN_PROJECT }}
          OPENAI_API_KEY: ${{ secrets.OPENAI_API_KEY }}
          ANTHROPIC_API_KEY: ${{ secrets.ANTHROPIC_API_KEY }}
          PORTIA_API_KEY: ${{ secrets.PORTIA_EVAL_API_KEY }}
          PORTIA_API_ENDPOINT: ${{ secrets.PORTIA_EVAL_API_ENDPOINT }}
          LLM_REDIS_CACHE_URL: ${{ secrets.LLM_REDIS_CACHE_URL }}
        run: |
          EVAL_OUTPUT=$(uv run cli.py agent eval --slice_name=main --provider=anthropic --threshold_file=execution/thresholds/claude-3-5-sonnet-latest/thresholds_local.yaml --reps 1 --metadata "pr=${{ github.event.pull_request.number }},author=${{ github.event.pull_request.user.login || github.actor }},run=${{ github.event_name == 'push' && 'main' || 'pr' }},env=local,repo=sdk"  --max_concurrency 32)
          echo $EVAL_OUTPUT
          echo "eval_url=$(echo "$EVAL_OUTPUT" | grep -o 'https://smith.langchain.com/.*')" >> $GITHUB_OUTPUT
          echo "eval_name=$(echo "$EVAL_OUTPUT" | grep -oP "experiment:\s*'\K[^']+")" >> $GITHUB_OUTPUT
          echo "eval_name: $EVAL_OUTPUT"
          if echo "$EVAL_OUTPUT" | grep -q "EVAL BREACH"; then
            BREACHES=$(echo "$EVAL_OUTPUT" | grep "EVAL BREACH:" | tr '\n' ' ' | sed 's/"/\\"/g')
            echo "BREACHES: $BREACHES"
            echo "metric_breaches=${BREACHES}" >> $GITHUB_OUTPUT
            echo "has_failing_eval_agent_scores=true" >> $GITHUB_OUTPUT
          fi

      - name: Eval agent (introspection)
        id: eval_agent_introspection
        working-directory: ./platform/evals
        env:
          LANGCHAIN_TRACING_V2: "true"
          LANGCHAIN_ENDPOINT: "https://api.smith.langchain.com"
          LANGCHAIN_API_KEY: ${{ secrets.LANGCHAIN_API_KEY }}
          LANGCHAIN_PROJECT: ${{ vars.LANGCHAIN_PROJECT }}
          OPENAI_API_KEY: ${{ secrets.OPENAI_API_KEY }}
          ANTHROPIC_API_KEY: ${{ secrets.ANTHROPIC_API_KEY }}
          PORTIA_API_KEY: ${{ secrets.PORTIA_EVAL_API_KEY }}
          PORTIA_API_ENDPOINT: ${{ secrets.PORTIA_EVAL_API_ENDPOINT }}
          LLM_REDIS_CACHE_URL: ${{ secrets.LLM_REDIS_CACHE_URL }}
        run: |
          EVAL_OUTPUT=$(uv run cli.py introspection eval --slice_name=main --provider=anthropic --threshold_file=introspection/thresholds/claude-3-7-sonnet-latest/thresholds_local.yaml --reps 2 --metadata "pr=${{ github.event.pull_request.number }},author=${{ github.event.pull_request.user.login || github.actor }},run=${{ github.event_name == 'push' && 'main' || 'pr' }},env=local,repo=sdk"  --max_concurrency 32)
          echo "eval_url=$(echo "$EVAL_OUTPUT" | grep -o 'https://smith.langchain.com/.*')" >> $GITHUB_OUTPUT
          echo "eval_name=$(echo "$EVAL_OUTPUT" | grep -oP "experiment:\s*'\K[^']+")" >> $GITHUB_OUTPUT
          if echo "$EVAL_OUTPUT" | grep -q "EVAL BREACH"; then
            BREACHES=$(echo "$EVAL_OUTPUT" | grep "EVAL BREACH:" | tr '\n' ' ' | sed 's/"/\\"/g')
            echo "BREACHES: $BREACHES"
            echo "metric_breaches=${BREACHES}" >> $GITHUB_OUTPUT
            echo "has_failing_eval_introspection_scores=true" >> $GITHUB_OUTPUT
          fi

      - name: Summary results
        id: summary_results
        working-directory: ./platform/evals
        env:
          LANGCHAIN_TRACING_V2: "true"
          LANGCHAIN_ENDPOINT: "https://api.smith.langchain.com"
          LANGCHAIN_API_KEY: ${{ secrets.LANGCHAIN_API_KEY }}
          LANGCHAIN_PROJECT: ${{ vars.LANGCHAIN_PROJECT }}
          PORTIA_API_KEY: ${{ secrets.PORTIA_EVAL_API_KEY }}
          PORTIA_API_ENDPOINT: ${{ secrets.PORTIA_EVAL_API_ENDPOINT }}
<<<<<<< HEAD
          EXECUTION_AGENT_EXPERIMENT_ID: ${{ steps.eval_agent_execution.outputs.eval_name }}
=======
          EXECUTION_AGENT_EXPERIMENT_ID: ${{ steps.eval_execution_agent.outputs.eval_name }}
>>>>>>> 28c9c1b5
          QUERY_PLANNER_EXPERIMENT_ID: ${{ steps.eval_query_planner.outputs.eval_name }}
          INTROSPECTION_AGENT_EXPERIMENT_ID: ${{ steps.eval_agent_introspection.outputs.eval_name }}
        run: |
          echo "EXECUTION_AGENT_EXPERIMENT_ID: $EXECUTION_AGENT_EXPERIMENT_ID"
          echo "QUERY_PLANNER_EXPERIMENT_ID: $QUERY_PLANNER_EXPERIMENT_ID"
          echo "INTROSPECTION_AGENT_EXPERIMENT_ID: $INTROSPECTION_AGENT_EXPERIMENT_ID"
          uv run jupyter nbconvert --to markdown --execute analysis/github_analysis.ipynb --output notebook_output.md --no-input
          # Removes style blocks that GitHub won't render properly
          sed -i '/<style[^>]*>/,/<\/style>/d' analysis/notebook_output.md
          cat analysis/notebook_output.md >> $GITHUB_STEP_SUMMARY

      - name: Check for evaluation failures
        run: |
          CONTAINS_THRESHOLD_BREACH=false

          # Check if the query planner has failing scores
          if [[ "${{ steps.eval_query_planner.outputs.has_failing_eval_planner_scores }}" == "true" ]]; then
            echo "Query planner eval failed or has breaches."
            echo "Breaches: ${{ steps.eval_query_planner.outputs.metric_breaches }}"
            CONTAINS_THRESHOLD_BREACH=true
          fi

          # Check if the execution agent has failing scores
          if [[ "${{ steps.eval_execution_agent.outputs.has_failing_eval_agent_scores }}" == "true" ]]; then
            echo "Execution agent failed or has breaches."
            echo "Breaches: ${{ steps.eval_execution_agent.outputs.metric_breaches }}"
            CONTAINS_THRESHOLD_BREACH=true
          fi

          # Check if the introspection agent has failing scores
          if [[ "${{ steps.eval_agent_introspection.outputs.has_failing_eval_introspection_scores }}" == "true" ]]; then
            echo "Introspection agent failed or has breaches."
            echo "Breaches: ${{ steps.eval_agent_introspection.outputs.metric_breaches }}"
            CONTAINS_THRESHOLD_BREACH=true
          fi

          # Exit with a non-zero status if any failures were detected
          if [[ "$CONTAINS_THRESHOLD_BREACH" == "true" ]]; then
            echo "One or more evaluations failed."
            exit 1
          fi<|MERGE_RESOLUTION|>--- conflicted
+++ resolved
@@ -145,11 +145,7 @@
           LANGCHAIN_PROJECT: ${{ vars.LANGCHAIN_PROJECT }}
           PORTIA_API_KEY: ${{ secrets.PORTIA_EVAL_API_KEY }}
           PORTIA_API_ENDPOINT: ${{ secrets.PORTIA_EVAL_API_ENDPOINT }}
-<<<<<<< HEAD
-          EXECUTION_AGENT_EXPERIMENT_ID: ${{ steps.eval_agent_execution.outputs.eval_name }}
-=======
           EXECUTION_AGENT_EXPERIMENT_ID: ${{ steps.eval_execution_agent.outputs.eval_name }}
->>>>>>> 28c9c1b5
           QUERY_PLANNER_EXPERIMENT_ID: ${{ steps.eval_query_planner.outputs.eval_name }}
           INTROSPECTION_AGENT_EXPERIMENT_ID: ${{ steps.eval_agent_introspection.outputs.eval_name }}
         run: |
