--- conflicted
+++ resolved
@@ -11,33 +11,20 @@
     tool_registry=example_tool_registry,
 )
 
-<<<<<<< HEAD
-# Simple Example
+
+# Simple Example 
 workflow = runner.create_workflow_from_query(
-=======
-# Simple Example - We can plan and run the query in one go
-workflow = runner.run_query(
->>>>>>> 92b40b47
     "Get the temperature in London and Sydney and then add the two temperatures rounded to 2DP",
 )
 runner.execute_workflow(workflow)
 
-<<<<<<< HEAD
 
 # With Execution Context
 with execution_context(end_user_id="123"):
-    workflow = runner.create_workflow_from_query(
+    plan = runner.create_workflow_from_query(
         "Get the temperature in London and Sydney and then add the two temperatures rounded to 2DP",
     )
-    runner.execute_workflow()
-=======
-# We can also provide additional execution context to the process
-with execution_context(end_user_id="123", additional_data={"email_address": "hello@portialabs.ai"}):
-    plan = runner.plan_query(
-        "Get the temperature in London and Sydney and then add the two temperatures rounded to 2DP",
-    )
-    workflow = runner.create_and_execute_workflow(plan)
->>>>>>> 92b40b47
+    workflow = runner.execute_workflow(plan)
 
 
 # When we hit a clarification we can ask our end user for clarification then resume the process
