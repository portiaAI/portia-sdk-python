"""Simple Example."""

from portia.config import Config, LogLevel
<<<<<<< HEAD
=======
from portia.execution_context import execution_context
from portia.open_source_tools.registry import example_tool_registry
>>>>>>> 5391cabd
from portia.runner import Runner
from portia.tool_registry import PortiaToolRegistry

runner = Runner(
    Config.from_default(default_log_level=LogLevel.DEBUG),
    tool_registry=PortiaToolRegistry(Config.from_default(default_log_level=LogLevel.DEBUG)),
)


# Simple Example
workflow = runner.execute_query(
    "get the weather in Cairo and Alex and find me the best activity to do in both",
)
<<<<<<< HEAD
=======

# We can also provide additional execution context to the process
with execution_context(end_user_id="123", additional_data={"email_address": "hello@portialabs.ai"}):
    plan = runner.execute_query(
        "Get the temperature in London and Sydney and then add the two temperatures rounded to 2DP",
    )

# When we hit a clarification we can ask our end user for clarification then resume the process
with execution_context(end_user_id="123", additional_data={"email_address": "hello@portialabs.ai"}):
    workflow = runner.execute_query(
        "Get the temperature in London and Sydney and then add the two temperatures rounded to 2DP",
    )

# Fetch workflow
workflow = runner.storage.get_workflow(workflow.id)
# Update clarifications
if workflow.state == WorkflowState.NEED_CLARIFICATION:
    for c in workflow.get_outstanding_clarifications():
        # Here you prompt the user for the response to the clarification
        # via whatever mechanism makes sense for your use-case.
        new_value = "Answer"
        workflow = runner.resolve_clarification(workflow, c, new_value)

# Execute again with the same execution context
with execution_context(context=workflow.execution_context):
    runner.execute_workflow(workflow)
>>>>>>> 5391cabd
<|MERGE_RESOLUTION|>--- conflicted
+++ resolved
@@ -1,13 +1,10 @@
 """Simple Example."""
 
 from portia.config import Config, LogLevel
-<<<<<<< HEAD
-=======
 from portia.execution_context import execution_context
-from portia.open_source_tools.registry import example_tool_registry
->>>>>>> 5391cabd
 from portia.runner import Runner
 from portia.tool_registry import PortiaToolRegistry
+from portia.workflow import WorkflowState
 
 runner = Runner(
     Config.from_default(default_log_level=LogLevel.DEBUG),
@@ -17,10 +14,8 @@
 
 # Simple Example
 workflow = runner.execute_query(
-    "get the weather in Cairo and Alex and find me the best activity to do in both",
+    "Get the temperature in London and Sydney and then add the two temperatures rounded to 2DP",
 )
-<<<<<<< HEAD
-=======
 
 # We can also provide additional execution context to the process
 with execution_context(end_user_id="123", additional_data={"email_address": "hello@portialabs.ai"}):
@@ -46,5 +41,4 @@
 
 # Execute again with the same execution context
 with execution_context(context=workflow.execution_context):
-    runner.execute_workflow(workflow)
->>>>>>> 5391cabd
+    runner.execute_workflow(workflow)