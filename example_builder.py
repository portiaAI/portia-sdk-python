"""A simple example of using the PlanBuilderV2."""

from dotenv import load_dotenv
from pydantic import BaseModel

from portia.builder.plan_builder import PlanBuilderV2
from portia.builder.reference import Input, StepOutput
from portia.cli import CLIExecutionHooks
from portia.portia import Portia

load_dotenv()


class CommodityPriceWithCurrency(BaseModel):
    """Price of a commodity."""

    price: float
    currency: str


class FinalOutput(BaseModel):
    """Final output of the plan."""

    poem: str
    email_address: str


portia = Portia(execution_hooks=CLIExecutionHooks())

plan = (
    PlanBuilderV2("Write a poem about the price of gold")
    .input(name="purchase_quantity", description="The quantity of gold to purchase in ounces")
<<<<<<< HEAD
    .invoke_tool_step(
=======
    .input(name="currency", description="The currency to purchase the gold in", default_value="GBP")
    .tool_run(
>>>>>>> e44fd492
        step_name="Search gold price",
        tool="search_tool",
        args={
            "search_query": f"What is the price of gold per ounce in {Input('currency')}?",
        },
        output_schema=CommodityPriceWithCurrency,
    )
    .function_step(
        function=lambda price_with_currency, purchase_quantity: (
            price_with_currency.price * purchase_quantity
        ),
        args={
            "price_with_currency": StepOutput("Search gold price"),
            "purchase_quantity": Input("purchase_quantity"),
        },
    )
    .llm_step(
        task="Write a poem about the current price of gold",
        inputs=[StepOutput(0), Input("currency")],
    )
<<<<<<< HEAD
    .single_tool_agent_step(
        task="Send the poem to Robbie in an email at robbie+test@portialabs.ai",
=======
    .single_tool_agent(
        task="Send the poem to Robbie in an email at not_an_email@portialabs.ai",
>>>>>>> e44fd492
        tool="portia:google:gmail:send_email",
        inputs=[StepOutput(2)],
    )
    .final_output(
        output_schema=FinalOutput,
    )
    .build()
)

plan_run = portia.run_plan(plan, plan_run_inputs={"purchase_quantity": 100})
print(plan_run)  # noqa: T201<|MERGE_RESOLUTION|>--- conflicted
+++ resolved
@@ -30,12 +30,8 @@
 plan = (
     PlanBuilderV2("Write a poem about the price of gold")
     .input(name="purchase_quantity", description="The quantity of gold to purchase in ounces")
-<<<<<<< HEAD
+    .input(name="currency", description="The currency to purchase the gold in", default_value="GBP")
     .invoke_tool_step(
-=======
-    .input(name="currency", description="The currency to purchase the gold in", default_value="GBP")
-    .tool_run(
->>>>>>> e44fd492
         step_name="Search gold price",
         tool="search_tool",
         args={
@@ -56,13 +52,8 @@
         task="Write a poem about the current price of gold",
         inputs=[StepOutput(0), Input("currency")],
     )
-<<<<<<< HEAD
     .single_tool_agent_step(
-        task="Send the poem to Robbie in an email at robbie+test@portialabs.ai",
-=======
-    .single_tool_agent(
         task="Send the poem to Robbie in an email at not_an_email@portialabs.ai",
->>>>>>> e44fd492
         tool="portia:google:gmail:send_email",
         inputs=[StepOutput(2)],
     )
