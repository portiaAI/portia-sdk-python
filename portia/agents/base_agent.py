"""Agents are responsible for executing steps of a workflow.

The BaseAgent class is the base class all agents must extend.
"""

from __future__ import annotations

from abc import abstractmethod
from typing import TYPE_CHECKING, Generic

from pydantic import BaseModel, ConfigDict, Field, field_serializer

from portia.agents.context import build_context
from portia.common import SERIALIZABLE_TYPE_VAR
from portia.context import get_execution_context

if TYPE_CHECKING:
    from portia.config import Config
    from portia.plan import Step
    from portia.tool import Tool
    from portia.workflow import Workflow


class BaseAgent:
    """An Agent is responsible for carrying out the task defined in the given Step.

    This Base agent is the class all agents must extend. Critically agents must implement the
    execute_sync function which is responsible for actually carrying out the task as given in
    the step. They have access to copies of the step, workflow and config but changes to those
    objects are forbidden.

    Optionally new agents may also override the get_context function which is responsible for
    the system_context for the agent. This should be done with thought as the details of the system
    context are critically important for LLM performance.
    """

    def __init__(
        self,
        step: Step,
        workflow: Workflow,
        config: Config,
        tool: Tool | None = None,
    ) -> None:
        """Initialize the base agent with the given args.

        Importantly the models here are frozen copies of those used in the Runner.
        They are meant as a read only reference, useful for execution of the task
        but can not be edited. The agent should return output via the response
        of the execute_sync method.
        """
        self.step = step
        self.tool = tool
        self.config = config
        self.workflow = workflow

    @abstractmethod
    def execute_sync(self) -> Output:
        """Run the core execution logic of the task synchronously.

        Implementation of this function is deferred to individual agent implementations
        making it simple to write new ones.
        """

    def get_system_context(self) -> str:
        """Build a generic system context string from the step and workflow provided."""
        ctx = get_execution_context()
        return build_context(
            ctx,
            self.step,
            self.workflow,
        )


class Output(BaseModel, Generic[SERIALIZABLE_TYPE_VAR]):
    """Output of a tool with wrapper for data, summaries and LLM interpretation.

    Contains a generic value T bound to Serializable.
    """

<<<<<<< HEAD
    value: SERIALIZABLE_TYPE_VAR | None = Field(default=None, description="The output of the tool")
    short_summary: str | None = Field(
        default=None,
        description="A short summary of the output",
    )
    long_summary: str | None = Field(
        default=None,
        description="A long summary of the output",
    )
=======
    model_config = ConfigDict(extra="forbid")

    value: SERIALIZABLE_TYPE_VAR | None = Field(default=None, description="The output of the tool")

    @field_serializer("value")
    def serialize_value(self, value: SERIALIZABLE_TYPE_VAR | None) -> str:
        """Serialize the value to a string."""
        value_type = type(value).__name__ if value is not None else "None"
        return f"{value} (type: {value_type})"
>>>>>>> 98353c71
<|MERGE_RESOLUTION|>--- conflicted
+++ resolved
@@ -77,7 +77,8 @@
     Contains a generic value T bound to Serializable.
     """
 
-<<<<<<< HEAD
+    model_config = ConfigDict(extra="forbid")
+
     value: SERIALIZABLE_TYPE_VAR | None = Field(default=None, description="The output of the tool")
     short_summary: str | None = Field(
         default=None,
@@ -87,14 +88,9 @@
         default=None,
         description="A long summary of the output",
     )
-=======
-    model_config = ConfigDict(extra="forbid")
-
-    value: SERIALIZABLE_TYPE_VAR | None = Field(default=None, description="The output of the tool")
 
     @field_serializer("value")
     def serialize_value(self, value: SERIALIZABLE_TYPE_VAR | None) -> str:
         """Serialize the value to a string."""
         value_type = type(value).__name__ if value is not None else "None"
-        return f"{value} (type: {value_type})"
->>>>>>> 98353c71
+        return f"{value} (type: {value_type})"