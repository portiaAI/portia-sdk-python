--- conflicted
+++ resolved
@@ -94,23 +94,31 @@
     and context.
 
     Methods:
+        execute_sync_with_context(context: str): Executes the core logic of the agent's task
+        by invoking the ToolLessModel with the provided context.
+
         execute_sync(): Executes the core logic of the agent's task by invoking the
                         ToolLessModel with the appropriate inputs.
 
     """
 
-    _context = None
+    def execute_sync_with_context(self, context: str) -> Output:
+        """Run the core execution logic of the task.
 
-    def execute_sync_with_context(self, context: str) -> Output:
-        """Run the core execution logic of the task with a custom context."""
-        self._context = context
-        return self.execute_sync()
+        This method generates a task-specific prompt and invokes the ToolLessModel
+        within a StateGraph to produce a response based on the current context and task.
+
+        Args:
+            context (str): The context to be used when generating the response.
+
+        Returns:
+            Output: The result of the agent's execution, containing the generated response.
+
+        """
+        return self._execute_sync(context)
+
 
     def execute_sync(self) -> Output:
-<<<<<<< HEAD
-        """Run the core execution logic of the task."""
-        self._context = self.get_system_context() if self._context is None else self._context
-=======
         """Run the core execution logic of the task.
 
         This method generates a task-specific prompt and invokes the ToolLessModel
@@ -120,8 +128,11 @@
             Output: The result of the agent's execution, containing the generated response.
 
         """
-        context = self.get_system_context()
->>>>>>> 5391cabd
+        return self._execute_sync(self.get_system_context())
+
+
+    def _execute_sync(self, context: str) -> Output:
+        """Run the core execution logic of the task with the provided context."""
         llm = LLMWrapper(self.config).to_langchain()
         task_prompt = ChatPromptTemplate.from_messages(
             [
@@ -140,7 +151,7 @@
         workflow = StateGraph(MessagesState)
 
         # The agent node is the only node in the graph
-        workflow.add_node("agent", ToolLessModel(llm, self._context, self).invoke)
+        workflow.add_node("agent", ToolLessModel(llm, context, self).invoke)
         workflow.add_edge(START, "agent")
         workflow.add_edge("agent", END)
 
@@ -148,7 +159,7 @@
         invocation_result = app.invoke(
             {
                 "messages": task_prompt.format_messages(
-                    context=self._context,
+                    context=context,
                     input=self.step.task,
                     clarification_prompt="",
                 ),
