"""Builder for Portia plans."""

from __future__ import annotations

from typing import TYPE_CHECKING, Any

from portia.builder.portia_plan import PlanV2
from portia.builder.reference import default_step_name
from portia.builder.step import FunctionCall, LLMStep, SingleToolAgent, ToolRun
from portia.plan import PlanInput

if TYPE_CHECKING:
    from collections.abc import Callable

    from pydantic import BaseModel

    from portia.tool import Tool


class PlanBuilderV2:
    """Builder for Portia plans."""

    def __init__(self, label: str = "Run the plan built with the Plan Builder") -> None:
        """Initialize the builder.

<<<<<<< HEAD
    def input(self, name: str, description: str | None = None, value: Any | None = None) -> PlanBuilder:
=======
        Args:
            label: The label of the plan. This is used to identify the plan in the UI.

        """
        self.plan = PlanV2(steps=[], label=label)

    def input(self, name: str, description: str | None = None) -> PlanBuilderV2:
>>>>>>> 06639660
        """Add an input to the plan.

        Args:
            name: The name of the input.
            description: The description of the input.
            value: The value of the input.

        """
        self.plan.plan_inputs.append(PlanInput(name=name, description=description, value=value))
        return self

    def llm_step(
        self,
        *,
        task: str,
        inputs: list[Any] | None = None,
        output_schema: type[BaseModel] | None = None,
        name: str | None = None,
    ) -> PlanBuilderV2:
        """Add a step that directly queries the LLM tool.

        Args:
            task: The task to perform.
            inputs: The inputs to the task. The inputs can be references to previous step outputs /
              plan inputs (using StepOutput / Input) or just plain values. They are passed in as
              additional context to the LLM when it is completing the task.
            output_schema: The schema of the output.
            name: Optional name for the step. If not provided, will be auto-generated.

        """
        self.plan.steps.append(
            LLMStep(
                task=task,
                inputs=inputs or [],
                output_schema=output_schema,
                step_name=name or default_step_name(len(self.plan.steps)),
            )
        )
        return self

    def tool_run(
        self,
        *,
        tool: str | Tool,
        args: dict[str, Any] | None = None,
        output_schema: type[BaseModel] | None = None,
        name: str | None = None,
    ) -> PlanBuilderV2:
        """Add a step that directly invokes a tool.

        Args:
            tool: The tool to invoke. Should either be the id of the tool to call, the Tool instance
              to call, or a python function that should be called.
            args: The arguments to the tool. If any of these values are instances of StepOutput or
              Input, the corresponding values will be substituted in when the plan is run.
            output_schema: The schema of the output.
            name: Optional name for the step. If not provided, will be auto-generated.

        """
        self.plan.steps.append(
            ToolRun(
                tool=tool,
                args=args or {},
                output_schema=output_schema,
                step_name=name or default_step_name(len(self.plan.steps)),
            )
        )
        return self

    def function_call(
        self,
        *,
        function: Callable[..., Any],
        args: dict[str, Any] | None = None,
        output_schema: type[BaseModel] | None = None,
        name: str | None = None,
    ) -> PlanBuilderV2:
        """Add a step that directly invokes a function.

        Args:
            function: The function to invoke.
            args: The arguments to the function. If any of these values are instances of StepOutput
              or Input, the corresponding values will be substituted in when the plan is run.
            output_schema: The schema of the output.
            name: Optional name for the step. If not provided, will be auto-generated.

        """
        self.plan.steps.append(
            FunctionCall(
                function=function,
                args=args or {},
                output_schema=output_schema,
                step_name=name or default_step_name(len(self.plan.steps)),
            )
        )
        return self

    def single_tool_agent(
        self,
        *,
        tool: str,
        task: str,
        inputs: list[Any] | None = None,
        output_schema: type[BaseModel] | None = None,
        name: str | None = None,
    ) -> PlanBuilderV2:
        """Add a step that uses the execution agent with a tool.

        Args:
            tool: The tool to use.
            task: The task to perform.
            inputs: The inputs to the task. If any of these values are instances of StepOutput or
              Input, the corresponding values will be substituted in when the plan is run.
            output_schema: The schema of the output.
            name: Optional name for the step. If not provided, will be auto-generated.

        """
        self.plan.steps.append(
            SingleToolAgent(
                tool=tool,
                task=task,
                inputs=inputs or [],
                output_schema=output_schema,
                step_name=name or default_step_name(len(self.plan.steps)),
            )
        )
        return self

    def final_output(
        self,
        output_schema: type[BaseModel] | None = None,
        summarize: bool = False,
    ) -> PlanBuilderV2:
        """Set the final output of the plan.

        Args:
            output_schema: The schema for the final output. If provided, an LLM will be used to
              coerce the output to this schema.
            summarize: Whether to summarize the final output. If True, a summary of the final output
              will be provided along with the value.

        """
        self.plan.final_output_schema = output_schema
        self.plan.summarize = summarize
        return self

    def build(self) -> PlanV2:
        """Return the plan, ready to run."""
        return self.plan<|MERGE_RESOLUTION|>--- conflicted
+++ resolved
@@ -23,26 +23,30 @@
     def __init__(self, label: str = "Run the plan built with the Plan Builder") -> None:
         """Initialize the builder.
 
-<<<<<<< HEAD
-    def input(self, name: str, description: str | None = None, value: Any | None = None) -> PlanBuilder:
-=======
         Args:
             label: The label of the plan. This is used to identify the plan in the UI.
 
         """
         self.plan = PlanV2(steps=[], label=label)
 
-    def input(self, name: str, description: str | None = None) -> PlanBuilderV2:
->>>>>>> 06639660
+    def input(
+        self,
+        *,
+        name: str,
+        description: str | None = None,
+        default_value: Any | None = None,  # noqa: ANN401
+    ) -> PlanBuilderV2:
         """Add an input to the plan.
 
         Args:
             name: The name of the input.
             description: The description of the input.
-            value: The value of the input.
+            default_value: The default value of the input.
 
         """
-        self.plan.plan_inputs.append(PlanInput(name=name, description=description, value=value))
+        self.plan.plan_inputs.append(
+            PlanInput(name=name, description=description, value=default_value)
+        )
         return self
 
     def llm_step(
