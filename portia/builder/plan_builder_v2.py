"""Builder class for constructing :class:`PlanV2` instances.

You can view an example of this class in use in example_builder.py.
"""

from __future__ import annotations

from typing import TYPE_CHECKING, Any

from portia.builder.conditionals import ConditionalBlock, ConditionalBlockClauseType
from portia.builder.loops import LoopBlock, LoopBlockType, LoopType
from portia.builder.plan_v2 import PlanV2
from portia.builder.reference import Reference, default_step_name
from portia.builder.step_v2 import (
    ConditionalStep,
    InvokeToolStep,
    LLMStep,
    LoopStep,
    SingleToolAgentStep,
    StepV2,
    UserInputStep,
    UserVerifyStep,
)
from portia.plan import PlanInput
from portia.telemetry.telemetry_service import ProductTelemetry
from portia.telemetry.views import PlanV2BuildTelemetryEvent
from portia.tool_decorator import tool

if TYPE_CHECKING:
    from collections.abc import Callable, Iterable

    from pydantic import BaseModel

    from portia.common import Serializable
    from portia.tool import Tool


class PlanBuilderError(ValueError):
    """Error in Plan definition."""


class PlanBuilderV2:
    """Chainable builder used to assemble Portia plans.

    See example_builder.py for a complete example of how to use this class.
    """

    def __init__(self, label: str = "Run the plan built with the Plan Builder") -> None:
        """Initialize the builder.

        Args:
            label: Human readable label for the plan shown in the Portia dashboard.

        """
        self.plan = PlanV2(steps=[], label=label)
        self._block_stack: list[ConditionalBlock | LoopBlock] = []

    def input(
        self,
        *,
        name: str,
        description: str | None = None,
        default_value: Any | None = None,  # noqa: ANN401
    ) -> PlanBuilderV2:
        """Add an input required by the plan.

        Inputs are values that are provided when running the plan, rather than when building the
        plan. You specify them with this .input() method when building the plan, and you can then
        use the value in the plan by using Input() references in your plan steps. Then, when you run
        the plan, you can pass in the value for the input and the references will all be substituted
        with the value.

        Args:
            name: Name of the input.
            description: Optional description for the input. This can be useful when describing what
              the input is used for, both to human users and when passing the input into language
              models.
            default_value: Optional default value to be used if no value is provided when running
              the plan.

        """
        self.plan.plan_inputs.append(
            PlanInput(name=name, description=description, value=default_value)
        )
        return self

<<<<<<< HEAD
    @property
    def _current_conditional_block(self) -> ConditionalBlock | None:
        """Get the current conditional block."""
        if len(self._block_stack) == 0:
            return None
        last_block = self._block_stack[-1]
        if not isinstance(last_block, ConditionalBlock):
            return None
        return last_block

    @property
    def _current_loop_block(self) -> LoopBlock | None:
        """Get the current loop block."""
        if len(self._block_stack) == 0:
            return None
        last_block = self._block_stack[-1]
        if not isinstance(last_block, LoopBlock):
            return None
        return last_block

    def loop(
        self,
        condition: Callable[..., bool] | str | None = None,
        over: Reference | None = None,
        args: dict[str, Any] | None = None,
        step_name: str | None = None,
    ) -> PlanBuilderV2:
        """Add a step that checks a condition or loops over a reference variable."""
        if condition and over:
            raise PlanBuilderError("condition and over cannot both be set.")
        if not condition and not over:
            raise PlanBuilderError("condition or over must be set.")
        loop_type = LoopType.CONDITIONAL if condition else LoopType.FOR_EACH
        loop_block = LoopBlock(
            start_step_index=len(self.plan.steps),
            end_step_index=None,
        )
        self._block_stack.append(loop_block)
        self.plan.steps.append(
            LoopStep(
                step_name=step_name or default_step_name(len(self.plan.steps)),
                over=over,
                condition=condition,
                args=args or {},
                loop_block=loop_block,
                loop_block_type=LoopBlockType.START,
                loop_type=loop_type,
                start_index=len(self.plan.steps),
                end_index=None,
            )
        )
        return self

    def end_loop(self, step_name: str | None = None) -> PlanBuilderV2:
        """Exit a loop block."""
        if len(self._block_stack) == 0 or not isinstance(self._block_stack[-1], LoopBlock):
            raise PlanBuilderError(
                "endloop must be called from a loop block. Please add a loop first."
            )
        self._block_stack[-1].end_step_index = len(self.plan.steps)
        loop_block = self._block_stack[-1]
        start_loop_step = self.plan.steps[loop_block.start_step_index]
        if not isinstance(start_loop_step, LoopStep):
            raise PlanBuilderError("The step at the start of the loop is not a LoopStep")
        start_loop_step.end_index = len(self.plan.steps)
        self.plan.steps.append(
            LoopStep(
                step_name=step_name or default_step_name(len(self.plan.steps)),
                condition=start_loop_step.condition,
                over=start_loop_step.over,
                index=start_loop_step.index,
                loop_block_type=LoopBlockType.END,
                loop_type=start_loop_step.loop_type,
                args=start_loop_step.args,
                start_index=start_loop_step.start_index,
                end_index=len(self.plan.steps),
            )
        )
        self._block_stack.pop()
        return self

=======
>>>>>>> 23fb17e6
    def if_(
        self,
        condition: Callable[..., bool] | str,
        args: dict[str, Any] | None = None,
    ) -> PlanBuilderV2:
        """Start a new conditional block.

        Steps after this if (and before any else, else_if, or endif) are executed only when the
        `condition` evaluates to `True`. For example:

        # This will run the llm step
        PlanBuilderV2().if_(condition=lambda: True).llm_step(task="Will run").endif()

        # This will not run the llm step
        PlanBuilderV2().if_(condition=lambda: False).llm_step(task="Won't run").endif()

        After opening a conditional block with this if_ method, you must close the block with
        .endif() later in the plan.

        Note: it is if_() rather than if() because if is a keyword in Python.

        Args:
            condition: Condition to evaluate. This can either be a function that returns a boolean
              (as with a traditional if statement) or a string that is evaluated for truth using a
              language model.
            args: Arguments passed to the condition function if it is a function. These are unused
              if the condition is a string.

        """
        parent_block = self._current_conditional_block
        conditional_block = ConditionalBlock(
            clause_step_indexes=[len(self.plan.steps)],
            parent_conditional_block=parent_block,
        )
        self._block_stack.append(conditional_block)
        self.plan.steps.append(
            ConditionalStep(
                condition=condition,
                args=args or {},
                step_name=default_step_name(len(self.plan.steps)),
                conditional_block=conditional_block,
                clause_index_in_block=0,
                block_clause_type=ConditionalBlockClauseType.NEW_CONDITIONAL_BLOCK,
            )
        )
        return self

    def else_if_(
        self,
        condition: Callable[..., bool],
        args: dict[str, Any] | None = None,
    ) -> PlanBuilderV2:
<<<<<<< HEAD
        """Add a step that checks a condition."""
        if len(self._block_stack) == 0 or not isinstance(self._block_stack[-1], ConditionalBlock):
=======
        """Add an `else if` clause to the current conditional block.

        Steps after this else_if (and before any 'else' or 'endif') are executed only when the
        `condition` evaluates to `True` and any previous conditions ('if' or 'else if') have been
        evaluated to False. For example:

        # This will run the llm step
        PlanBuilderV2().if_(condition=lambda: False).else_if_(condition=lambda: True)
        .llm_step(task="Will run").endif()

        # This will not run the llm step
        PlanBuilderV2().if_(condition=lambda: False).else_if_(condition=lambda: True)
        .llm_step(task="Won't run").endif()

        # This will not run the llm step
        PlanBuilderV2().if_(condition=lambda: True).else_if_(condition=lambda: True)
        .llm_step(task="Won't run").endif()

        You must ensure that this conditional block is closed with an endif() call later in
        the plan.

        Note: it is else_if_() rather than else_if() to match if_ and else_, which must have an
        underscore because they are keywords in Python.

        Args:
            condition: Condition to evaluate. This can either be a function that returns a boolean
              (as with a traditional if statement) or a string that is evaluated for truth using a
              language model.
            args: Arguments passed to the condition function if it is a function. These are unused
              if the condition is a string.

        """
        if len(self._conditional_block_stack) == 0:
>>>>>>> 23fb17e6
            raise PlanBuilderError(
                "else_if_ must be called from a conditional block. Please add an if_ first."
            )
        self._block_stack[-1].clause_step_indexes.append(len(self.plan.steps))
        self.plan.steps.append(
            ConditionalStep(
                condition=condition,
                args=args or {},
                step_name=default_step_name(len(self.plan.steps)),
                conditional_block=self._block_stack[-1],
                clause_index_in_block=len(self._block_stack[-1].clause_step_indexes) - 1,
                block_clause_type=ConditionalBlockClauseType.ALTERNATE_CLAUSE,
            )
        )
        return self

    def else_(self) -> PlanBuilderV2:
<<<<<<< HEAD
        """Add a step that checks a condition."""
        if len(self._block_stack) == 0 or not isinstance(self._block_stack[-1], ConditionalBlock):
=======
        """Add an `else` clause to the current conditional block.

        Steps after this else (and before any 'endif') are executed only when all previous
        conditions ('if' and any 'else if') have been evaluated to False. For example:

        # This will run the llm step in the else clause
        PlanBuilderV2().if_(condition=lambda: False).llm_step(task="Won't run")
        .else_().llm_step(task="Will run").endif()

        # This will not run the llm step in the else clause
        PlanBuilderV2().if_(condition=lambda: True).llm_step(task="Will run")
        .else_().llm_step(task="Won't run").endif()

        You must ensure that this conditional block is closed with an endif() call later in
        the plan.

        Note: it is else_() rather than else() because else is a keyword in Python.

        """
        if len(self._conditional_block_stack) == 0:
>>>>>>> 23fb17e6
            raise PlanBuilderError(
                "else_ must be called from a conditional block. Please add an if_ first."
            )
        self._block_stack[-1].clause_step_indexes.append(len(self.plan.steps))
        self.plan.steps.append(
            ConditionalStep(
                condition=lambda: True,
                args={},
                step_name=default_step_name(len(self.plan.steps)),
                conditional_block=self._block_stack[-1],
                clause_index_in_block=len(self._block_stack[-1].clause_step_indexes) - 1,
                block_clause_type=ConditionalBlockClauseType.ALTERNATE_CLAUSE,
            )
        )
        return self

    def endif(self) -> PlanBuilderV2:
<<<<<<< HEAD
        """Exit a conditional block."""
        if len(self._block_stack) == 0 or not isinstance(self._block_stack[-1], ConditionalBlock):
=======
        """Close the most recently opened conditional block.

        This method must be called to properly close any conditional block that was opened with
        if_(). It marks the end of the conditional logic and allows the plan to continue with
        unconditional steps. For example:

        # Simple if-endif block
        PlanBuilderV2().if_(condition=lambda: False).llm_step(task="Won't run").endif()
        .llm_step(task="Will run")

        # Complex if-else_if-else-endif block
        PlanBuilderV2().if_(condition=lambda: False).llm_step(task="Won't run")
        .else_if_(condition=lambda: False).llm_step(task="Won't run")
        .else_().llm_step(task="Will run")
        .endif()
        .llm_step(task="Always runs after conditional")

        Failing to call endif() after opening a conditional block with if_() will result in an
        error when building the plan.

        """
        if len(self._conditional_block_stack) == 0:
>>>>>>> 23fb17e6
            raise PlanBuilderError(
                "endif must be called from a conditional block. Please add an if_ first."
            )
        self._block_stack[-1].clause_step_indexes.append(len(self.plan.steps))
        self.plan.steps.append(
            ConditionalStep(
                condition=lambda: True,
                args={},
                step_name=default_step_name(len(self.plan.steps)),
                conditional_block=self._block_stack[-1],
                clause_index_in_block=len(self._block_stack[-1].clause_step_indexes) - 1,
                block_clause_type=ConditionalBlockClauseType.END_CONDITION_BLOCK,
            )
        )
        self._block_stack.pop()
        return self

    def llm_step(
        self,
        *,
        task: str,
        inputs: list[Any] | None = None,
        output_schema: type[BaseModel] | None = None,
        step_name: str | None = None,
        system_prompt: str | None = None,
    ) -> PlanBuilderV2:
        """Add a step that sends a task to an LLM.

        The output from the step is a string (if no output schema is provided) or a structured
        object (if an output schema is provided).

        This just calls a raw LLM without access to tools. If you need to call tools, either use
        a single_tool_agent_step(), a react_agent_step() or an invoke_tool_step().

        Args:
            task: Instruction given to the LLM.
            inputs: Optional additional context for the LLM. Values may reference
                previous step outputs or plan inputs.
            output_schema: Expected schema of the result.
            step_name: Optional explicit name for the step. This allows its output to be referenced
              via StepOutput("name_of_step") rather than by index.
            system_prompt: Optional system prompt for the LLM - allows overriding the default system
              prompt.

        """
        self.plan.steps.append(
            LLMStep(
                task=task,
                inputs=inputs or [],
                output_schema=output_schema,
                step_name=step_name or default_step_name(len(self.plan.steps)),
                conditional_block=self._current_conditional_block,
                system_prompt=system_prompt,
            )
        )
        return self

    def invoke_tool_step(
        self,
        *,
        tool: str | Tool,
        args: dict[str, Any] | None = None,
        output_schema: type[BaseModel] | None = None,
        step_name: str | None = None,
    ) -> PlanBuilderV2:
        """Add a step that invokes a tool directly.

        This is a raw tool call without any LLM involvement. The args passed into this method have
        any references resoled (e.g. Input or StepOutput) and are then directly used to call the
        tool. This should be used when you know the exact arguments you want to pass the tool, and
        you want to avoid the latency / non-determinism of using an LLM.

        Args:
            tool: The id of the tool to invoke, or the Tool instance to invoke.
            args: Arguments passed to the tool. This can include references such as Input and
              StepOutput whose values are resolved at runtime.
            output_schema: Schema of the result. If the tool does not provide a result of this type,
              then a language model will be used to coerce the output into this schema..
            step_name: Optional explicit name for the step. This allows its output to be referenced
              via StepOutput("name_of_step") rather than by index.

        """
        self.plan.steps.append(
            InvokeToolStep(
                tool=tool,
                args=args or {},
                output_schema=output_schema,
                step_name=step_name or default_step_name(len(self.plan.steps)),
                conditional_block=self._current_conditional_block,
            )
        )
        return self

    def function_step(
        self,
        *,
        function: Callable[..., Any],
        args: dict[str, Any] | None = None,
        output_schema: type[BaseModel] | None = None,
        step_name: str | None = None,
    ) -> PlanBuilderV2:
        """Add a step that calls a Python function.

        This step directly calls a python function without any LLM involvement. It is useful for
        incorporating custom logic, calculations, or data transformations into your plan.

        The function is called synchronously if it's a regular function, or awaited if it's
        an async function.

        Args:
            function: The Python function to call. Can be sync or async.
            args: Arguments passed to the function as keyword arguments. This can include
                references such as Input and StepOutput whose values are resolved at runtime.
            output_schema: Schema for the result. If provided and the function output doesn't
                match, a language model will be used to coerce the output into this schema.
            step_name: Optional explicit name for the step. This allows its output to be
                referenced via StepOutput("name_of_step") rather than by index.

        """
        tool_class = tool(function)
        return self.invoke_tool_step(
            tool=tool_class(),
            args=args,
            output_schema=output_schema,
            step_name=step_name,
        )

    def single_tool_agent_step(
        self,
        *,
        tool: str,
        task: str,
        inputs: list[Any] | None = None,
        output_schema: type[BaseModel] | None = None,
        step_name: str | None = None,
    ) -> PlanBuilderV2:
        """Add a step where an agent uses a single tool to complete a task.

        This creates an LLM agent that has access to exactly one tool and uses it once to complete
        the specified task. The agent can reason about how to use the tool. This is more flexible
        than invoke_tool_step() because the agent can adapt its tool usage based on the task and
        inputs. Use this when you know which tool should be used, but want the agent to determine
        the specific arguments.

        This step outputs the result of the tool call if output schema is not provided. If an output
        schema is provided, then the agent will coerce the result of the tool call to match this
        schema.

        Args:
            tool: The id of the tool the agent can use to complete the task.
            task: Natural language description of what the agent should accomplish.
            inputs: Optional context data for the agent. This can include references such as
                Input and StepOutput whose values are resolved at runtime and provided as
                context to the agent.
            output_schema: Schema for the result. If provided, the agent will structure its
                output to match this schema.
            step_name: Optional explicit name for the step. This allows its output to be
                referenced via StepOutput("name_of_step") rather than by index.

        """
        self.plan.steps.append(
            SingleToolAgentStep(
                tool=tool,
                task=task,
                inputs=inputs or [],
                output_schema=output_schema,
                step_name=step_name or default_step_name(len(self.plan.steps)),
                conditional_block=self._current_conditional_block,
            )
        )
        return self

    def user_verify(self, *, message: str, step_name: str | None = None) -> PlanBuilderV2:
        """Add a user confirmation step.

        This pauses plan execution and asks the user to confirm or reject the provided
        message. The plan will only continue if the user confirms. If the user rejects,
        the plan execution will stop with an error. This is useful for getting user approval before
        taking important actions like sending emails, making purchases, or modifying data.

        A UserVerificationClarification is used to get the verification from the user, so ensure you
        have set up handling for this type of clarification in order to use this step. For more
        details, see https://docs.portialabs.ai/understand-clarifications.

        This step outputs True if the user confirms.

        Args:
            message: Text shown to the user for confirmation. This can include references
                such as Input and StepOutput whose values are resolved at runtime before
                being shown to the user.
            step_name: Optional explicit name for the step. This allows its output to be
                referenced via StepOutput("name_of_step") rather than by index.

        """
        self.plan.steps.append(
            UserVerifyStep(
                message=message,
                step_name=step_name or default_step_name(len(self.plan.steps)),
                conditional_block=self._current_conditional_block,
            )
        )
        return self

    def user_input(
        self,
        *,
        message: str,
        options: list[Serializable] | None = None,
        step_name: str | None = None,
    ) -> PlanBuilderV2:
        """Add a step that requests input from the user.

        This pauses plan execution and prompts the user to provide input. If options are
        provided, the user must choose from the given choices (multiple choice). If no
        options are provided, the user can enter free-form text.

        A Clarification (either InputClarification or MultipleChoiceClarification) is used to get
        the input from the user, so ensure you have set up handling for the required type of
        clarification in order to use this step. For more details, see
        https://docs.portialabs.ai/understand-clarifications.

        The user's response becomes the output of this step and can be referenced by
        subsequent steps in the plan.

        Args:
            message: Instruction or question shown to the user. This can include references
                such as Input and StepOutput whose values are resolved at runtime before
                being shown to the user.
            options: List of choices for multiple choice prompts. If None, the user can
                provide free-form text input. If provided, the user must select from
                these options.
            step_name: Optional explicit name for the step. This allows its output to be
                referenced via StepOutput("name_of_step") rather than by index.

        """
        self.plan.steps.append(
            UserInputStep(
                message=message,
                options=options,
                step_name=step_name or default_step_name(len(self.plan.steps)),
                conditional_block=self._current_conditional_block,
            )
        )
        return self

    def add_step(self, step: StepV2) -> PlanBuilderV2:
        """Add a pre-built step to the plan.

        This allows you to integrate custom step types that you've created by subclassing
        StepV2, or to reuse steps that were created elsewhere. The step is added as-is
        to the plan without any modification.

        Args:
            step: A pre-built step instance that inherits from StepV2.

        """
        self.plan.steps.append(step)
        return self

    def add_steps(
        self,
        plan: PlanV2 | Iterable[StepV2],
        input_values: dict[str, Any] | None = None,
    ) -> PlanBuilderV2:
        """Add multiple steps or merge another plan into this builder.

        This allows you to compose plans by merging smaller plans together, or to add
        a sequence of pre-built steps all at once. When merging a PlanV2, both the
        steps and the plan inputs are merged into the current builder.

        This is useful for creating reusable sub-plans that can be incorporated into
        larger workflows.

        Args:
            plan: Either a complete PlanV2 to merge (including its steps and inputs),
                or any iterable of StepV2 instances to add to the current plan.
            input_values: Optional mapping of inputs in the sub-plan to values. This is
                only used when plan is a PlanV2, and is useful if a sub-plan has an input
                and you want to provide a value for it from a step in the top-level plan.
                For example:
                sub_plan = builder.input(name="input_name").build()
                top_plan = builder.llm_step(step_name="llm_step", task="Task")
                           .add_steps(sub_plan, input_values={"input_name": StepOutput("llm_step")})
                           .build()

            input_values: Optional mapping of input names to default values. Only used
                when plan is a PlanV2. These values will be set as default values for
                the corresponding plan inputs.

        Raises:
            PlanBuilderError: If duplicate input names are detected when merging plans,
                or if you try to provide values for inputs that don't exist in the
                sub-plan.

        """
        if isinstance(plan, PlanV2):
            # Ensure there are no duplicate plan inputs
            existing_input_names = {p.name for p in self.plan.plan_inputs}
            for _input in plan.plan_inputs:
                if _input.name in existing_input_names:
                    raise PlanBuilderError(f"Duplicate input {_input.name} found in plan.")
            self.plan.plan_inputs.extend(plan.plan_inputs)
            self.plan.steps.extend(plan.steps)
        else:
            self.plan.steps.extend(plan)

        if input_values and isinstance(plan, PlanV2):
            allowed_input_names = {p.name for p in plan.plan_inputs}
            for input_name, input_value in input_values.items():
                if input_name not in allowed_input_names:
                    raise PlanBuilderError(
                        f"Tried to provide value for input {input_name} not found in "
                        "sub-plan passed into add_steps()."
                    )
                for plan_input in self.plan.plan_inputs:
                    if plan_input.name == input_name:
                        plan_input.value = input_value
                        break

        return self

    def final_output(
        self,
        output_schema: type[BaseModel] | None = None,
        summarize: bool = False,
    ) -> PlanBuilderV2:
        """Define the final output schema for the plan.

        This configures how the plan's final result should be structured. The final output is
        automatically derived from the last step's output, but if output_schema is provided and
        the last step's output does not already match this schema, an LLM will be used to coerce
        the output into this schema. If summarize is True, a summary of the plan run will also be
        included as part of the final output.

        Args:
            output_schema: Pydantic model class that defines the structure of the final
                output.
            summarize: Whether to also generate a human-readable summary of the final
                output in addition to the structured result.

        """
        self.plan.final_output_schema = output_schema
        self.plan.summarize = summarize
        return self

    def build(self) -> PlanV2:
<<<<<<< HEAD
        """Return the plan, ready to run."""
        if len(self._block_stack) > 0:
=======
        """Finalize and return the built plan.

        Raises:
            PlanBuilderError: If there are any issues when building the plan (e.g. an if block is
                opened without being closed).

        """
        if len(self._conditional_block_stack) > 0:
>>>>>>> 23fb17e6
            raise PlanBuilderError(
                "All blocks must be closed. Please add an endif or endloop for all blocks."
            )

        step_type_counts: dict[str, int] = {}
        for step in self.plan.steps:
            step_type = step.__class__.__name__
            step_type_counts[step_type] = step_type_counts.get(step_type, 0) + 1

        telemetry = ProductTelemetry()
        telemetry.capture(
            PlanV2BuildTelemetryEvent(
                plan_length=len(self.plan.steps), step_type_counts=step_type_counts
            )
        )

        return self.plan

    @property
    def _current_conditional_block(self) -> ConditionalBlock | None:
        """Return the current conditional block if one is active."""
        return self._conditional_block_stack[-1] if len(self._conditional_block_stack) > 0 else None<|MERGE_RESOLUTION|>--- conflicted
+++ resolved
@@ -84,7 +84,6 @@
         )
         return self
 
-<<<<<<< HEAD
     @property
     def _current_conditional_block(self) -> ConditionalBlock | None:
         """Get the current conditional block."""
@@ -166,8 +165,6 @@
         self._block_stack.pop()
         return self
 
-=======
->>>>>>> 23fb17e6
     def if_(
         self,
         condition: Callable[..., bool] | str,
@@ -220,10 +217,6 @@
         condition: Callable[..., bool],
         args: dict[str, Any] | None = None,
     ) -> PlanBuilderV2:
-<<<<<<< HEAD
-        """Add a step that checks a condition."""
-        if len(self._block_stack) == 0 or not isinstance(self._block_stack[-1], ConditionalBlock):
-=======
         """Add an `else if` clause to the current conditional block.
 
         Steps after this else_if (and before any 'else' or 'endif') are executed only when the
@@ -256,8 +249,7 @@
               if the condition is a string.
 
         """
-        if len(self._conditional_block_stack) == 0:
->>>>>>> 23fb17e6
+        if len(self._block_stack) == 0 or not isinstance(self._block_stack[-1], ConditionalBlock):
             raise PlanBuilderError(
                 "else_if_ must be called from a conditional block. Please add an if_ first."
             )
@@ -275,10 +267,6 @@
         return self
 
     def else_(self) -> PlanBuilderV2:
-<<<<<<< HEAD
-        """Add a step that checks a condition."""
-        if len(self._block_stack) == 0 or not isinstance(self._block_stack[-1], ConditionalBlock):
-=======
         """Add an `else` clause to the current conditional block.
 
         Steps after this else (and before any 'endif') are executed only when all previous
@@ -298,8 +286,7 @@
         Note: it is else_() rather than else() because else is a keyword in Python.
 
         """
-        if len(self._conditional_block_stack) == 0:
->>>>>>> 23fb17e6
+        if len(self._block_stack) == 0 or not isinstance(self._block_stack[-1], ConditionalBlock):
             raise PlanBuilderError(
                 "else_ must be called from a conditional block. Please add an if_ first."
             )
@@ -317,10 +304,6 @@
         return self
 
     def endif(self) -> PlanBuilderV2:
-<<<<<<< HEAD
-        """Exit a conditional block."""
-        if len(self._block_stack) == 0 or not isinstance(self._block_stack[-1], ConditionalBlock):
-=======
         """Close the most recently opened conditional block.
 
         This method must be called to properly close any conditional block that was opened with
@@ -342,8 +325,7 @@
         error when building the plan.
 
         """
-        if len(self._conditional_block_stack) == 0:
->>>>>>> 23fb17e6
+        if len(self._block_stack) == 0 or not isinstance(self._block_stack[-1], ConditionalBlock):
             raise PlanBuilderError(
                 "endif must be called from a conditional block. Please add an if_ first."
             )
@@ -690,10 +672,6 @@
         return self
 
     def build(self) -> PlanV2:
-<<<<<<< HEAD
-        """Return the plan, ready to run."""
-        if len(self._block_stack) > 0:
-=======
         """Finalize and return the built plan.
 
         Raises:
@@ -701,8 +679,7 @@
                 opened without being closed).
 
         """
-        if len(self._conditional_block_stack) > 0:
->>>>>>> 23fb17e6
+        if len(self._block_stack) > 0:
             raise PlanBuilderError(
                 "All blocks must be closed. Please add an endif or endloop for all blocks."
             )
@@ -719,9 +696,4 @@
             )
         )
 
-        return self.plan
-
-    @property
-    def _current_conditional_block(self) -> ConditionalBlock | None:
-        """Return the current conditional block if one is active."""
-        return self._conditional_block_stack[-1] if len(self._conditional_block_stack) > 0 else None+        return self.plan