--- conflicted
+++ resolved
@@ -15,11 +15,8 @@
     ConditionalStep,
     InvokeToolStep,
     LLMStep,
-<<<<<<< HEAD
     LoopStep,
-=======
     ReActAgentStep,
->>>>>>> 8287cfeb
     SingleToolAgentStep,
     StepV2,
     UserInputStep,
