"""Builder class for constructing :class:`PlanV2` instances.

You can view an example of this class in use in example_builder.py.
"""

from __future__ import annotations

from typing import TYPE_CHECKING, Any

from portia.builder.conditional_step import ConditionalStep
from portia.builder.conditionals import (
    ConditionalBlock,
    ConditionalBlockClauseType,
)
from portia.builder.invoke_tool_step import InvokeToolStep
from portia.builder.llm_step import LLMStep
from portia.builder.loop_step import LoopStep
from portia.builder.loops import LoopBlock, LoopStepType, LoopType
from portia.builder.plan_v2 import PlanV2
from portia.builder.react_agent_step import ReActAgentStep
from portia.builder.reference import Reference, default_step_name
<<<<<<< HEAD
from portia.builder.step_v2 import (
    ConditionalStep,
    ExitStep,
    InvokeToolStep,
    LLMStep,
    LoopStep,
    ReActAgentStep,
    SingleToolAgentStep,
    StepV2,
    UserInputStep,
    UserVerifyStep,
)
=======
from portia.builder.single_tool_agent_step import SingleToolAgentStep
from portia.builder.user_input import UserInputStep
from portia.builder.user_verify import UserVerifyStep
>>>>>>> 73e91749
from portia.plan import PlanInput
from portia.telemetry.telemetry_service import ProductTelemetry
from portia.telemetry.views import PlanV2BuildTelemetryEvent
from portia.tool_decorator import tool

if TYPE_CHECKING:
    from collections.abc import Callable, Iterable, Sequence

    from pydantic import BaseModel

    from portia.builder.step_v2 import StepV2
    from portia.common import Serializable
    from portia.model import GenerativeModel
    from portia.tool import Tool


class PlanBuilderError(ValueError):
    """Error in Plan definition."""


class PlanBuilderV2:
    """Chainable builder used to assemble Portia plans.

    See example_builder.py for a complete example of how to use this class.
    """

    def __init__(self, label: str = "Run the plan built with the Plan Builder") -> None:
        """Initialize the builder.

        Args:
            label: Human readable label for the plan shown in the Portia dashboard.

        """
        self.plan = PlanV2(steps=[], label=label)
        self._block_stack: list[ConditionalBlock | LoopBlock] = []

    def input(
        self,
        *,
        name: str,
        description: str | None = None,
        default_value: Any | None = None,  # noqa: ANN401
    ) -> PlanBuilderV2:
        """Add an input required by the plan.

        Inputs are values that are provided when running the plan, rather than when building the
        plan. You specify them with this .input() method when building the plan, and you can then
        use the value in the plan by using Input() references in your plan steps. Then, when you run
        the plan, you can pass in the value for the input and the references will all be substituted
        with the value.

        Args:
            name: Name of the input.
            description: Optional description for the input. This can be useful when describing what
              the input is used for, both to human users and when passing the input into language
              models.
            default_value: Optional default value to be used if no value is provided when running
              the plan.

        """
        self.plan.plan_inputs.append(
            PlanInput(name=name, description=description, value=default_value)
        )
        return self

    @property
    def _current_conditional_block(self) -> ConditionalBlock | None:
        """Get the current conditional block."""
        if len(self._block_stack) == 0:
            return None
        last_block = self._block_stack[-1]
        return last_block if isinstance(last_block, ConditionalBlock) else None

    @property
    def _current_loop_block(self) -> LoopBlock | None:
        """Get the current loop block."""
        if len(self._block_stack) == 0:
            return None
        last_block = self._block_stack[-1]
        return last_block if isinstance(last_block, LoopBlock) else None

    def loop(
        self,
        while_: Callable[..., bool] | str | None = None,
        do_while_: Callable[..., bool] | str | None = None,
        over: Reference | Sequence[Any] | None = None,
        args: dict[str, Any] | None = None,
        step_name: str | None = None,
    ) -> PlanBuilderV2:
        """Start a new loop block.

        This creates a loop that can iterate over a sequence of values or repeat while a condition
        is true. You must specify exactly one of the loop types: while_, do_while_, or over.

        For 'while' loops, the condition is checked before each iteration:
        PlanBuilderV2()
            .loop(while_=lambda: some_condition)
            .llm_step(task="Repeats while true")
            .end_loop()

        For 'do_while' loops, the condition is checked after each iteration:
        PlanBuilderV2()
            .loop(do_while_=lambda: some_condition)
            .llm_step(task="Runs at least once")
            .end_loop()

        For 'for_each' loops, iterate over a sequence or reference:
        PlanBuilderV2().loop(over=Input("items")).llm_step(task="Process each item").end_loop()

        After opening a loop block with this loop method, you must close the block with
        .end_loop() later in the plan.

        Args:
            while_: Condition function or string to check before each iteration. The loop continues
                while this condition evaluates to True.
            do_while_: Condition function or string to check after each iteration. The loop
                continues while this condition evaluates to True, but always runs at least once.
            over: Reference or sequence to iterate over. Each iteration will process one item
                from this sequence.
            args: Arguments passed to condition functions if they are functions. These are unused
                if the condition is a string.
            step_name: Optional explicit name for the step. This allows its output to be referenced
                via StepOutput("name_of_step") rather than by index.

        """
        # Validate that exactly one of while_, do_while_, or over is set
        loop_params = [while_, do_while_, over]
        set_params = [param for param in loop_params if param is not None]

        if len(set_params) == 0:
            raise PlanBuilderError("Exactly one of while_, do_while_, or over must be set.")
        if len(set_params) > 1:
            raise PlanBuilderError("Only one of while_, do_while_, or over can be set.")

        # Determine loop type and condition
        if over is not None:
            loop_type = LoopType.FOR_EACH
            condition = None
        elif while_ is not None:
            loop_type = LoopType.WHILE
            condition = while_
        else:  # do_while_ is not None
            loop_type = LoopType.DO_WHILE
            condition = do_while_

        loop_block = LoopBlock(
            start_step_index=len(self.plan.steps),
            end_step_index=None,
        )
        self._block_stack.append(loop_block)
        self.plan.steps.append(
            LoopStep(
                step_name=step_name or default_step_name(len(self.plan.steps)),
                over=over,
                condition=condition,
                args=args or {},
                loop_block=loop_block,
                loop_step_type=LoopStepType.START,
                loop_type=loop_type,
            )
        )
        return self

    def end_loop(self, step_name: str | None = None) -> PlanBuilderV2:
        """Close the most recently opened loop block.

        This method must be called to properly close any loop block that was opened with
        loop(). It marks the end of the loop logic and allows the plan to continue with
        steps outside the loop. For example:

        # Simple while loop
        PlanBuilderV2().loop(while_=lambda: some_condition).llm_step(task="Repeats").end_loop()
        .llm_step(task="Runs after loop")

        # For-each loop over input items
        PlanBuilderV2().loop(over=Input("items")).llm_step(task="Process item").end_loop()
        .llm_step(task="Runs after all items processed")

        Failing to call end_loop() after opening a loop block with loop() will result in an
        error when building the plan.

        Args:
            step_name: Optional explicit name for the step. This allows its output to be referenced
                via StepOutput("name_of_step") rather than by index.

        """
        if len(self._block_stack) == 0 or not (loop_block := self._current_loop_block):
            raise PlanBuilderError(
                "endloop must be called from a loop block. Please add a loop first."
            )
        loop_block.end_step_index = len(self.plan.steps)
        start_loop_step = self.plan.steps[loop_block.start_step_index]
        if not isinstance(start_loop_step, LoopStep):
            raise PlanBuilderError("The step at the start of the loop is not a LoopStep")
        self.plan.steps.append(
            LoopStep(
                step_name=step_name or default_step_name(len(self.plan.steps)),
                condition=start_loop_step.condition,
                over=start_loop_step.over,
                index=start_loop_step.index,
                loop_block=loop_block,
                loop_step_type=LoopStepType.END,
                loop_type=start_loop_step.loop_type,
                args=start_loop_step.args,
            )
        )
        self._block_stack.pop()
        return self

    def if_(
        self,
        condition: Callable[..., bool] | str,
        args: dict[str, Any] | None = None,
    ) -> PlanBuilderV2:
        """Start a new conditional block.

        Steps after this if (and before any else, else_if, or endif) are executed only when the
        `condition` evaluates to `True`. For example:

        # This will run the llm step
        PlanBuilderV2().if_(condition=lambda: True).llm_step(task="Will run").endif()

        # This will not run the llm step
        PlanBuilderV2().if_(condition=lambda: False).llm_step(task="Won't run").endif()

        After opening a conditional block with this if_ method, you must close the block with
        .endif() later in the plan.

        Note: it is if_() rather than if() because if is a keyword in Python.

        Args:
            condition: Condition to evaluate. This can either be a function that returns a boolean
              (as with a traditional if statement) or a string that is evaluated for truth using a
              language model.
            args: Arguments passed to the condition function if it is a function. These are unused
              if the condition is a string.

        """
        parent_block = self._current_conditional_block
        conditional_block = ConditionalBlock(
            clause_step_indexes=[len(self.plan.steps)],
            parent_conditional_block=parent_block,
        )
        self._block_stack.append(conditional_block)
        self.plan.steps.append(
            ConditionalStep(
                condition=condition,
                args=args or {},
                step_name=default_step_name(len(self.plan.steps)),
                conditional_block=conditional_block,
                clause_index_in_block=0,
                block_clause_type=ConditionalBlockClauseType.NEW_CONDITIONAL_BLOCK,
            )
        )
        return self

    def else_if_(
        self,
        condition: Callable[..., bool],
        args: dict[str, Any] | None = None,
    ) -> PlanBuilderV2:
        """Add an `else if` clause to the current conditional block.

        Steps after this else_if (and before any 'else' or 'endif') are executed only when the
        `condition` evaluates to `True` and any previous conditions ('if' or 'else if') have been
        evaluated to False. For example:

        # This will run the llm step
        PlanBuilderV2().if_(condition=lambda: False).else_if_(condition=lambda: True)
        .llm_step(task="Will run").endif()

        # This will not run the llm step
        PlanBuilderV2().if_(condition=lambda: False).else_if_(condition=lambda: True)
        .llm_step(task="Won't run").endif()

        # This will not run the llm step
        PlanBuilderV2().if_(condition=lambda: True).else_if_(condition=lambda: True)
        .llm_step(task="Won't run").endif()

        You must ensure that this conditional block is closed with an endif() call later in
        the plan.

        Note: it is else_if_() rather than else_if() to match if_ and else_, which must have an
        underscore because they are keywords in Python.

        Args:
            condition: Condition to evaluate. This can either be a function that returns a boolean
              (as with a traditional if statement) or a string that is evaluated for truth using a
              language model.
            args: Arguments passed to the condition function if it is a function. These are unused
              if the condition is a string.

        """
        if len(self._block_stack) == 0 or not isinstance(self._block_stack[-1], ConditionalBlock):
            raise PlanBuilderError(
                "else_if_ must be called from a conditional block. Please add an if_ first."
            )
        self._block_stack[-1].clause_step_indexes.append(len(self.plan.steps))
        self.plan.steps.append(
            ConditionalStep(
                condition=condition,
                args=args or {},
                step_name=default_step_name(len(self.plan.steps)),
                conditional_block=self._block_stack[-1],
                clause_index_in_block=len(self._block_stack[-1].clause_step_indexes) - 1,
                block_clause_type=ConditionalBlockClauseType.ALTERNATE_CLAUSE,
            )
        )
        return self

    def else_(self) -> PlanBuilderV2:
        """Add an `else` clause to the current conditional block.

        Steps after this else (and before any 'endif') are executed only when all previous
        conditions ('if' and any 'else if') have been evaluated to False. For example:

        # This will run the llm step in the else clause
        PlanBuilderV2().if_(condition=lambda: False).llm_step(task="Won't run")
        .else_().llm_step(task="Will run").endif()

        # This will not run the llm step in the else clause
        PlanBuilderV2().if_(condition=lambda: True).llm_step(task="Will run")
        .else_().llm_step(task="Won't run").endif()

        You must ensure that this conditional block is closed with an endif() call later in
        the plan.

        Note: it is else_() rather than else() because else is a keyword in Python.

        """
        if len(self._block_stack) == 0 or not isinstance(self._block_stack[-1], ConditionalBlock):
            raise PlanBuilderError(
                "else_ must be called from a conditional block. Please add an if_ first."
            )
        self._block_stack[-1].clause_step_indexes.append(len(self.plan.steps))
        self.plan.steps.append(
            ConditionalStep(
                condition=lambda: True,
                args={},
                step_name=default_step_name(len(self.plan.steps)),
                conditional_block=self._block_stack[-1],
                clause_index_in_block=len(self._block_stack[-1].clause_step_indexes) - 1,
                block_clause_type=ConditionalBlockClauseType.ALTERNATE_CLAUSE,
            )
        )
        return self

    def endif(self) -> PlanBuilderV2:
        """Close the most recently opened conditional block.

        This method must be called to properly close any conditional block that was opened with
        if_(). It marks the end of the conditional logic and allows the plan to continue with
        unconditional steps. For example:

        # Simple if-endif block
        PlanBuilderV2().if_(condition=lambda: False).llm_step(task="Won't run").endif()
        .llm_step(task="Will run")

        # Complex if-else_if-else-endif block
        PlanBuilderV2().if_(condition=lambda: False).llm_step(task="Won't run")
        .else_if_(condition=lambda: False).llm_step(task="Won't run")
        .else_().llm_step(task="Will run")
        .endif()
        .llm_step(task="Always runs after conditional")

        Failing to call endif() after opening a conditional block with if_() will result in an
        error when building the plan.

        """
        if len(self._block_stack) == 0 or not isinstance(self._block_stack[-1], ConditionalBlock):
            raise PlanBuilderError(
                "endif must be called from a conditional block. Please add an if_ first."
            )
        self._block_stack[-1].clause_step_indexes.append(len(self.plan.steps))
        self.plan.steps.append(
            ConditionalStep(
                condition=lambda: True,
                args={},
                step_name=default_step_name(len(self.plan.steps)),
                conditional_block=self._block_stack[-1],
                clause_index_in_block=len(self._block_stack[-1].clause_step_indexes) - 1,
                block_clause_type=ConditionalBlockClauseType.END_CONDITION_BLOCK,
            )
        )
        self._block_stack.pop()
        return self

    def llm_step(
        self,
        *,
        task: str,
        inputs: list[Any] | None = None,
        output_schema: type[BaseModel] | None = None,
        step_name: str | None = None,
        system_prompt: str | None = None,
        model: str | GenerativeModel | None = None,
    ) -> PlanBuilderV2:
        """Add a step that sends a task to an LLM.

        The output from the step is a string (if no output schema is provided) or a structured
        object (if an output schema is provided).

        This just calls a raw LLM without access to tools. If you need to call tools, either use
        a single_tool_agent_step(), a react_agent_step() or an invoke_tool_step().

        Args:
            task: Instruction given to the LLM.
            inputs: Optional additional context for the LLM. Values may reference
                previous step outputs or plan inputs.
            output_schema: Expected schema of the result.
            step_name: Optional explicit name for the step. This allows its output to be referenced
              via StepOutput("name_of_step") rather than by index.
            system_prompt: Optional system prompt for the LLM - allows overriding the default system
              prompt.
            model: Optional model to use for this step. If not provided, the default model from the
              config will be used.

        """
        self.plan.steps.append(
            LLMStep(
                task=task,
                inputs=inputs or [],
                output_schema=output_schema,
                step_name=step_name or default_step_name(len(self.plan.steps)),
                conditional_block=self._current_conditional_block,
                system_prompt=system_prompt,
                model=model,
            )
        )
        return self

    def invoke_tool_step(
        self,
        *,
        tool: str | Tool,
        args: dict[str, Any] | None = None,
        output_schema: type[BaseModel] | None = None,
        step_name: str | None = None,
    ) -> PlanBuilderV2:
        """Add a step that invokes a tool directly.

        This is a raw tool call without any LLM involvement. The args passed into this method have
        any references resoled (e.g. Input or StepOutput) and are then directly used to call the
        tool. This should be used when you know the exact arguments you want to pass the tool, and
        you want to avoid the latency / non-determinism of using an LLM.

        Args:
            tool: The id of the tool to invoke, or the Tool instance to invoke.
            args: Arguments passed to the tool. This can include references such as Input and
              StepOutput whose values are resolved at runtime.
            output_schema: Schema of the result. If the tool does not provide a result of this type,
              then a language model will be used to coerce the output into this schema..
            step_name: Optional explicit name for the step. This allows its output to be referenced
              via StepOutput("name_of_step") rather than by index.

        """
        self.plan.steps.append(
            InvokeToolStep(
                tool=tool,
                args=args or {},
                output_schema=output_schema,
                step_name=step_name or default_step_name(len(self.plan.steps)),
                conditional_block=self._current_conditional_block,
            )
        )
        return self

    def function_step(
        self,
        *,
        function: Callable[..., Any],
        args: dict[str, Any] | None = None,
        output_schema: type[BaseModel] | None = None,
        step_name: str | None = None,
    ) -> PlanBuilderV2:
        """Add a step that calls a Python function.

        This step directly calls a python function without any LLM involvement. It is useful for
        incorporating custom logic, calculations, or data transformations into your plan.

        The function is called synchronously if it's a regular function, or awaited if it's
        an async function.

        Args:
            function: The Python function to call. Can be sync or async.
            args: Arguments passed to the function as keyword arguments. This can include
                references such as Input and StepOutput whose values are resolved at runtime.
            output_schema: Schema for the result. If provided and the function output doesn't
                match, a language model will be used to coerce the output into this schema.
            step_name: Optional explicit name for the step. This allows its output to be
                referenced via StepOutput("name_of_step") rather than by index.

        """
        tool_class = tool(function)
        return self.invoke_tool_step(
            tool=tool_class(),
            args=args,
            output_schema=output_schema,
            step_name=step_name,
        )

    def single_tool_agent_step(
        self,
        *,
        tool: str | Tool,
        task: str,
        inputs: list[Any] | None = None,
        output_schema: type[BaseModel] | None = None,
        step_name: str | None = None,
        model: str | GenerativeModel | None = None,
    ) -> PlanBuilderV2:
        """Add a step where an agent uses a single tool to complete a task.

        This creates an LLM agent that has access to exactly one tool and uses it once to complete
        the specified task. The agent can reason about how to use the tool. This is more flexible
        than invoke_tool_step() because the agent can adapt its tool usage based on the task and
        inputs. Use this when you know which tool should be used, but want the agent to determine
        the specific arguments.

        This step outputs the result of the tool call if output schema is not provided. If an output
        schema is provided, then the agent will coerce the result of the tool call to match this
        schema.

        Args:
            tool: The id of the tool or the Tool instance the agent can use to complete the task.
            task: Natural language description of what the agent should accomplish.
            inputs: Optional context data for the agent. This can include references such as
                Input and StepOutput whose values are resolved at runtime and provided as
                context to the agent.
            output_schema: Schema for the result. If provided, the agent will structure its
                output to match this schema.
            step_name: Optional explicit name for the step. This allows its output to be
                referenced via StepOutput("name_of_step") rather than by index.
            model: Optional model to use for this step. If not provided, the execution model from
                the config will be used.

        """
        self.plan.steps.append(
            SingleToolAgentStep(
                tool=tool,
                task=task,
                inputs=inputs or [],
                output_schema=output_schema,
                step_name=step_name or default_step_name(len(self.plan.steps)),
                conditional_block=self._current_conditional_block,
                model=model,
            )
        )
        return self

    def react_agent_step(
        self,
        *,
        task: str,
        tools: Sequence[str | Tool] | None = None,
        inputs: list[Any] | None = None,
        output_schema: type[BaseModel] | None = None,
        step_name: str | None = None,
        allow_agent_clarifications: bool = False,
        tool_call_limit: int = 25,
        model: str | GenerativeModel | None = None,
    ) -> PlanBuilderV2:
        """Add a step that uses a ReAct agent with multiple tools.

        The ReAct agent uses reasoning and acting cycles to complete complex tasks
        that may require multiple tool calls and decision making.

        Args:
            task: The task to perform.
            tools: The list of tool IDs or Tool instances to make available to the agent.
            inputs: The inputs to the task. If any of these values are instances of StepOutput or
              Input, the corresponding values will be substituted in when the plan is run.
            output_schema: The schema of the output.
            step_name: Optional name for the step. If not provided, will be auto-generated.
            allow_agent_clarifications: Whether to allow the agent to ask clarifying questions.
            tool_call_limit: Maximum number of tool calls the agent can make.
            model: Optional model to use for this step. If not provided, the planning model from the
                config will be used.

        """
        self.plan.steps.append(
            ReActAgentStep(
                task=task,
                tools=tools or [],
                inputs=inputs or [],
                output_schema=output_schema,
                allow_agent_clarifications=allow_agent_clarifications,
                tool_call_limit=tool_call_limit,
                step_name=step_name or default_step_name(len(self.plan.steps)),
                conditional_block=self._current_conditional_block,
                model=model,
            )
        )
        return self

    def user_verify(self, *, message: str, step_name: str | None = None) -> PlanBuilderV2:
        """Add a user confirmation step.

        This pauses plan execution and asks the user to confirm or reject the provided
        message. The plan will only continue if the user confirms. If the user rejects,
        the plan execution will stop with an error. This is useful for getting user approval before
        taking important actions like sending emails, making purchases, or modifying data.

        A UserVerificationClarification is used to get the verification from the user, so ensure you
        have set up handling for this type of clarification in order to use this step. For more
        details, see https://docs.portialabs.ai/understand-clarifications.

        This step outputs True if the user confirms.

        Args:
            message: Text shown to the user for confirmation. This can include references
                such as Input and StepOutput whose values are resolved at runtime before
                being shown to the user.
            step_name: Optional explicit name for the step. This allows its output to be
                referenced via StepOutput("name_of_step") rather than by index.

        """
        self.plan.steps.append(
            UserVerifyStep(
                message=message,
                step_name=step_name or default_step_name(len(self.plan.steps)),
                conditional_block=self._current_conditional_block,
            )
        )
        return self

    def user_input(
        self,
        *,
        message: str,
        options: list[Serializable] | None = None,
        step_name: str | None = None,
    ) -> PlanBuilderV2:
        """Add a step that requests input from the user.

        This pauses plan execution and prompts the user to provide input. If options are
        provided, the user must choose from the given choices (multiple choice). If no
        options are provided, the user can enter free-form text.

        A Clarification (either InputClarification or MultipleChoiceClarification) is used to get
        the input from the user, so ensure you have set up handling for the required type of
        clarification in order to use this step. For more details, see
        https://docs.portialabs.ai/understand-clarifications.

        The user's response becomes the output of this step and can be referenced by
        subsequent steps in the plan.

        Args:
            message: Instruction or question shown to the user. This can include references
                such as Input and StepOutput whose values are resolved at runtime before
                being shown to the user.
            options: List of choices for multiple choice prompts. If None, the user can
                provide free-form text input. If provided, the user must select from
                these options.
            step_name: Optional explicit name for the step. This allows its output to be
                referenced via StepOutput("name_of_step") rather than by index.

        """
        self.plan.steps.append(
            UserInputStep(
                message=message,
                options=options,
                step_name=step_name or default_step_name(len(self.plan.steps)),
                conditional_block=self._current_conditional_block,
            )
        )
        return self

    def add_step(self, step: StepV2) -> PlanBuilderV2:
        """Add a pre-built step to the plan.

        This allows you to integrate custom step types that you've created by subclassing
        StepV2, or to reuse steps that were created elsewhere. The step is added as-is
        to the plan without any modification.

        Args:
            step: A pre-built step instance that inherits from StepV2.

        """
        self.plan.steps.append(step)
        return self

    def add_steps(
        self,
        plan: PlanV2 | Iterable[StepV2],
        input_values: dict[str, Any] | None = None,
    ) -> PlanBuilderV2:
        """Add multiple steps or merge another plan into this builder.

        This allows you to compose plans by merging smaller plans together, or to add
        a sequence of pre-built steps all at once. When merging a PlanV2, both the
        steps and the plan inputs are merged into the current builder.

        This is useful for creating reusable sub-plans that can be incorporated into
        larger workflows.

        Args:
            plan: Either a complete PlanV2 to merge (including its steps and inputs),
                or any iterable of StepV2 instances to add to the current plan.
            input_values: Optional mapping of inputs in the sub-plan to values. This is
                only used when plan is a PlanV2, and is useful if a sub-plan has an input
                and you want to provide a value for it from a step in the top-level plan.
                For example:

            ```python
                sub_plan = builder.input(name="input_name").build()
                top_plan = builder.llm_step(step_name="llm_step", task="Task")
                           .add_steps(sub_plan, input_values={"input_name": StepOutput("llm_step")})
                           .build()
            ```

            input_values: Optional mapping of input names to default values. Only used
                when plan is a PlanV2. These values will be set as default values for
                the corresponding plan inputs.

        Raises:
            PlanBuilderError: If duplicate input names are detected when merging plans,
                or if you try to provide values for inputs that don't exist in the
                sub-plan.

        """
        if isinstance(plan, PlanV2):
            # Ensure there are no duplicate plan inputs
            existing_input_names = {p.name for p in self.plan.plan_inputs}
            for _input in plan.plan_inputs:
                if _input.name in existing_input_names:
                    raise PlanBuilderError(f"Duplicate input {_input.name} found in plan.")
            self.plan.plan_inputs.extend(plan.plan_inputs)
            self.plan.steps.extend(plan.steps)
        else:
            self.plan.steps.extend(plan)

        if input_values and isinstance(plan, PlanV2):
            allowed_input_names = {p.name for p in plan.plan_inputs}
            for input_name, input_value in input_values.items():
                if input_name not in allowed_input_names:
                    raise PlanBuilderError(
                        f"Tried to provide value for input {input_name} not found in "
                        "sub-plan passed into add_steps()."
                    )
                for plan_input in self.plan.plan_inputs:
                    if plan_input.name == input_name:
                        plan_input.value = input_value
                        break

        return self

    def exit(
        self,
        *,
        message: str = "",
        error: bool = False,
        step_name: str | None = None,
    ) -> PlanBuilderV2:
        """Add an exit step to the plan.

        This step will cause the plan to exit gracefully when executed.
        Useful for early termination based on conditions or errors.

        Args:
            message: The message to display when exiting. Can include references
              to previous step outputs using {{ StepOutput(step_name) }} syntax.
            error: Whether this exit represents an error condition.
            step_name: Optional name for the step. If not provided, will be auto-generated.

        """
        self.plan.steps.append(
            ExitStep(
                message=message,
                error=error,
                step_name=step_name or default_step_name(len(self.plan.steps)),
                conditional_block=self._current_conditional_block,
            )
        )
        return self

    def final_output(
        self,
        output_schema: type[BaseModel] | None = None,
        summarize: bool = False,
    ) -> PlanBuilderV2:
        """Define the final output schema for the plan.

        This configures how the plan's final result should be structured. The final output is
        automatically derived from the last step's output, but if output_schema is provided and
        the last step's output does not already match this schema, an LLM will be used to coerce
        the output into this schema. If summarize is True, a summary of the plan run will also be
        included as part of the final output.

        Args:
            output_schema: Pydantic model class that defines the structure of the final
                output.
            summarize: Whether to also generate a human-readable summary of the final
                output in addition to the structured result.

        """
        self.plan.final_output_schema = output_schema
        self.plan.summarize = summarize
        return self

    def build(self) -> PlanV2:
        """Finalize and return the built plan.

        Raises:
            PlanBuilderError: If there are any issues when building the plan (e.g. an if block is
                opened without being closed).

        """
        if len(self._block_stack) > 0:
            raise PlanBuilderError(
                "All blocks must be closed. Please add an endif or endloop for all blocks."
            )

        step_type_counts: dict[str, int] = {}
        for step in self.plan.steps:
            step_type = step.__class__.__name__
            step_type_counts[step_type] = step_type_counts.get(step_type, 0) + 1

        telemetry = ProductTelemetry()
        telemetry.capture(
            PlanV2BuildTelemetryEvent(
                plan_length=len(self.plan.steps), step_type_counts=step_type_counts
            )
        )

        return self.plan<|MERGE_RESOLUTION|>--- conflicted
+++ resolved
@@ -12,6 +12,7 @@
     ConditionalBlock,
     ConditionalBlockClauseType,
 )
+from portia.builder.exit_step import ExitStep
 from portia.builder.invoke_tool_step import InvokeToolStep
 from portia.builder.llm_step import LLMStep
 from portia.builder.loop_step import LoopStep
@@ -19,24 +20,10 @@
 from portia.builder.plan_v2 import PlanV2
 from portia.builder.react_agent_step import ReActAgentStep
 from portia.builder.reference import Reference, default_step_name
-<<<<<<< HEAD
-from portia.builder.step_v2 import (
-    ConditionalStep,
-    ExitStep,
-    InvokeToolStep,
-    LLMStep,
-    LoopStep,
-    ReActAgentStep,
-    SingleToolAgentStep,
-    StepV2,
-    UserInputStep,
-    UserVerifyStep,
-)
-=======
 from portia.builder.single_tool_agent_step import SingleToolAgentStep
+from portia.builder.step_v2 import StepV2
 from portia.builder.user_input import UserInputStep
 from portia.builder.user_verify import UserVerifyStep
->>>>>>> 73e91749
 from portia.plan import PlanInput
 from portia.telemetry.telemetry_service import ProductTelemetry
 from portia.telemetry.views import PlanV2BuildTelemetryEvent
