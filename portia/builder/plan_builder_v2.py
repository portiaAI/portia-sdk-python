"""Builder class for constructing :class:`PlanV2` instances.

You can view an example of this class in use in example_builder.py.
"""

from __future__ import annotations

from typing import TYPE_CHECKING, Any

from portia.builder.conditional_step import ConditionalStep
from portia.builder.conditionals import (
    ConditionalBlock,
    ConditionalBlockClauseType,
)
from portia.builder.invoke_tool_step import InvokeToolStep
from portia.builder.llm_step import LLMStep
from portia.builder.loop_step import LoopStep
from portia.builder.loops import LoopBlock, LoopStepType, LoopType
from portia.builder.plan_v2 import PlanV2
from portia.builder.react_agent_step import ReActAgentStep
from portia.builder.reference import Reference, default_step_name
<<<<<<< HEAD
from portia.builder.step_v2 import (
    ConditionalStep,
    InvokeToolStep,
    LLMStep,
    LoopStep,
    ReActAgentStep,
    SingleToolAgentStep,
    StepV2,
    UserInputStep,
    UserVerifyStep,
)
from portia.builder.steps.sub_plan_step import SubPlanStep
=======
from portia.builder.single_tool_agent_step import SingleToolAgentStep
from portia.builder.user_input import UserInputStep
from portia.builder.user_verify import UserVerifyStep
>>>>>>> 73e91749
from portia.plan import PlanInput
from portia.telemetry.telemetry_service import ProductTelemetry
from portia.telemetry.views import PlanV2BuildTelemetryEvent
from portia.tool_decorator import tool

if TYPE_CHECKING:
    from collections.abc import Callable, Iterable, Sequence

    from pydantic import BaseModel

    from portia.builder.step_v2 import StepV2
    from portia.common import Serializable
    from portia.model import GenerativeModel
    from portia.tool import Tool


class PlanBuilderError(ValueError):
    """Error in Plan definition."""


class PlanBuilderV2:
    """Chainable builder used to assemble Portia plans.

    See example_builder.py for a complete example of how to use this class.
    """

    def __init__(self, label: str = "Run the plan built with the Plan Builder") -> None:
        """Initialize the builder.

        Args:
            label: Human readable label for the plan shown in the Portia dashboard.

        """
        self.plan = PlanV2(steps=[], label=label)
        self._block_stack: list[ConditionalBlock | LoopBlock] = []

    def input(
        self,
        *,
        name: str,
        description: str | None = None,
        default_value: Any | None = None,  # noqa: ANN401
    ) -> PlanBuilderV2:
        """Add an input required by the plan.

        Inputs are values that are provided when running the plan, rather than when building the
        plan. You specify them with this .input() method when building the plan, and you can then
        use the value in the plan by using Input() references in your plan steps. Then, when you run
        the plan, you can pass in the value for the input and the references will all be substituted
        with the value.

        Args:
            name: Name of the input.
            description: Optional description for the input. This can be useful when describing what
              the input is used for, both to human users and when passing the input into language
              models.
            default_value: Optional default value to be used if no value is provided when running
              the plan.

        """
        self.plan.plan_inputs.append(
            PlanInput(name=name, description=description, value=default_value)
        )
        return self

    @property
    def _current_conditional_block(self) -> ConditionalBlock | None:
        """Get the current conditional block."""
        if len(self._block_stack) == 0:
            return None
        last_block = self._block_stack[-1]
        return last_block if isinstance(last_block, ConditionalBlock) else None

    @property
    def _current_loop_block(self) -> LoopBlock | None:
        """Get the current loop block."""
        if len(self._block_stack) == 0:
            return None
        last_block = self._block_stack[-1]
        return last_block if isinstance(last_block, LoopBlock) else None

    def loop(
        self,
        while_: Callable[..., bool] | str | None = None,
        do_while_: Callable[..., bool] | str | None = None,
        over: Reference | Sequence[Any] | None = None,
        args: dict[str, Any] | None = None,
        step_name: str | None = None,
    ) -> PlanBuilderV2:
        """Start a new loop block.

        This creates a loop that can iterate over a sequence of values or repeat while a condition
        is true. You must specify exactly one of the loop types: while_, do_while_, or over.

        For 'while' loops, the condition is checked before each iteration:
        PlanBuilderV2()
            .loop(while_=lambda: some_condition)
            .llm_step(task="Repeats while true")
            .end_loop()

        For 'do_while' loops, the condition is checked after each iteration:
        PlanBuilderV2()
            .loop(do_while_=lambda: some_condition)
            .llm_step(task="Runs at least once")
            .end_loop()

        For 'for_each' loops, iterate over a sequence or reference:
        PlanBuilderV2().loop(over=Input("items")).llm_step(task="Process each item").end_loop()

        After opening a loop block with this loop method, you must close the block with
        .end_loop() later in the plan.

        Args:
            while_: Condition function or string to check before each iteration. The loop continues
                while this condition evaluates to True.
            do_while_: Condition function or string to check after each iteration. The loop
                continues while this condition evaluates to True, but always runs at least once.
            over: Reference or sequence to iterate over. Each iteration will process one item
                from this sequence.
            args: Arguments passed to condition functions if they are functions. These are unused
                if the condition is a string.
            step_name: Optional explicit name for the step. This allows its output to be referenced
                via StepOutput("name_of_step") rather than by index.

        """
        # Validate that exactly one of while_, do_while_, or over is set
        loop_params = [while_, do_while_, over]
        set_params = [param for param in loop_params if param is not None]

        if len(set_params) == 0:
            raise PlanBuilderError("Exactly one of while_, do_while_, or over must be set.")
        if len(set_params) > 1:
            raise PlanBuilderError("Only one of while_, do_while_, or over can be set.")

        # Determine loop type and condition
        if over is not None:
            loop_type = LoopType.FOR_EACH
            condition = None
        elif while_ is not None:
            loop_type = LoopType.WHILE
            condition = while_
        else:  # do_while_ is not None
            loop_type = LoopType.DO_WHILE
            condition = do_while_

        loop_block = LoopBlock(
            start_step_index=len(self.plan.steps),
            end_step_index=None,
        )
        self._block_stack.append(loop_block)
        self.plan.steps.append(
            LoopStep(
                step_name=step_name or default_step_name(len(self.plan.steps)),
                over=over,
                condition=condition,
                args=args or {},
                loop_block=loop_block,
                loop_step_type=LoopStepType.START,
                loop_type=loop_type,
            )
        )
        return self

    def end_loop(self, step_name: str | None = None) -> PlanBuilderV2:
        """Close the most recently opened loop block.

        This method must be called to properly close any loop block that was opened with
        loop(). It marks the end of the loop logic and allows the plan to continue with
        steps outside the loop. For example:

        # Simple while loop
        PlanBuilderV2().loop(while_=lambda: some_condition).llm_step(task="Repeats").end_loop()
        .llm_step(task="Runs after loop")

        # For-each loop over input items
        PlanBuilderV2().loop(over=Input("items")).llm_step(task="Process item").end_loop()
        .llm_step(task="Runs after all items processed")

        Failing to call end_loop() after opening a loop block with loop() will result in an
        error when building the plan.

        Args:
            step_name: Optional explicit name for the step. This allows its output to be referenced
                via StepOutput("name_of_step") rather than by index.

        """
        if len(self._block_stack) == 0 or not (loop_block := self._current_loop_block):
            raise PlanBuilderError(
                "endloop must be called from a loop block. Please add a loop first."
            )
        loop_block.end_step_index = len(self.plan.steps)
        start_loop_step = self.plan.steps[loop_block.start_step_index]
        if not isinstance(start_loop_step, LoopStep):
            raise PlanBuilderError("The step at the start of the loop is not a LoopStep")
        self.plan.steps.append(
            LoopStep(
                step_name=step_name or default_step_name(len(self.plan.steps)),
                condition=start_loop_step.condition,
                over=start_loop_step.over,
                index=start_loop_step.index,
                loop_block=loop_block,
                loop_step_type=LoopStepType.END,
                loop_type=start_loop_step.loop_type,
                args=start_loop_step.args,
            )
        )
        self._block_stack.pop()
        return self

    def if_(
        self,
        condition: Callable[..., bool] | str,
        args: dict[str, Any] | None = None,
    ) -> PlanBuilderV2:
        """Start a new conditional block.

        Steps after this if (and before any else, else_if, or endif) are executed only when the
        `condition` evaluates to `True`. For example:

        # This will run the llm step
        PlanBuilderV2().if_(condition=lambda: True).llm_step(task="Will run").endif()

        # This will not run the llm step
        PlanBuilderV2().if_(condition=lambda: False).llm_step(task="Won't run").endif()

        After opening a conditional block with this if_ method, you must close the block with
        .endif() later in the plan.

        Note: it is if_() rather than if() because if is a keyword in Python.

        Args:
            condition: Condition to evaluate. This can either be a function that returns a boolean
              (as with a traditional if statement) or a string that is evaluated for truth using a
              language model.
            args: Arguments passed to the condition function if it is a function. These are unused
              if the condition is a string.

        """
        parent_block = self._current_conditional_block
        conditional_block = ConditionalBlock(
            clause_step_indexes=[len(self.plan.steps)],
            parent_conditional_block=parent_block,
        )
        self._block_stack.append(conditional_block)
        self.plan.steps.append(
            ConditionalStep(
                condition=condition,
                args=args or {},
                step_name=default_step_name(len(self.plan.steps)),
                conditional_block=conditional_block,
                clause_index_in_block=0,
                block_clause_type=ConditionalBlockClauseType.NEW_CONDITIONAL_BLOCK,
            )
        )
        return self

    def else_if_(
        self,
        condition: Callable[..., bool],
        args: dict[str, Any] | None = None,
    ) -> PlanBuilderV2:
        """Add an `else if` clause to the current conditional block.

        Steps after this else_if (and before any 'else' or 'endif') are executed only when the
        `condition` evaluates to `True` and any previous conditions ('if' or 'else if') have been
        evaluated to False. For example:

        # This will run the llm step
        PlanBuilderV2().if_(condition=lambda: False).else_if_(condition=lambda: True)
        .llm_step(task="Will run").endif()

        # This will not run the llm step
        PlanBuilderV2().if_(condition=lambda: False).else_if_(condition=lambda: True)
        .llm_step(task="Won't run").endif()

        # This will not run the llm step
        PlanBuilderV2().if_(condition=lambda: True).else_if_(condition=lambda: True)
        .llm_step(task="Won't run").endif()

        You must ensure that this conditional block is closed with an endif() call later in
        the plan.

        Note: it is else_if_() rather than else_if() to match if_ and else_, which must have an
        underscore because they are keywords in Python.

        Args:
            condition: Condition to evaluate. This can either be a function that returns a boolean
              (as with a traditional if statement) or a string that is evaluated for truth using a
              language model.
            args: Arguments passed to the condition function if it is a function. These are unused
              if the condition is a string.

        """
        if len(self._block_stack) == 0 or not isinstance(self._block_stack[-1], ConditionalBlock):
            raise PlanBuilderError(
                "else_if_ must be called from a conditional block. Please add an if_ first."
            )
        self._block_stack[-1].clause_step_indexes.append(len(self.plan.steps))
        self.plan.steps.append(
            ConditionalStep(
                condition=condition,
                args=args or {},
                step_name=default_step_name(len(self.plan.steps)),
                conditional_block=self._block_stack[-1],
                clause_index_in_block=len(self._block_stack[-1].clause_step_indexes) - 1,
                block_clause_type=ConditionalBlockClauseType.ALTERNATE_CLAUSE,
            )
        )
        return self

    def else_(self) -> PlanBuilderV2:
        """Add an `else` clause to the current conditional block.

        Steps after this else (and before any 'endif') are executed only when all previous
        conditions ('if' and any 'else if') have been evaluated to False. For example:

        # This will run the llm step in the else clause
        PlanBuilderV2().if_(condition=lambda: False).llm_step(task="Won't run")
        .else_().llm_step(task="Will run").endif()

        # This will not run the llm step in the else clause
        PlanBuilderV2().if_(condition=lambda: True).llm_step(task="Will run")
        .else_().llm_step(task="Won't run").endif()

        You must ensure that this conditional block is closed with an endif() call later in
        the plan.

        Note: it is else_() rather than else() because else is a keyword in Python.

        """
        if len(self._block_stack) == 0 or not isinstance(self._block_stack[-1], ConditionalBlock):
            raise PlanBuilderError(
                "else_ must be called from a conditional block. Please add an if_ first."
            )
        self._block_stack[-1].clause_step_indexes.append(len(self.plan.steps))
        self.plan.steps.append(
            ConditionalStep(
                condition=lambda: True,
                args={},
                step_name=default_step_name(len(self.plan.steps)),
                conditional_block=self._block_stack[-1],
                clause_index_in_block=len(self._block_stack[-1].clause_step_indexes) - 1,
                block_clause_type=ConditionalBlockClauseType.ALTERNATE_CLAUSE,
            )
        )
        return self

    def endif(self) -> PlanBuilderV2:
        """Close the most recently opened conditional block.

        This method must be called to properly close any conditional block that was opened with
        if_(). It marks the end of the conditional logic and allows the plan to continue with
        unconditional steps. For example:

        # Simple if-endif block
        PlanBuilderV2().if_(condition=lambda: False).llm_step(task="Won't run").endif()
        .llm_step(task="Will run")

        # Complex if-else_if-else-endif block
        PlanBuilderV2().if_(condition=lambda: False).llm_step(task="Won't run")
        .else_if_(condition=lambda: False).llm_step(task="Won't run")
        .else_().llm_step(task="Will run")
        .endif()
        .llm_step(task="Always runs after conditional")

        Failing to call endif() after opening a conditional block with if_() will result in an
        error when building the plan.

        """
        if len(self._block_stack) == 0 or not isinstance(self._block_stack[-1], ConditionalBlock):
            raise PlanBuilderError(
                "endif must be called from a conditional block. Please add an if_ first."
            )
        self._block_stack[-1].clause_step_indexes.append(len(self.plan.steps))
        self.plan.steps.append(
            ConditionalStep(
                condition=lambda: True,
                args={},
                step_name=default_step_name(len(self.plan.steps)),
                conditional_block=self._block_stack[-1],
                clause_index_in_block=len(self._block_stack[-1].clause_step_indexes) - 1,
                block_clause_type=ConditionalBlockClauseType.END_CONDITION_BLOCK,
            )
        )
        self._block_stack.pop()
        return self

    def llm_step(
        self,
        *,
        task: str,
        inputs: list[Any] | None = None,
        output_schema: type[BaseModel] | None = None,
        step_name: str | None = None,
        system_prompt: str | None = None,
        model: str | GenerativeModel | None = None,
    ) -> PlanBuilderV2:
        """Add a step that sends a task to an LLM.

        The output from the step is a string (if no output schema is provided) or a structured
        object (if an output schema is provided).

        This just calls a raw LLM without access to tools. If you need to call tools, either use
        a single_tool_agent_step(), a react_agent_step() or an invoke_tool_step().

        Args:
            task: Instruction given to the LLM.
            inputs: Optional additional context for the LLM. Values may reference
                previous step outputs or plan inputs.
            output_schema: Expected schema of the result.
            step_name: Optional explicit name for the step. This allows its output to be referenced
              via StepOutput("name_of_step") rather than by index.
            system_prompt: Optional system prompt for the LLM - allows overriding the default system
              prompt.
            model: Optional model to use for this step. If not provided, the default model from the
              config will be used.

        """
        self.plan.steps.append(
            LLMStep(
                task=task,
                inputs=inputs or [],
                output_schema=output_schema,
                step_name=step_name or default_step_name(len(self.plan.steps)),
                conditional_block=self._current_conditional_block,
                system_prompt=system_prompt,
                model=model,
            )
        )
        return self

    def invoke_tool_step(
        self,
        *,
        tool: str | Tool,
        args: dict[str, Any] | None = None,
        output_schema: type[BaseModel] | None = None,
        step_name: str | None = None,
    ) -> PlanBuilderV2:
        """Add a step that invokes a tool directly.

        This is a raw tool call without any LLM involvement. The args passed into this method have
        any references resoled (e.g. Input or StepOutput) and are then directly used to call the
        tool. This should be used when you know the exact arguments you want to pass the tool, and
        you want to avoid the latency / non-determinism of using an LLM.

        Args:
            tool: The id of the tool to invoke, or the Tool instance to invoke.
            args: Arguments passed to the tool. This can include references such as Input and
              StepOutput whose values are resolved at runtime.
            output_schema: Schema of the result. If the tool does not provide a result of this type,
              then a language model will be used to coerce the output into this schema..
            step_name: Optional explicit name for the step. This allows its output to be referenced
              via StepOutput("name_of_step") rather than by index.

        """
        self.plan.steps.append(
            InvokeToolStep(
                tool=tool,
                args=args or {},
                output_schema=output_schema,
                step_name=step_name or default_step_name(len(self.plan.steps)),
                conditional_block=self._current_conditional_block,
            )
        )
        return self

    def function_step(
        self,
        *,
        function: Callable[..., Any],
        args: dict[str, Any] | None = None,
        output_schema: type[BaseModel] | None = None,
        step_name: str | None = None,
    ) -> PlanBuilderV2:
        """Add a step that calls a Python function.

        This step directly calls a python function without any LLM involvement. It is useful for
        incorporating custom logic, calculations, or data transformations into your plan.

        The function is called synchronously if it's a regular function, or awaited if it's
        an async function.

        Args:
            function: The Python function to call. Can be sync or async.
            args: Arguments passed to the function as keyword arguments. This can include
                references such as Input and StepOutput whose values are resolved at runtime.
            output_schema: Schema for the result. If provided and the function output doesn't
                match, a language model will be used to coerce the output into this schema.
            step_name: Optional explicit name for the step. This allows its output to be
                referenced via StepOutput("name_of_step") rather than by index.

        """
        tool_class = tool(function)
        return self.invoke_tool_step(
            tool=tool_class(),
            args=args,
            output_schema=output_schema,
            step_name=step_name,
        )

    def single_tool_agent_step(
        self,
        *,
        tool: str | Tool,
        task: str,
        inputs: list[Any] | None = None,
        output_schema: type[BaseModel] | None = None,
        step_name: str | None = None,
        model: str | GenerativeModel | None = None,
    ) -> PlanBuilderV2:
        """Add a step where an agent uses a single tool to complete a task.

        This creates an LLM agent that has access to exactly one tool and uses it once to complete
        the specified task. The agent can reason about how to use the tool. This is more flexible
        than invoke_tool_step() because the agent can adapt its tool usage based on the task and
        inputs. Use this when you know which tool should be used, but want the agent to determine
        the specific arguments.

        This step outputs the result of the tool call if output schema is not provided. If an output
        schema is provided, then the agent will coerce the result of the tool call to match this
        schema.

        Args:
            tool: The id of the tool or the Tool instance the agent can use to complete the task.
            task: Natural language description of what the agent should accomplish.
            inputs: Optional context data for the agent. This can include references such as
                Input and StepOutput whose values are resolved at runtime and provided as
                context to the agent.
            output_schema: Schema for the result. If provided, the agent will structure its
                output to match this schema.
            step_name: Optional explicit name for the step. This allows its output to be
                referenced via StepOutput("name_of_step") rather than by index.
            model: Optional model to use for this step. If not provided, the execution model from
                the config will be used.

        """
        self.plan.steps.append(
            SingleToolAgentStep(
                tool=tool,
                task=task,
                inputs=inputs or [],
                output_schema=output_schema,
                step_name=step_name or default_step_name(len(self.plan.steps)),
                conditional_block=self._current_conditional_block,
                model=model,
            )
        )
        return self

    def react_agent_step(
        self,
        *,
        task: str,
        tools: Sequence[str | Tool] | None = None,
        inputs: list[Any] | None = None,
        output_schema: type[BaseModel] | None = None,
        step_name: str | None = None,
        allow_agent_clarifications: bool = False,
        tool_call_limit: int = 25,
        model: str | GenerativeModel | None = None,
    ) -> PlanBuilderV2:
        """Add a step that uses a ReAct agent with multiple tools.

        The ReAct agent uses reasoning and acting cycles to complete complex tasks
        that may require multiple tool calls and decision making.

        Args:
            task: The task to perform.
            tools: The list of tool IDs or Tool instances to make available to the agent.
            inputs: The inputs to the task. If any of these values are instances of StepOutput or
              Input, the corresponding values will be substituted in when the plan is run.
            output_schema: The schema of the output.
            step_name: Optional name for the step. If not provided, will be auto-generated.
            allow_agent_clarifications: Whether to allow the agent to ask clarifying questions.
            tool_call_limit: Maximum number of tool calls the agent can make.
            model: Optional model to use for this step. If not provided, the planning model from the
                config will be used.

        """
        self.plan.steps.append(
            ReActAgentStep(
                task=task,
                tools=tools or [],
                inputs=inputs or [],
                output_schema=output_schema,
                allow_agent_clarifications=allow_agent_clarifications,
                tool_call_limit=tool_call_limit,
                step_name=step_name or default_step_name(len(self.plan.steps)),
                conditional_block=self._current_conditional_block,
                model=model,
            )
        )
        return self

    def user_verify(self, *, message: str, step_name: str | None = None) -> PlanBuilderV2:
        """Add a user confirmation step.

        This pauses plan execution and asks the user to confirm or reject the provided
        message. The plan will only continue if the user confirms. If the user rejects,
        the plan execution will stop with an error. This is useful for getting user approval before
        taking important actions like sending emails, making purchases, or modifying data.

        A UserVerificationClarification is used to get the verification from the user, so ensure you
        have set up handling for this type of clarification in order to use this step. For more
        details, see https://docs.portialabs.ai/understand-clarifications.

        This step outputs True if the user confirms.

        Args:
            message: Text shown to the user for confirmation. This can include references
                such as Input and StepOutput whose values are resolved at runtime before
                being shown to the user.
            step_name: Optional explicit name for the step. This allows its output to be
                referenced via StepOutput("name_of_step") rather than by index.

        """
        self.plan.steps.append(
            UserVerifyStep(
                message=message,
                step_name=step_name or default_step_name(len(self.plan.steps)),
                conditional_block=self._current_conditional_block,
            )
        )
        return self

    def user_input(
        self,
        *,
        message: str,
        options: list[Serializable] | None = None,
        step_name: str | None = None,
    ) -> PlanBuilderV2:
        """Add a step that requests input from the user.

        This pauses plan execution and prompts the user to provide input. If options are
        provided, the user must choose from the given choices (multiple choice). If no
        options are provided, the user can enter free-form text.

        A Clarification (either InputClarification or MultipleChoiceClarification) is used to get
        the input from the user, so ensure you have set up handling for the required type of
        clarification in order to use this step. For more details, see
        https://docs.portialabs.ai/understand-clarifications.

        The user's response becomes the output of this step and can be referenced by
        subsequent steps in the plan.

        Args:
            message: Instruction or question shown to the user. This can include references
                such as Input and StepOutput whose values are resolved at runtime before
                being shown to the user.
            options: List of choices for multiple choice prompts. If None, the user can
                provide free-form text input. If provided, the user must select from
                these options.
            step_name: Optional explicit name for the step. This allows its output to be
                referenced via StepOutput("name_of_step") rather than by index.

        """
        self.plan.steps.append(
            UserInputStep(
                message=message,
                options=options,
                step_name=step_name or default_step_name(len(self.plan.steps)),
                conditional_block=self._current_conditional_block,
            )
        )
        return self

    def add_step(self, step: StepV2) -> PlanBuilderV2:
        """Add a pre-built step to the plan.

        This allows you to integrate custom step types that you've created by subclassing
        StepV2, or to reuse steps that were created elsewhere. The step is added as-is
        to the plan without any modification.

        Args:
            step: A pre-built step instance that inherits from StepV2.

        """
        self.plan.steps.append(step)
        return self

    def add_sub_plan(
        self,
        plan: PlanV2 | Iterable[StepV2],
        input_values: dict[str, Any] | None = None,
        step_name: str | None = None,
    ) -> PlanBuilderV2:
        """Add a step that runs a sub-plan and returns its final output.

        The sub-plan executes completely as an independent workflow with its own step sequence.
        From the parent plan's perspective, the entire sub-plan execution appears as a single step
        that produces one output value. Inputs for the sub-plan can be provided by the plan run
        inputs when the parent plan is run or via the input_values parameter.

        Args:
            plan: The sub-plan to run.
            input_values: Optional mapping of inputs in the sub-plan to values. This is
               only used when plan is a PlanV2, and is useful if a sub-plan has an input
               and you want to provide a value for it from a step in the top-level plan.
               For example:

           ```python
               sub_plan = builder.input(name="input_name").build()
               top_plan = builder.llm_step(step_name="llm_step", task="Task")
                          .add_sub_plan(sub_plan, input_values={"input": StepOutput("llm_step")})
                          .build()
           ```

            step_name: Optional explicit name for the step. This allows its output to be
                referenced via StepOutput("name_of_step") rather than by index.

        """
        if not isinstance(plan, PlanV2):
            builder = PlanBuilderV2()
            for step in plan:
                builder.add_step(step)
            plan = builder.build()

        if isinstance(plan, PlanV2):
            # Ensure there are no duplicate plan inputs
            existing_input_names = {p.name for p in self.plan.plan_inputs}
            for _input in plan.plan_inputs:
                if _input.name in existing_input_names:
                    raise PlanBuilderError(f"Duplicate input {_input.name} found in plan.")

        if input_values:
            allowed_input_names = {p.name for p in plan.plan_inputs}
            for input_name in input_values:
                if input_name not in allowed_input_names:
                    raise PlanBuilderError(
                        f"Tried to provide value for input '{input_name}' not found in "
                        f"sub-plan. Available inputs: {sorted(allowed_input_names)}"
                    )
            for plan_input in plan.plan_inputs:
                # Input values passed in here overwrite any default values for the input
                plan_input.value = input_values.get(plan_input.name, plan_input.value)

        self.plan.steps.append(
            SubPlanStep(
                plan=plan,
                step_name=step_name or default_step_name(len(self.plan.steps)),
                conditional_block=self._current_conditional_block,
            )
        )

        # Add the plan inputs from the sub-plan to the parent plan
        self.plan.plan_inputs.extend(plan.plan_inputs)

        return self

    def final_output(
        self,
        output_schema: type[BaseModel] | None = None,
        summarize: bool = False,
    ) -> PlanBuilderV2:
        """Define the final output schema for the plan.

        This configures how the plan's final result should be structured. The final output is
        automatically derived from the last step's output, but if output_schema is provided and
        the last step's output does not already match this schema, an LLM will be used to coerce
        the output into this schema. If summarize is True, a summary of the plan run will also be
        included as part of the final output.

        Args:
            output_schema: Pydantic model class that defines the structure of the final
                output.
            summarize: Whether to also generate a human-readable summary of the final
                output in addition to the structured result.

        """
        self.plan.final_output_schema = output_schema
        self.plan.summarize = summarize
        return self

    def build(self) -> PlanV2:
        """Finalize and return the built plan.

        Raises:
            PlanBuilderError: If there are any issues when building the plan (e.g. an if block is
                opened without being closed).

        """
        if len(self._block_stack) > 0:
            raise PlanBuilderError(
                "All blocks must be closed. Please add an endif or endloop for all blocks."
            )

        step_type_counts: dict[str, int] = {}
        for step in self.plan.steps:
            step_type = step.__class__.__name__
            step_type_counts[step_type] = step_type_counts.get(step_type, 0) + 1

        telemetry = ProductTelemetry()
        telemetry.capture(
            PlanV2BuildTelemetryEvent(
                plan_length=len(self.plan.steps), step_type_counts=step_type_counts
            )
        )

        return self.plan<|MERGE_RESOLUTION|>--- conflicted
+++ resolved
@@ -19,24 +19,11 @@
 from portia.builder.plan_v2 import PlanV2
 from portia.builder.react_agent_step import ReActAgentStep
 from portia.builder.reference import Reference, default_step_name
-<<<<<<< HEAD
-from portia.builder.step_v2 import (
-    ConditionalStep,
-    InvokeToolStep,
-    LLMStep,
-    LoopStep,
-    ReActAgentStep,
-    SingleToolAgentStep,
-    StepV2,
-    UserInputStep,
-    UserVerifyStep,
-)
-from portia.builder.steps.sub_plan_step import SubPlanStep
-=======
 from portia.builder.single_tool_agent_step import SingleToolAgentStep
+from portia.builder.step_v2 import StepV2
+from portia.builder.sub_plan_step import SubPlanStep
 from portia.builder.user_input import UserInputStep
 from portia.builder.user_verify import UserVerifyStep
->>>>>>> 73e91749
 from portia.plan import PlanInput
 from portia.telemetry.telemetry_service import ProductTelemetry
 from portia.telemetry.views import PlanV2BuildTelemetryEvent
