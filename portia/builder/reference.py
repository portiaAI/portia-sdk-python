--- conflicted
+++ resolved
@@ -189,13 +189,9 @@
             If the path navigation fails, the exception is propagated.
 
         """
-<<<<<<< HEAD
         # Get the base step output value
         base_value = None
-        for step_output in run_data.step_output_values:
-=======
         for step_output in run_data.step_output_values[::-1]:
->>>>>>> 053dc89a
             if isinstance(self.step, int) and step_output.step_num == self.step:
                 base_value = step_output.value
                 break
