--- conflicted
+++ resolved
@@ -16,12 +16,8 @@
     ConditionalBlockClauseType,
     ConditionalStepResult,
 )
-<<<<<<< HEAD
 from portia.builder.loops import LoopBlock, LoopBlockClauseType, LoopStepResult
-from portia.builder.reference import Input, Reference, ReferenceValue, StepOutput
-=======
 from portia.builder.reference import Input, Reference, StepOutput
->>>>>>> ea769c2c
 from portia.clarification import (
     Clarification,
     ClarificationCategory,
