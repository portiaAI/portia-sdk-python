"""Implementation of the various step types used in :class:`PlanV2`."""

from __future__ import annotations

import itertools
import re
from abc import ABC, abstractmethod
from collections.abc import Callable, Sequence
from typing import TYPE_CHECKING, Any, Self, override

from langsmith import traceable
from pydantic import BaseModel, ConfigDict, Field, field_validator, model_validator

from portia.builder.conditionals import (
    ConditionalBlock,
    ConditionalBlockClauseType,
    ConditionalStepResult,
)
from portia.builder.loops import LoopBlock, LoopBlockType, LoopStepResult, LoopType
from portia.builder.reference import Input, Reference, StepOutput
from portia.clarification import (
    Clarification,
    ClarificationCategory,
    ClarificationType,
    InputClarification,
    MultipleChoiceClarification,
    UserVerificationClarification,
)
from portia.config import ExecutionAgentType
from portia.errors import PlanRunExitError, ToolNotFoundError
from portia.execution_agents.conditional_evaluation_agent import ConditionalEvaluationAgent
from portia.execution_agents.default_execution_agent import DefaultExecutionAgent
from portia.execution_agents.execution_utils import is_clarification
from portia.execution_agents.one_shot_agent import OneShotAgent
from portia.execution_agents.output import LocalDataValue
from portia.logger import logger
from portia.model import Message
from portia.open_source_tools.llm_tool import LLMTool
from portia.plan import PlanInput, Step, Variable
from portia.tool import Tool, ToolRunContext
from portia.tool_wrapper import ToolCallWrapper

if TYPE_CHECKING:
    from portia.builder.plan_v2 import PlanV2
    from portia.execution_agents.base_execution_agent import BaseExecutionAgent
    from portia.run_context import RunContext


class StepV2(BaseModel, ABC):
    """Abstract base class for all steps executed within a plan.

    Each step represents an action that can be performed during plan execution,
    such as calling an LLM / agent, invoking a tool, or requesting user input.
    """

    model_config = ConfigDict(arbitrary_types_allowed=True)

    step_name: str = Field(description="Unique name identifying this step within the plan.")
    conditional_block: ConditionalBlock | None = Field(
        default=None,
        description="The conditional block containing this step, if part of conditional logic.",
    )
    loop_block: LoopBlock | None = Field(
        default=None, description="The loop block this step is part of, if any."
    )

    @abstractmethod
    async def run(self, run_data: RunContext) -> Any:  # noqa: ANN401
        """Execute the step and return its output.

        Returns:
            The step's output value, which may be used by subsequent steps.

        """
        raise NotImplementedError  # pragma: no cover

    @abstractmethod
    def to_legacy_step(self, plan: PlanV2) -> Step:
        """Convert this step to the legacy Step format.

        This is primarily used to determine how the steps should be presented in the Portia
        Dashboard.
        """
        raise NotImplementedError  # pragma: no cover

    def _resolve_references(
        self,
        value: Any | Reference,  # noqa: ANN401
        run_data: RunContext,
    ) -> Any | None:  # noqa: ANN401
        """Resolve any Reference objects to their concrete values.

        This method handles 3 types of value:
        * A Reference object - this will be resolved to its concrete value
        * A string containing ``{{ StepOutput(...) }}`` or ``{{ Input(...) }}`` templates - these
          will be rendered with the referenced values
        * Any other value - this will be returned unchanged
        """
        if isinstance(value, Reference):
            value = value.get_value(run_data)
            return self._resolve_references(value, run_data)
        if isinstance(value, str):
            return self._template_references(value, run_data)
        return value

    def _template_references(self, value: str, run_data: RunContext) -> str:
        """Replace any Reference objects in a string with their resolved values.

        For example, if the string is f"The result was {StepOutput(0)}", and the step output
        value is "step result", then the string will be replaced with "The result was step result".
        """
        # Extract all instances of {{ StepOutput(var_name) }} or {{ Input(var_name) }}
        # from _input if it's a string
        matches = re.findall(r"\{\{\s*(StepOutput|Input)\s*\(\s*([\w\s]+)\s*\)\s*\}\}", value)

        # If there are matches, replace each {{ StepOutput(var_name) }}
        # or {{ Input(var_name) }} with its resolved value.
        if matches:
            result = value
            for ref_type, var_name in matches:
                var_name = var_name.strip()  # noqa: PLW2901
                if ref_type == "StepOutput" and var_name.isdigit():
                    var_name = int(var_name)  # noqa: PLW2901
<<<<<<< HEAD
                ref = StepOutput(var_name) if ref_type == "StepOutput" else Input(str(var_name))
                resolved = self._resolve_input_reference(ref, run_data)
=======
                ref = StepOutput(var_name) if ref_type == "StepOutput" else Input(var_name)  # type: ignore reportArgumentType
                resolved = self._resolve_references(ref, run_data)
>>>>>>> 23fb17e6
                pattern = (
                    r"\{\{\s*"
                    + re.escape(ref_type)
                    + r"\s*\(\s*"
                    + re.escape(str(var_name))
                    + r"\s*\)\s*\}\}"
                )
                result = re.sub(pattern, str(resolved), result, count=1)
            return result
        return value

    def _resolve_input_names_for_printing(
        self,
        _input: Any,  # noqa: ANN401
        plan: PlanV2,
    ) -> Any | None:  # noqa: ANN401
        """Resolve any References in the provided input to their name (note: not to their value).

        For example, StepOutput(0) will be resolved to "step_0_output", not the concrete value it
        represents. This is useful for printing inputs before the plan is run.
        """
        if isinstance(_input, Reference):
            name = _input.get_legacy_name(plan)
            # Ensure name starts with a $ so that it is clear it is a reference
            # This is done so it appears nicely in the UI
            if not name.startswith("$"):
                name = f"${name}"
            return name
        if isinstance(_input, list):
            return [self._resolve_input_names_for_printing(v, plan) for v in _input]
        return _input

    def _inputs_to_legacy_plan_variables(self, inputs: list[Any], plan: PlanV2) -> list[Variable]:
        """Convert a list of inputs to a list of legacy plan variables."""
        return [Variable(name=v.get_legacy_name(plan)) for v in inputs if isinstance(v, Reference)]

    def _get_legacy_condition(self, plan: PlanV2) -> str | None:
        """Get the legacy condition for a step."""
        if self.conditional_block is None:
            return None
        step_names = [s.step_name for s in plan.steps]
        current_step_index = step_names.index(self.step_name)

        def get_conditional_for_nested_block(block: ConditionalBlock) -> str | None:
            active_clause_step_index = next(
                itertools.dropwhile(
                    # First clause step index where the current step index is greater
                    # than the clause step index e.g. for clause step indexes [1, 8, 12]
                    # and current step index 2, the active clause step index is 1
                    lambda x: current_step_index < x,
                    reversed(block.clause_step_indexes),
                ),
                None,
            )
            if active_clause_step_index is None:
                raise ValueError(
                    f"Cannot determine active conditional for step {self.step_name}"
                )  # pragma: no cover

            if (
                current_step_index == block.clause_step_indexes[0]
                or current_step_index == block.clause_step_indexes[-1]
            ):
                # The step is the `if_` or the `endif` step, so no new condition is needed
                # as this will always be evaluated at this 'depth' of the plan branching.
                return None

            # All previous clause conditions must be false for this step to get run
            previous_clause_step_indexes = itertools.takewhile(
                lambda x: x < current_step_index,
                itertools.filterfalse(
                    lambda x: x == active_clause_step_index, block.clause_step_indexes
                ),
            )
            condition_str = " and ".join(
                f"{plan.step_output_name(i)} is false" for i in previous_clause_step_indexes
            )
            if current_step_index not in block.clause_step_indexes:
                # The step is a non-conditional step within a block, so we need to make the
                # active clause condition was true.
                condition_str = f"{plan.step_output_name(active_clause_step_index)} is true" + (
                    f" and {condition_str}" if condition_str else ""
                )

            return condition_str

        legacy_condition_strings = []
        current_block = self.conditional_block
        while current_block is not None:
            legacy_condition_string = get_conditional_for_nested_block(current_block)
            if legacy_condition_string is not None:
                legacy_condition_strings.append(legacy_condition_string)
            current_block = current_block.parent_conditional_block
        return "If " + " and ".join(legacy_condition_strings) if legacy_condition_strings else None


class LLMStep(StepV2):
    """A step that executes a task using an LLM without any tool access.

    This step is used for pure language model tasks like text generation,
    analysis, or transformation that don't require external tool calls.
    """

    task: str = Field(description="The natural language task for the LLM to perform.")
    inputs: list[Any] = Field(
        default_factory=list,
        description=(
            "Additional context data for the task. Can include references to previous step "
            "outputs (using StepOutput) or plan inputs (using Input), or literal values. "
            "These are provided as context to help the LLM complete the task."
        ),
    )
    output_schema: type[BaseModel] | None = Field(
        default=None,
        description=(
            "Pydantic model class defining the expected structure of the LLM's response. "
            "If provided, the output from the LLM will be coerced to match this schema."
        ),
    )
    system_prompt: str | None = Field(
        default=None,
        description=(
            "Custom system prompt to guide the LLM's behavior. If not specified, "
            "the default LLMTool system prompt will be used."
        ),
    )

    def __str__(self) -> str:
        """Return a description of this step for logging purposes."""
        output_info = f" -> {self.output_schema.__name__}" if self.output_schema else ""
        return f"LLMStep(task='{self.task}'{output_info})"

    @override
    @traceable(name="LLM Step - Run")
    async def run(self, run_data: RunContext) -> str | BaseModel:  # pyright: ignore[reportIncompatibleMethodOverride] - needed due to Langsmith decorator
        """Execute the LLM task and return its response."""
        if self.system_prompt:
            llm_tool = LLMTool(
                structured_output_schema=self.output_schema, prompt=self.system_prompt
            )
        else:
            llm_tool = LLMTool(structured_output_schema=self.output_schema)
        wrapped_tool = ToolCallWrapper(
            child_tool=llm_tool,
            storage=run_data.storage,
            plan_run=run_data.plan_run,
        )
        tool_ctx = ToolRunContext(
            end_user=run_data.end_user,
            plan_run=run_data.plan_run,
            plan=run_data.legacy_plan,
            config=run_data.config,
            clarifications=[],
        )
        task_data = []
        for _input in self.inputs:
            if isinstance(_input, Reference):
                description = self._get_ref_description(_input, run_data)
                value = self._resolve_references(_input, run_data)
                value = LocalDataValue(value=value, summary=description)
            else:
                value = self._resolve_references(_input, run_data)
            if value is not None or not isinstance(_input, Reference):
                task_data.append(value)

        return await wrapped_tool.arun(tool_ctx, task=self.task, task_data=task_data)

    def _get_ref_description(self, ref: Reference, run_data: RunContext) -> str:
        """Get the description of a reference."""
        if isinstance(ref, StepOutput):
            return ref.get_description(run_data)
        if isinstance(ref, Input):
            plan_input = self._plan_input_from_name(ref.name, run_data)
            if plan_input.description:
                return plan_input.description
            if isinstance(plan_input.value, Reference):
                return self._get_ref_description(plan_input.value, run_data)
        return ""

    def _plan_input_from_name(self, name: str, run_data: RunContext) -> PlanInput:
        """Get the plan input from the name."""
        for plan_input in run_data.plan.plan_inputs:
            if plan_input.name == name:
                return plan_input
        raise ValueError(f"Plan input {name} not found")  # pragma: no cover

    @override
    def to_legacy_step(self, plan: PlanV2) -> Step:
        """Convert this LLMStep to a legacy Step."""
        return Step(
            task=self.task,
            inputs=self._inputs_to_legacy_plan_variables(self.inputs, plan),
            tool_id=LLMTool.LLM_TOOL_ID,
            output=plan.step_output_name(self),
            structured_output_schema=self.output_schema,
            condition=self._get_legacy_condition(plan),
        )


class InvokeToolStep(StepV2):
    """A step that directly invokes a tool with specific arguments.

    This performs a direct tool call without LLM involvement, making it suitable
    for deterministic operations where you know exactly which tool to call and
    what arguments to pass.
    """

    tool: str | Tool = Field(
        description=(
            "The tool to invoke. Can be either a tool ID string (to lookup in the tool registry) "
            "or a Tool instance to run directly."
        )
    )
    args: dict[str, Any] = Field(
        default_factory=dict,
        description=(
            "Arguments to pass to the tool. Values can be references to previous step outputs "
            "(using StepOutput), plan inputs (using Input), or literal values."
        ),
    )
    output_schema: type[BaseModel] | None = Field(
        default=None,
        description=(
            "Pydantic model class to structure the tool's output. If provided, the raw tool "
            "output will be converted to match this schema."
        ),
    )

    def __str__(self) -> str:
        """Return a description of this step for logging purposes."""
        output_info = f" -> {self.output_schema.__name__}" if self.output_schema else ""
        return f"InvokeToolStep(tool='{self._tool_name()}', args={self.args}{output_info})"

    def _tool_name(self) -> str:
        """Get the name of the tool."""
        if isinstance(self.tool, str):
            return self.tool
        return self.tool.id

    @override
    @traceable(name="Invoke Tool Step - Run")
    async def run(self, run_data: RunContext) -> Any:  # pyright: ignore[reportIncompatibleMethodOverride] - needed due to Langsmith decorator
        """Execute the tool and return its result."""
        if isinstance(self.tool, str):
            tool = ToolCallWrapper.from_tool_id(
                self.tool,
                run_data.tool_registry,
                run_data.storage,
                run_data.plan_run,
            )
        else:
            tool = ToolCallWrapper(
                child_tool=self.tool,
                storage=run_data.storage,
                plan_run=run_data.plan_run,
            )
        if not tool:
            raise ToolNotFoundError(self.tool if isinstance(self.tool, str) else self.tool.id)

        tool_ctx = ToolRunContext(
            end_user=run_data.end_user,
            plan_run=run_data.plan_run,
            plan=run_data.legacy_plan,
            config=run_data.config,
            clarifications=run_data.plan_run.get_clarifications_for_step(
                run_data.plan_run.current_step_index
            ),
        )
        args = {k: self._resolve_references(v, run_data) for k, v in self.args.items()}
        output = await tool._arun(tool_ctx, **args)  # noqa: SLF001
        output_value = output.get_value()
        if isinstance(output_value, Clarification) and output_value.plan_run_id is None:
            output_value.plan_run_id = run_data.plan_run.id

        output_schema = self.output_schema or tool.structured_output_schema
        if (
            output_schema
            and not isinstance(output_value, output_schema)
            and not is_clarification(output_value)
        ):
            model = run_data.config.get_default_model()
            output_value = await model.aget_structured_response(
                [
                    Message(
                        role="user",
                        content=(
                            f"The following was the output from a call to the tool '{tool.id}' "
                            f"with args '{args}': {output}. Convert this output to the desired "
                            f"schema: {output_schema}"
                        ),
                    )
                ],
                output_schema,
            )
        return output_value

    @override
    def to_legacy_step(self, plan: PlanV2) -> Step:
        """Convert this InvokeToolStep to a legacy Step."""
        args_desc = ", ".join(
            [f"{k}={self._resolve_input_names_for_printing(v, plan)}" for k, v in self.args.items()]
        )
        return Step(
            task=f"Use tool {self._tool_name()} with args: {args_desc}",
            inputs=self._inputs_to_legacy_plan_variables(list(self.args.values()), plan),
            tool_id=self._tool_name(),
            output=plan.step_output_name(self),
            structured_output_schema=self.output_schema,
            condition=self._get_legacy_condition(plan),
        )


class SingleToolAgentStep(StepV2):
    """A step where an LLM agent intelligently uses a specific tool to complete a task.

    Unlike InvokeToolStep which requires you to specify exact tool arguments, this step
    allows an LLM agent to determine how to use the tool based on the task description
    and available context. The agent will call the tool at most once during execution.
    """

    task: str = Field(description="Natural language description of the task to accomplish.")
    tool: str = Field(description="ID of the tool the agent should use to complete the task.")
    inputs: list[Any] = Field(
        default_factory=list,
        description=(
            "Additional context data for the agent. Can include references to previous step "
            "outputs (using StepOutput), plan inputs (using Input), or literal values. "
            "The agent will use this context to determine how to call the tool."
        ),
    )
    output_schema: type[BaseModel] | None = Field(
        default=None,
        description=(
            "Pydantic model class defining the expected structure of the agent's output. "
            "If provided, the output from the agent will be coerced to match this schema."
        ),
    )

    def __str__(self) -> str:
        """Return a description of this step for logging purposes."""
        output_info = f" -> {self.output_schema.__name__}" if self.output_schema else ""
        return f"SingleToolAgentStep(tool='{self.tool}', query='{self.task}'{output_info})"

    @override
    @traceable(name="Single Tool Agent Step - Run")
    async def run(self, run_data: RunContext) -> None:  # pyright: ignore[reportIncompatibleMethodOverride] - needed due to Langsmith decorator
        """Run the agent and return its output."""
        agent = self._get_agent_for_step(run_data)
        output_obj = await agent.execute_async()
        return output_obj.get_value()

    def _get_agent_for_step(
        self,
        run_data: RunContext,
    ) -> BaseExecutionAgent:
        """Get the appropriate agent for executing the step."""
        tool = ToolCallWrapper.from_tool_id(
            self.tool,
            run_data.tool_registry,
            run_data.storage,
            run_data.plan_run,
        )
        cls: type[BaseExecutionAgent]
        match run_data.config.execution_agent_type:
            case ExecutionAgentType.ONE_SHOT:
                cls = OneShotAgent
            case ExecutionAgentType.DEFAULT:
                cls = DefaultExecutionAgent
        cls = OneShotAgent if isinstance(tool, LLMTool) else cls
        logger().debug(
            f"Using agent: {type(cls).__name__}",
            plan=str(run_data.plan.id),
            plan_run=str(run_data.plan_run.id),
        )
        return cls(
            run_data.legacy_plan,
            run_data.plan_run,
            run_data.config,
            run_data.storage,
            run_data.end_user,
            tool,
            execution_hooks=run_data.execution_hooks,
        )

    @override
    def to_legacy_step(self, plan: PlanV2) -> Step:
        """Convert this SingleToolAgentStep to a Step."""
        return Step(
            task=self.task,
            inputs=self._inputs_to_legacy_plan_variables(self.inputs, plan),
            tool_id=self.tool,
            output=plan.step_output_name(self),
            structured_output_schema=self.output_schema,
            condition=self._get_legacy_condition(plan),
        )


class UserVerifyStep(StepV2):
    """A step that requests user confirmation before proceeding with plan execution.

    This step pauses execution to ask the user to verify or approve a message.
    If the user rejects the verification, the plan execution will stop with an error.

    This pauses plan execution and asks the user to confirm or reject the provided
    message. The plan will only continue if the user confirms. If the user rejects,
    the plan execution will stop with an error. This is useful for getting user approval before
    taking important actions like sending emails, making purchases, or modifying data.

    A UserVerificationClarification is used to get the verification from the user, so ensure you
    have set up handling for this type of clarification in order to use this step. For more
    details, see https://docs.portialabs.ai/understand-clarifications.

    This step outputs True if the user confirms.
    """

    message: str = Field(
        description="The message or action requiring user verification/approval. "
        "It can include references to previous step outputs or plan inputs "
        "(using Input / StepOutput references)"
    )

    def __str__(self) -> str:
        """Return a description of this step for logging purposes."""
        return f"UserVerifyStep(message='{self.message}')"

    @override
    @traceable(name="User Verify Step - Run")
    async def run(self, run_data: RunContext) -> bool | UserVerificationClarification:  # pyright: ignore[reportIncompatibleMethodOverride]
        """Prompt the user for confirmation.

        Returns a UserVerificationClarification to get input from the user (if not already
        provided).

        If the user has already confirmed, returns True. Otherwise, if the user has rejected the
        verification, raises a PlanRunExitError.
        """
        message = self._template_references(self.message, run_data)

        previous_clarification = run_data.plan_run.get_clarification_for_step(
            ClarificationCategory.USER_VERIFICATION
        )

        if not previous_clarification or not previous_clarification.resolved:
            return UserVerificationClarification(
                plan_run_id=run_data.plan_run.id,
                user_guidance=str(message),
                source="User verify step",
            )

        if previous_clarification.response is False:
            raise PlanRunExitError(f"User rejected verification: {message}")

        return True

    @override
    def to_legacy_step(self, plan: PlanV2) -> Step:
        """Convert this UserVerifyStep to a legacy Step."""
        return Step(
            task=f"User verification: {self.message}",
            inputs=[],
            tool_id=None,
            output=plan.step_output_name(self),
            condition=self._get_legacy_condition(plan),
        )


class UserInputStep(StepV2):
    """A step that requests input from the user and returns their response.

    This pauses plan execution and prompts the user to provide input. If options are
    provided, the user must choose from the given choices (multiple choice). If no
    options are provided, the user can enter free-form text.

    A Clarification (either InputClarification or MultipleChoiceClarification) is used to get
    the input from the user, so ensure you have set up handling for the required type of
    clarification in order to use this step. For more details, see
    https://docs.portialabs.ai/understand-clarifications.

    The user's response becomes the output of this step and can be referenced by
    subsequent steps in the plan.
    """

    message: str = Field(description="The prompt or question to display to the user.")
    options: list[Any] | None = Field(
        default=None,
        description=(
            "Available choices for multiple-choice input. If provided, the user must select "
            "from these options. If None, allows free-form text input. Options can include "
            "references to previous step outputs or plan inputs (using Input / StepOutput "
            "references)"
        ),
    )

    def __str__(self) -> str:
        """Return a description of this step for logging purposes."""
        input_type = "multiple choice" if self.options else "text input"
        return f"UserInputStep(type='{input_type}', message='{self.message}')"

    def _create_clarification(self, run_data: RunContext) -> ClarificationType:
        """Create the appropriate clarification based on whether options are provided."""
        resolved_message = self._template_references(self.message, run_data)

        if self.options:
            options = [self._resolve_references(o, run_data) for o in self.options]
            return MultipleChoiceClarification(
                plan_run_id=run_data.plan_run.id,
                user_guidance=str(resolved_message),
                options=options,
                argument_name=run_data.plan.step_output_name(self),
                source="User input step",
            )
        return InputClarification(
            plan_run_id=run_data.plan_run.id,
            user_guidance=str(resolved_message),
            argument_name=run_data.plan.step_output_name(self),
            source="User input step",
        )

    @override
    @traceable(name="User Input Step - Run")
    async def run(self, run_data: RunContext) -> Any:  # pyright: ignore[reportIncompatibleMethodOverride]
        """Request input from the user and return the response."""
        clarification_type = (
            ClarificationCategory.MULTIPLE_CHOICE if self.options else ClarificationCategory.INPUT
        )

        previous_clarification = run_data.plan_run.get_clarification_for_step(clarification_type)

        if not previous_clarification or not previous_clarification.resolved:
            return self._create_clarification(run_data)

        return previous_clarification.response

    @override
    def to_legacy_step(self, plan: PlanV2) -> Step:
        """Convert this UserInputStep to a legacy Step."""
        input_type = "Multiple choice" if self.options else "Text input"
        return Step(
            task=f"User input ({input_type}): {self.message}",
            inputs=[],
            tool_id=None,
            output=plan.step_output_name(self),
            condition=self._get_legacy_condition(plan),
        )


class ConditionalStep(StepV2):
    """A step that represents a conditional clause within a conditional execution block.

    This step handles conditional logic such as if, else-if, else, and end-if statements
    that control which subsequent steps should be executed based on runtime conditions.
    """

    condition: Callable[..., bool] | str = Field(
        description=(
            "The condition to evaluate for this clause. Can be a callable that returns a boolean, "
            "or a string expression that will be evaluated by an LLM. If true, subsequent "
            "steps in this clause will execute; if false, execution jumps to the next clause."
        )
    )
    args: dict[str, Reference | Any] = Field(
        default_factory=dict,
        description=(
            "Arguments to pass to the condition. Values can be references to step outputs "
            "(using StepOutput), plan inputs (using Input), or literal values."
        ),
    )
    clause_index_in_block: int = Field(
        description="The position of this clause within its conditional block (0-based index)."
    )
    block_clause_type: ConditionalBlockClauseType = Field(
        description="The type of conditional clause (IF, ELIF, ELSE, or ENDIF)."
    )

    @field_validator("conditional_block", mode="after")
    @classmethod
    def validate_conditional_block(cls, v: ConditionalBlock | None) -> ConditionalBlock:
        """Validate the conditional block."""
        if v is None:
            raise ValueError("Conditional block is required for ConditionSteps")
        return v

    @property
    def block(self) -> ConditionalBlock:
        """Get the conditional block for this step."""
        if not isinstance(self.conditional_block, ConditionalBlock):
            raise TypeError("Conditional block is not a ConditionalBlock")
        return self.conditional_block

    def __str__(self) -> str:
        """Return a description of this step for logging purposes."""
        return (
            f"ConditionalStep(condition='{self.condition}', "
            f"clause_type='{self.block_clause_type.value}' args={self.args})"
        )

    @override
    @traceable(name="Conditional Step - Run")
<<<<<<< HEAD
    async def run(self, run_data: RunContext) -> Any:
        """Run the conditional step."""
        args = {k: self._resolve_input_reference(v, run_data) for k, v in self.args.items()}
=======
    async def run(self, run_data: RunContext) -> Any:  # pyright: ignore[reportIncompatibleMethodOverride] - needed due to Langsmith decorator
        """Evaluate the condition and return a ConditionalStepResult."""
        args = {k: self._resolve_references(v, run_data) for k, v in self.args.items()}
>>>>>>> 23fb17e6
        if isinstance(self.condition, str):
            condition_str = self._template_references(self.condition, run_data)
            agent = ConditionalEvaluationAgent(run_data.config)
            conditional_result = await agent.execute(conditional=str(condition_str), arguments=args)
        else:
            conditional_result = self.condition(**args)
        next_clause_step_index = (
            self.block.clause_step_indexes[self.clause_index_in_block + 1]
            if self.clause_index_in_block < len(self.block.clause_step_indexes) - 1
            else self.block.clause_step_indexes[self.clause_index_in_block]
        )
        return ConditionalStepResult(
            type=self.block_clause_type,
            conditional_result=conditional_result,
            next_clause_step_index=next_clause_step_index,
            end_condition_block_step_index=self.block.clause_step_indexes[-1],
        )

    @override
    def to_legacy_step(self, plan: PlanV2) -> Step:
        """Convert this ConditionalStep to a legacy Step."""
        if isinstance(self.condition, str):
            cond_str = self.condition
        else:
            cond_str = (
                "If result of "
                + getattr(self.condition, "__name__", str(self.condition))
                + " is true"
            )
        return Step(
            task=f"Conditional clause: {cond_str}",
            inputs=self._inputs_to_legacy_plan_variables(list(self.args.values()), plan),
            tool_id=None,
            output=plan.step_output_name(self),
            condition=self._get_legacy_condition(plan),
        )


class LoopStep(StepV2):
    """A step that represents a loop in a loop block.

    I.E. loop, endloop clauses.
    """

    condition: Callable[..., bool] | str | None = Field(
        description=(
            "The boolean predicate to check. If evaluated to true, the steps within this loop "
            "will be evaluated - otherwise they will be skipped and we jump to the next loop."
        )
    )
    over: Reference | None = Field(default=None, description="The reference to loop over.")
    loop_type: LoopType
    index: int = Field(default=0, description="The current index of the loop.")
    args: dict[str, Reference | Any] = Field(
        default_factory=dict, description="The args to check the condition with."
    )
    loop_block_type: LoopBlockType
    start_index: int | None = Field(default=None, description="The start index of the loop.")
    end_index: int | None = Field(default=None, description="The end index of the loop.")

    @model_validator(mode="after")
    def validate_start_end_indexes(self) -> Self:
        """Validate the start and end indexes."""
        if self.start_index is None and self.end_index is None:
            raise ValueError("Start and end indexes cannot both be None")
        if self.condition is None and self.over is None:
            raise ValueError("Condition and over cannot both be None")
        return self

    def current_loop_variable(self, run_data: RunContext) -> Any | None:  # noqa: ANN401
        """Get the current loop variable if over is set."""
        if self.over is None:
            return None
        values = self._resolve_input_reference(self.over, run_data)
        if not isinstance(values, Sequence):
            raise TypeError("Loop variable is not indexable")
        try:
            return values[self.index]
        except IndexError:
            return None

    @override
    @traceable(name="Loop Step - Run")
    async def run(self, run_data: RunContext) -> Any:
        """Run the loop step."""
        args = {k: self._resolve_input_reference(v, run_data) for k, v in self.args.items()}
        match self.loop_block_type, self.loop_type:
            case LoopBlockType.END, LoopType.CONDITIONAL:
                if self.condition is None:
                    raise ValueError("Condition is required for conditional loop")
                if isinstance(self.condition, str):
                    condition_str = self._resolve_input_reference(self.condition, run_data)
                    agent = ConditionalEvaluationAgent(run_data.config)
                    conditional_result = await agent.execute(
                        conditional=str(condition_str), arguments=args
                    )
                else:
                    conditional_result = self.condition(**args)
                return LoopStepResult(
                    block_type=self.loop_block_type,
                    loop_result=conditional_result,
                    start_index=self.start_index or 0,
                    end_index=self.end_index or 0,
                )
            case LoopBlockType.START, LoopType.FOR_EACH:
                if self.over is None:
                    raise ValueError("Over is required for for-each loop")
                value = self.current_loop_variable(run_data)
                self.index += 1
                return LoopStepResult(
                    block_type=self.loop_block_type,
                    loop_result=value is not None,
                    value=value,
                    start_index=self.start_index or 0,
                    end_index=self.end_index or 0,
                )
            case _:
                # conditional loops are evaluated at end of loop execution
                # for-each loops are evaluated at end of loop execution
                return LoopStepResult(
                    block_type=self.loop_block_type,
                    loop_result=True,
                    start_index=self.start_index or 0,
                    end_index=self.end_index or 0,
                )

    @override
    def to_legacy_step(self, plan: PlanV2) -> Step:
        """Convert this LoopStep to a PlanStep."""
        if isinstance(self.condition, str):
            cond_str = self.condition
        else:
            cond_str = (
                "If result of "
                + getattr(self.condition, "__name__", str(self.condition))
                + " is true"
            )
        return Step(
            task=f"Loop clause: {cond_str}",
            inputs=self._inputs_to_legacy_plan_variables(list(self.args.values()), plan),
            tool_id=None,
            output=plan.step_output_name(self),
            condition=self._get_legacy_condition(plan),
        )<|MERGE_RESOLUTION|>--- conflicted
+++ resolved
@@ -121,13 +121,8 @@
                 var_name = var_name.strip()  # noqa: PLW2901
                 if ref_type == "StepOutput" and var_name.isdigit():
                     var_name = int(var_name)  # noqa: PLW2901
-<<<<<<< HEAD
                 ref = StepOutput(var_name) if ref_type == "StepOutput" else Input(str(var_name))
-                resolved = self._resolve_input_reference(ref, run_data)
-=======
-                ref = StepOutput(var_name) if ref_type == "StepOutput" else Input(var_name)  # type: ignore reportArgumentType
                 resolved = self._resolve_references(ref, run_data)
->>>>>>> 23fb17e6
                 pattern = (
                     r"\{\{\s*"
                     + re.escape(ref_type)
@@ -262,7 +257,7 @@
 
     @override
     @traceable(name="LLM Step - Run")
-    async def run(self, run_data: RunContext) -> str | BaseModel:  # pyright: ignore[reportIncompatibleMethodOverride] - needed due to Langsmith decorator
+    async def run(self, run_data: RunContext) -> str | BaseModel:
         """Execute the LLM task and return its response."""
         if self.system_prompt:
             llm_tool = LLMTool(
@@ -369,7 +364,7 @@
 
     @override
     @traceable(name="Invoke Tool Step - Run")
-    async def run(self, run_data: RunContext) -> Any:  # pyright: ignore[reportIncompatibleMethodOverride] - needed due to Langsmith decorator
+    async def run(self, run_data: RunContext) -> Any:
         """Execute the tool and return its result."""
         if isinstance(self.tool, str):
             tool = ToolCallWrapper.from_tool_id(
@@ -473,7 +468,7 @@
 
     @override
     @traceable(name="Single Tool Agent Step - Run")
-    async def run(self, run_data: RunContext) -> None:  # pyright: ignore[reportIncompatibleMethodOverride] - needed due to Langsmith decorator
+    async def run(self, run_data: RunContext) -> None:
         """Run the agent and return its output."""
         agent = self._get_agent_for_step(run_data)
         output_obj = await agent.execute_async()
@@ -555,7 +550,7 @@
 
     @override
     @traceable(name="User Verify Step - Run")
-    async def run(self, run_data: RunContext) -> bool | UserVerificationClarification:  # pyright: ignore[reportIncompatibleMethodOverride]
+    async def run(self, run_data: RunContext) -> bool | UserVerificationClarification:
         """Prompt the user for confirmation.
 
         Returns a UserVerificationClarification to get input from the user (if not already
@@ -726,15 +721,9 @@
 
     @override
     @traceable(name="Conditional Step - Run")
-<<<<<<< HEAD
     async def run(self, run_data: RunContext) -> Any:
-        """Run the conditional step."""
-        args = {k: self._resolve_input_reference(v, run_data) for k, v in self.args.items()}
-=======
-    async def run(self, run_data: RunContext) -> Any:  # pyright: ignore[reportIncompatibleMethodOverride] - needed due to Langsmith decorator
         """Evaluate the condition and return a ConditionalStepResult."""
         args = {k: self._resolve_references(v, run_data) for k, v in self.args.items()}
->>>>>>> 23fb17e6
         if isinstance(self.condition, str):
             condition_str = self._template_references(self.condition, run_data)
             agent = ConditionalEvaluationAgent(run_data.config)
@@ -808,7 +797,7 @@
         """Get the current loop variable if over is set."""
         if self.over is None:
             return None
-        values = self._resolve_input_reference(self.over, run_data)
+        values = self._resolve_references(self.over, run_data)
         if not isinstance(values, Sequence):
             raise TypeError("Loop variable is not indexable")
         try:
@@ -820,13 +809,13 @@
     @traceable(name="Loop Step - Run")
     async def run(self, run_data: RunContext) -> Any:
         """Run the loop step."""
-        args = {k: self._resolve_input_reference(v, run_data) for k, v in self.args.items()}
+        args = {k: self._resolve_references(v, run_data) for k, v in self.args.items()}
         match self.loop_block_type, self.loop_type:
             case LoopBlockType.END, LoopType.CONDITIONAL:
                 if self.condition is None:
                     raise ValueError("Condition is required for conditional loop")
                 if isinstance(self.condition, str):
-                    condition_str = self._resolve_input_reference(self.condition, run_data)
+                    condition_str = self._resolve_references(self.condition, run_data)
                     agent = ConditionalEvaluationAgent(run_data.config)
                     conditional_result = await agent.execute(
                         conditional=str(condition_str), arguments=args
