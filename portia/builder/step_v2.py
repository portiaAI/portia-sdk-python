--- conflicted
+++ resolved
@@ -12,12 +12,7 @@
 from portia.builder.conditionals import (
     ConditionalBlock,
 )
-<<<<<<< HEAD
-from portia.builder.exit import ExitStepResult
-from portia.builder.loops import LoopBlock, LoopStepResult, LoopStepType, LoopType
-=======
 from portia.builder.loops import LoopBlock
->>>>>>> 73e91749
 from portia.builder.reference import Input, Reference, StepOutput
 from portia.execution_agents.output import LocalDataValue
 from portia.plan import PlanInput, Step, Variable
@@ -258,767 +253,4 @@
             if legacy_condition_string is not None:
                 legacy_condition_strings.append(legacy_condition_string)
             current_block = current_block.parent_conditional_block
-<<<<<<< HEAD
-        return "If " + " and ".join(legacy_condition_strings) if legacy_condition_strings else None
-
-
-class LLMStep(StepV2):
-    """A step that executes a task using an LLM without any tool access.
-
-    This step is used for pure language model tasks like text generation,
-    analysis, or transformation that don't require external tool calls.
-    """
-
-    task: str = Field(description="The natural language task for the LLM to perform.")
-    inputs: list[Any] = Field(
-        default_factory=list,
-        description=(
-            "Additional context data for the task. Can include references to previous step "
-            "outputs (using StepOutput) or plan inputs (using Input), or literal values. "
-            "These are provided as context to help the LLM complete the task."
-        ),
-    )
-    output_schema: type[BaseModel] | None = Field(
-        default=None,
-        description=(
-            "Pydantic model class defining the expected structure of the LLM's response. "
-            "If provided, the output from the LLM will be coerced to match this schema."
-        ),
-    )
-    system_prompt: str | None = Field(
-        default=None,
-        description=(
-            "Custom system prompt to guide the LLM's behavior. If not specified, "
-            "the default LLMTool system prompt will be used."
-        ),
-    )
-
-    def __str__(self) -> str:
-        """Return a description of this step for logging purposes."""
-        output_info = f" -> {self.output_schema.__name__}" if self.output_schema else ""
-        return f"LLMStep(task='{self.task}'{output_info})"
-
-    @override
-    @traceable(name="LLM Step - Run")
-    async def run(self, run_data: RunContext) -> str | BaseModel:  # pyright: ignore[reportIncompatibleMethodOverride] - needed due to Langsmith decorator
-        """Execute the LLM task and return its response."""
-        if self.system_prompt:
-            llm_tool = LLMTool(
-                structured_output_schema=self.output_schema, prompt=self.system_prompt
-            )
-        else:
-            llm_tool = LLMTool(structured_output_schema=self.output_schema)
-        wrapped_tool = ToolCallWrapper(
-            child_tool=llm_tool,
-            storage=run_data.storage,
-            plan_run=run_data.plan_run,
-        )
-
-        tool_ctx = run_data.get_tool_run_ctx()
-        task_data = self._resolve_input_references_with_descriptions(self.inputs, run_data)
-        task = self._template_references(self.task, run_data)
-        return await wrapped_tool.arun(tool_ctx, task=task, task_data=task_data)
-
-    @override
-    def to_legacy_step(self, plan: PlanV2) -> Step:
-        """Convert this LLMStep to a legacy Step."""
-        return Step(
-            task=self.task,
-            inputs=self._inputs_to_legacy_plan_variables(self.inputs, plan),
-            tool_id=LLMTool.LLM_TOOL_ID,
-            output=plan.step_output_name(self),
-            structured_output_schema=self.output_schema,
-            condition=self._get_legacy_condition(plan),
-        )
-
-
-class InvokeToolStep(StepV2):
-    """A step that directly invokes a tool with specific arguments.
-
-    This performs a direct tool call without LLM involvement, making it suitable
-    for deterministic operations where you know exactly which tool to call and
-    what arguments to pass.
-    """
-
-    tool: str | Tool = Field(
-        description=(
-            "The tool to invoke. Can be either a tool ID string (to lookup in the tool registry) "
-            "or a Tool instance to run directly."
-        )
-    )
-    args: dict[str, Any] = Field(
-        default_factory=dict,
-        description=(
-            "Arguments to pass to the tool. Values can be references to previous step outputs "
-            "(using StepOutput), plan inputs (using Input), or literal values."
-        ),
-    )
-    output_schema: type[BaseModel] | None = Field(
-        default=None,
-        description=(
-            "Pydantic model class to structure the tool's output. If provided, the raw tool "
-            "output will be converted to match this schema."
-        ),
-    )
-
-    def __str__(self) -> str:
-        """Return a description of this step for logging purposes."""
-        output_info = f" -> {self.output_schema.__name__}" if self.output_schema else ""
-        tool_name = self.tool if isinstance(self.tool, str) else self.tool.id
-        return f"InvokeToolStep(tool='{tool_name}', args={self.args}{output_info})"
-
-    @override
-    @traceable(name="Invoke Tool Step - Run")
-    async def run(self, run_data: RunContext) -> Any:  # pyright: ignore[reportIncompatibleMethodOverride] - needed due to Langsmith decorator
-        """Execute the tool and return its result."""
-        if isinstance(self.tool, str):
-            tool = ToolCallWrapper.from_tool_id(
-                self.tool,
-                run_data.tool_registry,
-                run_data.storage,
-                run_data.plan_run,
-            )
-        else:
-            tool = ToolCallWrapper(
-                child_tool=self.tool,
-                storage=run_data.storage,
-                plan_run=run_data.plan_run,
-            )
-        if not tool:
-            raise ToolNotFoundError(self.tool if isinstance(self.tool, str) else self.tool.id)
-
-        tool_ctx = run_data.get_tool_run_ctx()
-        args = {k: self._resolve_references(v, run_data) for k, v in self.args.items()}
-        output = await tool._arun(tool_ctx, **args)  # noqa: SLF001
-        output_value = output.get_value()
-        if isinstance(output_value, Clarification) and output_value.plan_run_id is None:
-            output_value.plan_run_id = run_data.plan_run.id
-
-        output_schema = self.output_schema or tool.structured_output_schema
-        if (
-            output_schema
-            and not isinstance(output_value, output_schema)
-            and not is_clarification(output_value)
-        ):
-            model = run_data.config.get_default_model()
-            output_value = await model.aget_structured_response(
-                [
-                    Message(
-                        role="user",
-                        content=(
-                            f"The following was the output from a call to the tool '{tool.id}' "
-                            f"with args '{args}': {output}. Convert this output to the desired "
-                            f"schema: {output_schema}"
-                        ),
-                    )
-                ],
-                output_schema,
-            )
-        return output_value
-
-    @override
-    def to_legacy_step(self, plan: PlanV2) -> Step:
-        """Convert this InvokeToolStep to a legacy Step."""
-        args_desc = ", ".join(
-            [f"{k}={self._resolve_input_names_for_printing(v, plan)}" for k, v in self.args.items()]
-        )
-        tool_name = self.tool if isinstance(self.tool, str) else self.tool.id
-        return Step(
-            task=f"Use tool {tool_name} with args: {args_desc}",
-            inputs=self._inputs_to_legacy_plan_variables(list(self.args.values()), plan),
-            tool_id=tool_name,
-            output=plan.step_output_name(self),
-            structured_output_schema=self.output_schema,
-            condition=self._get_legacy_condition(plan),
-        )
-
-
-class SingleToolAgentStep(StepV2):
-    """A step where an LLM agent intelligently uses a specific tool to complete a task.
-
-    Unlike InvokeToolStep which requires you to specify exact tool arguments, this step
-    allows an LLM agent to determine how to use the tool based on the task description
-    and available context. The agent will call the tool at most once during execution.
-    """
-
-    task: str = Field(description="Natural language description of the task to accomplish.")
-    tool: str | Tool = Field(
-        description=(
-            "ID of the tool the agent should use to complete the task or the Tool instance itself."
-        )
-    )
-    inputs: list[Any] = Field(
-        default_factory=list,
-        description=(
-            "Additional context data for the agent. Can include references to previous step "
-            "outputs (using StepOutput), plan inputs (using Input), or literal values. "
-            "The agent will use this context to determine how to call the tool."
-        ),
-    )
-    output_schema: type[BaseModel] | None = Field(
-        default=None,
-        description=(
-            "Pydantic model class defining the expected structure of the agent's output. "
-            "If provided, the output from the agent will be coerced to match this schema."
-        ),
-    )
-
-    def __str__(self) -> str:
-        """Return a description of this step for logging purposes."""
-        output_info = f" -> {self.output_schema.__name__}" if self.output_schema else ""
-        tool_name = self.tool if isinstance(self.tool, str) else self.tool.id
-        return f"SingleToolAgentStep(task='{self.task}', tool='{tool_name}'{output_info})"
-
-    @override
-    @traceable(name="Single Tool Agent Step - Run")
-    async def run(self, run_data: RunContext) -> Any:  # pyright: ignore[reportIncompatibleMethodOverride] - needed due to Langsmith decorator
-        """Run the agent and return its output."""
-        agent = self._get_agent_for_step(run_data)
-        return await agent.execute_async()
-
-    def _get_agent_for_step(
-        self,
-        run_data: RunContext,
-    ) -> BaseExecutionAgent:
-        """Get the appropriate agent for executing the step."""
-        if isinstance(self.tool, str):
-            tool = ToolCallWrapper.from_tool_id(
-                self.tool,
-                run_data.tool_registry,
-                run_data.storage,
-                run_data.plan_run,
-            )
-        else:
-            if self.tool.id not in run_data.tool_registry:
-                run_data.tool_registry.with_tool(self.tool)
-            tool = ToolCallWrapper(
-                child_tool=self.tool,
-                storage=run_data.storage,
-                plan_run=run_data.plan_run,
-            )
-        cls: type[BaseExecutionAgent]
-        match run_data.config.execution_agent_type:
-            case ExecutionAgentType.ONE_SHOT:
-                cls = OneShotAgent
-            case ExecutionAgentType.DEFAULT:
-                cls = DefaultExecutionAgent
-        cls = OneShotAgent if isinstance(tool, LLMTool) else cls
-        logger().debug(
-            f"Using agent: {type(cls).__name__}",
-            plan=str(run_data.plan.id),
-            plan_run=str(run_data.plan_run.id),
-        )
-        return cls(
-            run_data.legacy_plan,
-            run_data.plan_run,
-            run_data.config,
-            run_data.storage,
-            run_data.end_user,
-            tool,
-            execution_hooks=run_data.execution_hooks,
-        )
-
-    @override
-    def to_legacy_step(self, plan: PlanV2) -> Step:
-        """Convert this SingleToolAgentStep to a Step."""
-        return Step(
-            task=self.task,
-            inputs=self._inputs_to_legacy_plan_variables(self.inputs, plan),
-            tool_id=self.tool if isinstance(self.tool, str) else self.tool.id,
-            output=plan.step_output_name(self),
-            structured_output_schema=self.output_schema,
-            condition=self._get_legacy_condition(plan),
-        )
-
-
-class ReActAgentStep(StepV2):
-    """A step where an LLM agent uses ReAct reasoning to complete a task with multiple tools.
-
-    Unlike SingleToolAgentStep which is limited to one specific tool and one tool call, this step
-    allows an LLM agent to reason about which tools to use and when to use them. The agent
-    follows the ReAct (Reasoning and Acting) pattern, iteratively thinking about the
-    problem and taking actions until the task is complete.
-    """
-
-    task: str = Field(description="Natural language description of the task to accomplish.")
-    tools: Sequence[str | Tool] = Field(
-        description=(
-            "IDs of the tools the agent can use to complete the task or Tool instances themselves."
-        )
-    )
-    inputs: list[Any] = Field(
-        default_factory=list,
-        description=(
-            "The inputs for the task. The inputs can be references to previous step outputs / "
-            "plan inputs (using StepOutput / Input) or just plain values. They are passed in as "
-            "additional context to the agent when it is completing the task."
-        ),
-    )
-    output_schema: type[BaseModel] | None = Field(
-        default=None,
-        description=(
-            "Pydantic model class defining the expected structure of the agent's output. "
-            "If provided, the output from the agent will be coerced to match this schema."
-        ),
-    )
-    tool_call_limit: int = Field(
-        default=25,
-        description="The maximum number of tool calls to make before the agent stops.",
-    )
-    allow_agent_clarifications: bool = Field(
-        default=False,
-        description=(
-            "Whether to allow the agent to ask clarifying questions to the user "
-            "if it is unable to proceed. When set to true, the agent can output clarifications "
-            "that can be resolved by the user to get input. In order to use this, make sure you "
-            "clarification handler set up that is capable of handling InputClarifications."
-        ),
-    )
-
-    def __str__(self) -> str:
-        """Return a description of this step for logging purposes."""
-        output_info = f" -> {self.output_schema.__name__}" if self.output_schema else ""
-        tools_list = [t if isinstance(t, str) else t.id for t in self.tools]
-        return f"ReActAgentStep(task='{self.task}', tools='{tools_list}', {output_info})"
-
-    @override
-    @traceable(name="ReAct Agent Step - Run")
-    async def run(self, run_data: RunContext) -> Any:  # pyright: ignore[reportIncompatibleMethodOverride] - needed due to Langsmith decorator
-        """Run the agent step."""
-        agent = self._get_agent_for_step(run_data)
-        return await agent.execute()
-
-    def _get_agent_for_step(
-        self,
-        run_data: RunContext,
-    ) -> ReActAgent:
-        """Get the appropriate agent for executing the step."""
-        tools = []
-        for tool in self.tools:
-            if isinstance(tool, str):
-                tool_wrapper = ToolCallWrapper.from_tool_id(
-                    tool, run_data.tool_registry, run_data.storage, run_data.plan_run
-                )
-            else:
-                if tool.id not in run_data.tool_registry:
-                    run_data.tool_registry.with_tool(tool)
-                tool_wrapper = ToolCallWrapper(
-                    child_tool=tool,
-                    storage=run_data.storage,
-                    plan_run=run_data.plan_run,
-                )
-            if tool_wrapper is not None:
-                tools.append(tool_wrapper)
-        task = self._template_references(self.task, run_data)
-        task_data = self._resolve_input_references_with_descriptions(self.inputs, run_data)
-
-        return ReActAgent(
-            task=task,
-            task_data=task_data,
-            tools=tools,
-            run_data=run_data,
-            tool_call_limit=self.tool_call_limit,
-            allow_agent_clarifications=self.allow_agent_clarifications,
-            output_schema=self.output_schema,
-        )
-
-    @override
-    def to_legacy_step(self, plan: PlanV2) -> Step:
-        """Convert this SingleToolAgentStep to a Step."""
-        return Step(
-            task=self.task,
-            inputs=self._inputs_to_legacy_plan_variables(self.inputs, plan),
-            tool_id=",".join(tool if isinstance(tool, str) else tool.id for tool in self.tools),
-            output=plan.step_output_name(self),
-            structured_output_schema=self.output_schema,
-            condition=self._get_legacy_condition(plan),
-        )
-
-
-class ExitStep(StepV2):
-    """A step that causes the plan to exit gracefully.
-
-    This step allows for early termination of a plan with an optional message and error flag. When
-    executed, the plan will stop execution and return the specified output.
-    """
-
-    message: str = Field(default="", description="The message to include when exiting the plan.")
-    error: bool = Field(
-        default=False, description="Whether this exit represents an error condition."
-    )
-
-    def __str__(self) -> str:
-        """Return a description of this step for logging purposes."""
-        error_indicator = " (ERROR)" if self.error else ""
-        message_info = f" - {self.message}" if self.message else ""
-        return f"ExitStep{error_indicator}{message_info}"
-
-    @override
-    @traceable(name="Exit Step - Run")
-    async def run(self, run_data: RunContext) -> ExitStepResult:  # pyright: ignore[reportIncompatibleMethodOverride] - needed due to Langsmith decorator
-        """Execute the exit step, causing the plan to terminate gracefully."""
-        message = self._template_references(self.message, run_data)
-        return ExitStepResult(message=message, error=self.error)
-
-    @override
-    def to_legacy_step(self, plan: PlanV2) -> Step:
-        """Convert this ExitStep to a legacy Step."""
-        if self.error:
-            task = f"Exit plan with error: {self.message}"
-        else:
-            task = f"Exit plan: {self.message}"
-
-        return Step(
-            task=task,
-            inputs=[],
-            tool_id=None,
-            output=plan.step_output_name(self),
-            condition=self._get_legacy_condition(plan),
-        )
-
-
-class UserVerifyStep(StepV2):
-    """A step that requests user confirmation before proceeding with plan execution.
-
-    This step pauses execution to ask the user to verify or approve a message.
-    If the user rejects the verification, the plan execution will stop with an error.
-
-    This pauses plan execution and asks the user to confirm or reject the provided
-    message. The plan will only continue if the user confirms. If the user rejects,
-    the plan execution will stop with an error. This is useful for getting user approval before
-    taking important actions like sending emails, making purchases, or modifying data.
-
-    A UserVerificationClarification is used to get the verification from the user, so ensure you
-    have set up handling for this type of clarification in order to use this step. For more
-    details, see https://docs.portialabs.ai/understand-clarifications.
-
-    This step outputs True if the user confirms.
-    """
-
-    message: str = Field(
-        description="The message or action requiring user verification/approval. "
-        "It can include references to previous step outputs or plan inputs "
-        "(using Input / StepOutput references)"
-    )
-
-    def __str__(self) -> str:
-        """Return a description of this step for logging purposes."""
-        return f"UserVerifyStep(message='{self.message}')"
-
-    @override
-    @traceable(name="User Verify Step - Run")
-    async def run(self, run_data: RunContext) -> bool | UserVerificationClarification:  # pyright: ignore[reportIncompatibleMethodOverride] - needed due to Langsmith decorator
-        """Prompt the user for confirmation.
-
-        Returns a UserVerificationClarification to get input from the user (if not already
-        provided).
-
-        If the user has already confirmed, returns True. Otherwise, if the user has rejected the
-        verification, raises a PlanRunExitError.
-        """
-        message = self._template_references(self.message, run_data)
-
-        previous_clarification = run_data.plan_run.get_clarification_for_step(
-            ClarificationCategory.USER_VERIFICATION
-        )
-
-        if not previous_clarification or not previous_clarification.resolved:
-            return UserVerificationClarification(
-                plan_run_id=run_data.plan_run.id,
-                user_guidance=str(message),
-                source="User verify step",
-            )
-
-        if previous_clarification.response is False:
-            raise PlanRunExitError(f"User rejected verification: {message}")
-
-        return True
-
-    @override
-    def to_legacy_step(self, plan: PlanV2) -> Step:
-        """Convert this UserVerifyStep to a legacy Step."""
-        return Step(
-            task=f"User verification: {self.message}",
-            inputs=[],
-            tool_id=None,
-            output=plan.step_output_name(self),
-            condition=self._get_legacy_condition(plan),
-        )
-
-
-class UserInputStep(StepV2):
-    """A step that requests input from the user and returns their response.
-
-    This pauses plan execution and prompts the user to provide input. If options are
-    provided, the user must choose from the given choices (multiple choice). If no
-    options are provided, the user can enter free-form text.
-
-    A Clarification (either InputClarification or MultipleChoiceClarification) is used to get
-    the input from the user, so ensure you have set up handling for the required type of
-    clarification in order to use this step. For more details, see
-    https://docs.portialabs.ai/understand-clarifications.
-
-    The user's response becomes the output of this step and can be referenced by
-    subsequent steps in the plan.
-    """
-
-    message: str = Field(description="The prompt or question to display to the user.")
-    options: list[Any] | None = Field(
-        default=None,
-        description=(
-            "Available choices for multiple-choice input. If provided, the user must select "
-            "from these options. If None, allows free-form text input. Options can include "
-            "references to previous step outputs or plan inputs (using Input / StepOutput "
-            "references)"
-        ),
-    )
-
-    def __str__(self) -> str:
-        """Return a description of this step for logging purposes."""
-        input_type = "multiple choice" if self.options else "text input"
-        return f"UserInputStep(type='{input_type}', message='{self.message}')"
-
-    def _create_clarification(self, run_data: RunContext) -> ClarificationType:
-        """Create the appropriate clarification based on whether options are provided."""
-        resolved_message = self._template_references(self.message, run_data)
-
-        if self.options:
-            options = [self._resolve_references(o, run_data) for o in self.options]
-            return MultipleChoiceClarification(
-                plan_run_id=run_data.plan_run.id,
-                user_guidance=str(resolved_message),
-                options=options,
-                argument_name=run_data.plan.step_output_name(self),
-                source="User input step",
-            )
-        return InputClarification(
-            plan_run_id=run_data.plan_run.id,
-            user_guidance=str(resolved_message),
-            argument_name=run_data.plan.step_output_name(self),
-            source="User input step",
-        )
-
-    @override
-    @traceable(name="User Input Step - Run")
-    async def run(self, run_data: RunContext) -> Any:  # pyright: ignore[reportIncompatibleMethodOverride] - needed due to Langsmith decorator
-        """Request input from the user and return the response."""
-        clarification_type = (
-            ClarificationCategory.MULTIPLE_CHOICE if self.options else ClarificationCategory.INPUT
-        )
-
-        previous_clarification = run_data.plan_run.get_clarification_for_step(clarification_type)
-
-        if not previous_clarification or not previous_clarification.resolved:
-            return self._create_clarification(run_data)
-
-        return previous_clarification.response
-
-    @override
-    def to_legacy_step(self, plan: PlanV2) -> Step:
-        """Convert this UserInputStep to a legacy Step."""
-        input_type = "Multiple choice" if self.options else "Text input"
-        return Step(
-            task=f"User input ({input_type}): {self.message}",
-            inputs=[],
-            tool_id=None,
-            output=plan.step_output_name(self),
-            condition=self._get_legacy_condition(plan),
-        )
-
-
-class ConditionalStep(StepV2):
-    """A step that represents a conditional clause within a conditional execution block.
-
-    This step handles conditional logic such as if, else-if, else, and end-if statements
-    that control which subsequent steps should be executed based on runtime conditions.
-    """
-
-    condition: Callable[..., bool] | str = Field(
-        description=(
-            "The condition to evaluate for this clause. Can be a callable that returns a boolean, "
-            "or a string expression that will be evaluated by an LLM. If true, subsequent "
-            "steps in this clause will execute; if false, execution jumps to the next clause."
-        )
-    )
-    args: dict[str, Reference | Any] = Field(
-        default_factory=dict,
-        description=(
-            "Arguments to pass to the condition. Values can be references to step outputs "
-            "(using StepOutput), plan inputs (using Input), or literal values."
-        ),
-    )
-    clause_index_in_block: int = Field(
-        description="The position of this clause within its conditional block (0-based index)."
-    )
-    block_clause_type: ConditionalBlockClauseType = Field(
-        description="The type of conditional clause (IF, ELIF, ELSE, or ENDIF)."
-    )
-
-    @field_validator("conditional_block", mode="after")
-    @classmethod
-    def validate_conditional_block(cls, v: ConditionalBlock | None) -> ConditionalBlock:
-        """Validate the conditional block."""
-        if v is None:
-            raise ValueError("Conditional block is required for ConditionSteps")
-        return v
-
-    @property
-    def block(self) -> ConditionalBlock:
-        """Get the conditional block for this step."""
-        if not isinstance(self.conditional_block, ConditionalBlock):
-            raise TypeError("Conditional block is not a ConditionalBlock")
-        return self.conditional_block
-
-    def __str__(self) -> str:
-        """Return a description of this step for logging purposes."""
-        return (
-            f"ConditionalStep(condition='{self.condition}', "
-            f"clause_type='{self.block_clause_type.value}' args={self.args})"
-        )
-
-    @override
-    @traceable(name="Conditional Step - Run")
-    async def run(self, run_data: RunContext) -> Any:  # pyright: ignore[reportIncompatibleMethodOverride] - needed due to Langsmith decorator
-        """Evaluate the condition and return a ConditionalStepResult."""
-        args = {k: self._resolve_references(v, run_data) for k, v in self.args.items()}
-        if isinstance(self.condition, str):
-            condition_str = self._template_references(self.condition, run_data)
-            agent = ConditionalEvaluationAgent(run_data.config)
-            conditional_result = await agent.execute(conditional=condition_str, arguments=args)
-        else:
-            conditional_result = self.condition(**args)
-        next_clause_step_index = (
-            self.block.clause_step_indexes[self.clause_index_in_block + 1]
-            if self.clause_index_in_block < len(self.block.clause_step_indexes) - 1
-            else self.block.clause_step_indexes[self.clause_index_in_block]
-        )
-        return ConditionalStepResult(
-            type=self.block_clause_type,
-            conditional_result=conditional_result,
-            next_clause_step_index=next_clause_step_index,
-            end_condition_block_step_index=self.block.clause_step_indexes[-1],
-        )
-
-    @override
-    def to_legacy_step(self, plan: PlanV2) -> Step:
-        """Convert this ConditionalStep to a legacy Step."""
-        if isinstance(self.condition, str):
-            cond_str = self.condition
-        else:
-            cond_str = (
-                "If result of "
-                + getattr(self.condition, "__name__", str(self.condition))
-                + " is true"
-            )
-        return Step(
-            task=f"Conditional clause: {cond_str}",
-            inputs=self._inputs_to_legacy_plan_variables(list(self.args.values()), plan),
-            tool_id=None,
-            output=plan.step_output_name(self),
-            condition=self._get_legacy_condition(plan),
-        )
-
-
-class LoopStep(StepV2):
-    """A step that represents a loop in a loop block.
-
-    This step handles loop logic such as while, do-while, and for-each loops that
-    control which subsequent steps should be executed based on runtime conditions.
-    """
-
-    condition: Callable[..., bool] | str | None = Field(
-        description=(
-            "The boolean predicate to check. If evaluated to true, the loop will continue."
-        )
-    )
-    over: Reference | Sequence[Any] | None = Field(
-        default=None, description="The reference to loop over."
-    )
-    loop_type: LoopType
-    index: int = Field(default=0, description="The current index of the loop.")
-    args: dict[str, Reference | Any] = Field(
-        default_factory=dict, description="The args to check the condition with."
-    )
-    loop_step_type: LoopStepType
-
-    @model_validator(mode="after")
-    def validate_model(self) -> Self:
-        """Validate the loop."""
-        if self.condition is None and self.over is None:
-            raise ValueError("Condition and over cannot both be None")
-        if self.condition is not None and self.loop_type == LoopType.FOR_EACH:
-            raise ValueError("Condition cannot be set for for-each loop")
-        if self.condition and self.over:
-            raise ValueError("Condition and over cannot both be set")
-        if self.over is not None and self.loop_type in (LoopType.WHILE, LoopType.DO_WHILE):
-            raise ValueError("Over cannot be set for while or do-while loop")
-        return self
-
-    def _current_loop_variable(self, run_data: RunContext) -> Any | None:  # noqa: ANN401
-        """Get the current loop variable if over is set."""
-        if self.over is None:
-            return None
-        if isinstance(self.over, Sequence):
-            values = self.over[self.index]
-        else:
-            values = self._resolve_references(self.over, run_data)
-        if not isinstance(values, Sequence):
-            raise TypeError("Loop variable is not indexable")
-        try:
-            return values[self.index]
-        except IndexError:
-            return None
-
-    @override
-    @traceable(name="Loop Step - Run")
-    async def run(self, run_data: RunContext) -> Any:  # pyright: ignore[reportIncompatibleMethodOverride] - needed due to Langsmith decorator
-        """Run the loop step."""
-        args = {k: self._resolve_references(v, run_data) for k, v in self.args.items()}
-        match self.loop_step_type, self.loop_type:
-            case (LoopStepType.END, LoopType.DO_WHILE) | (LoopStepType.START, LoopType.WHILE):
-                return await self._handle_conditional_loop(run_data, args)
-            case LoopStepType.START, LoopType.FOR_EACH:
-                if self.over is None:
-                    raise ValueError("Over is required for for-each loop")
-                value = self._current_loop_variable(run_data)
-                self.index += 1
-                return LoopStepResult(loop_result=value is not None, value=value)
-            case _:
-                return LoopStepResult(loop_result=True, value=True)
-
-    async def _handle_conditional_loop(
-        self, run_data: RunContext, args: dict[str, Any]
-    ) -> LoopStepResult:
-        if self.condition is None:
-            raise ValueError("Condition is required for loop step")
-        if isinstance(self.condition, str):
-            template_reference = self._resolve_references(self.condition, run_data)
-            agent = ConditionalEvaluationAgent(run_data.config)
-            conditional_result = await agent.execute(
-                conditional=str(template_reference), arguments=args
-            )
-        else:
-            conditional_result = self.condition(**args)
-        return LoopStepResult(loop_result=conditional_result, value=conditional_result)
-
-    @override
-    def to_legacy_step(self, plan: PlanV2) -> Step:
-        """Convert this LoopStep to a PlanStep."""
-        if isinstance(self.condition, str):
-            cond_str = self.condition
-        else:
-            cond_str = (
-                "If result of "
-                + getattr(self.condition, "__name__", str(self.condition))
-                + " is true"
-            )
-        return Step(
-            task=f"Loop clause: {cond_str}",
-            inputs=self._inputs_to_legacy_plan_variables(list(self.args.values()), plan),
-            tool_id=None,
-            output=plan.step_output_name(self),
-            condition=self._get_legacy_condition(plan),
-        )
-=======
-        return "If " + " and ".join(legacy_condition_strings) if legacy_condition_strings else None
->>>>>>> 73e91749
+        return "If " + " and ".join(legacy_condition_strings) if legacy_condition_strings else None