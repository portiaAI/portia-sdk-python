"""Interface for steps that are run as part of a PlanV2."""

from __future__ import annotations

import itertools
import re
from abc import ABC, abstractmethod
from collections.abc import Callable
from typing import TYPE_CHECKING, Any, override

from langsmith import traceable
from pydantic import BaseModel, ConfigDict, Field, field_validator

from portia.builder.conditionals import (
    ConditionalBlock,
    ConditionalBlockClauseType,
    ConditionalStepResult,
)
from portia.builder.reference import Input, Reference, StepOutput
from portia.clarification import (
    Clarification,
    ClarificationCategory,
    ClarificationType,
    InputClarification,
    MultipleChoiceClarification,
    UserVerificationClarification,
)
from portia.config import ExecutionAgentType
from portia.errors import PlanRunExitError, ToolNotFoundError
from portia.execution_agents.conditional_evaluation_agent import ConditionalEvaluationAgent
from portia.execution_agents.default_execution_agent import DefaultExecutionAgent
from portia.execution_agents.execution_utils import is_clarification
from portia.execution_agents.one_shot_agent import OneShotAgent
<<<<<<< HEAD
from portia.execution_agents.react_agent import ReActAgent
from portia.logger import logger
from portia.model import Message
from portia.open_source_tools.llm_tool import LLMTool
from portia.plan import Step, Variable
from portia.tool import Tool
=======
from portia.execution_agents.output import LocalDataValue
from portia.logger import logger
from portia.model import Message
from portia.open_source_tools.llm_tool import LLMTool
from portia.plan import PlanInput, Step, Variable
from portia.tool import Tool, ToolRunContext
>>>>>>> 5a797b13
from portia.tool_wrapper import ToolCallWrapper

if TYPE_CHECKING:
    from portia.builder.plan_v2 import PlanV2
    from portia.execution_agents.base_execution_agent import BaseExecutionAgent
    from portia.run_context import RunContext


class StepV2(BaseModel, ABC):
    """Interface for steps that are run as part of a plan."""

    model_config = ConfigDict(arbitrary_types_allowed=True)

    step_name: str = Field(description="The name of the step.")
    conditional_block: ConditionalBlock | None = Field(
        default=None, description="The conditional block this step is part of, if any."
    )

    @abstractmethod
    async def run(self, run_data: RunContext) -> Any:  # noqa: ANN401
        """Execute the step."""
        raise NotImplementedError  # pragma: no cover

    @abstractmethod
    def to_legacy_step(self, plan: PlanV2) -> Step:
        """Convert this step to a Step from plan.py.

        A Step is the legacy representation of a step in the plan, and is still used in the
        Portia backend. If this step doesn't need to be represented in the plan sent to the Portia
        backend, return None.
        """
        raise NotImplementedError  # pragma: no cover

    def _resolve_input_reference(
        self,
        value: Any | Reference,  # noqa: ANN401
        run_data: RunContext,
    ) -> Any | None:  # noqa: ANN401
        """Resolve any references in the provided value to their actual values.

        If value is a Reference (e.g. Input or StepOutput), then the value that Reference refers to
        is returned. If the value is a string with a Reference in it, then the string is returned
        with the reference values templated in. Any other value is returned unchanged.
        """
        if isinstance(value, Reference):
            value = value.get_value(run_data)
            return self._resolve_input_reference(value, run_data)
        if isinstance(value, str):
            return self._template_input_references(value, run_data)
        return value

    def _template_input_references(self, value: str, run_data: RunContext) -> str:
        # Extract all instances of {{ StepOutput(var_name) }} or {{ Input(var_name) }}
        # from _input if it's a string
        matches = re.findall(r"\{\{\s*(StepOutput|Input)\s*\(\s*([\w\s]+)\s*\)\s*\}\}", value)

        # If there are matches, replace each {{ StepOutput(var_name) }}
        # or {{ Input(var_name) }} with its resolved value.
        if matches:
            result = value
            for ref_type, var_name in matches:
                var_name = var_name.strip()  # noqa: PLW2901
                if ref_type == "StepOutput" and var_name.isdigit():
                    var_name = int(var_name)  # noqa: PLW2901
                ref = StepOutput(var_name) if ref_type == "StepOutput" else Input(var_name)  # type: ignore reportArgumentType
                resolved = self._resolve_input_reference(ref, run_data)
                pattern = (
                    r"\{\{\s*"
                    + re.escape(ref_type)
                    + r"\s*\(\s*"
                    + re.escape(str(var_name))
                    + r"\s*\)\s*\}\}"
                )
                result = re.sub(pattern, str(resolved), result, count=1)
            return result
        return value

    def _resolve_input_names_for_printing(
        self,
        _input: Any,  # noqa: ANN401
        plan: PlanV2,
    ) -> Any | None:  # noqa: ANN401
        """Resolve inputs to their value (if not a reference) or to their name (if reference).

        Useful for printing inputs before the plan is run.
        """
        if isinstance(_input, Reference):
            name = _input.get_legacy_name(plan)
            # Ensure name starts with a $ so that it is clear it is a reference
            # This is done so it appears nicely in the UI
            if not name.startswith("$"):
                name = f"${name}"
            return name
        if isinstance(_input, list):
            return [self._resolve_input_names_for_printing(v, plan) for v in _input]
        return _input

    def _inputs_to_legacy_plan_variables(self, inputs: list[Any], plan: PlanV2) -> list[Variable]:
        """Convert a list of inputs to a list of legacy plan variables."""
        return [Variable(name=v.get_legacy_name(plan)) for v in inputs if isinstance(v, Reference)]

    def _get_legacy_condition(self, plan: PlanV2) -> str | None:
        """Get the legacy condition for a step."""
        if self.conditional_block is None:
            return None
        step_names = [s.step_name for s in plan.steps]
        current_step_index = step_names.index(self.step_name)

        def get_conditional_for_nested_block(block: ConditionalBlock) -> str | None:
            active_clause_step_index = next(
                itertools.dropwhile(
                    # First clause step index where the current step index is greater
                    # than the clause step index e.g. for clause step indexes [1, 8, 12]
                    # and current step index 2, the active clause step index is 1
                    lambda x: current_step_index < x,
                    reversed(block.clause_step_indexes),
                ),
                None,
            )
            if active_clause_step_index is None:
                raise ValueError(
                    f"Cannot determine active conditional for step {self.step_name}"
                )  # pragma: no cover

            if (
                current_step_index == block.clause_step_indexes[0]
                or current_step_index == block.clause_step_indexes[-1]
            ):
                # The step is the `if_` or the `endif` step, so no new condition is needed
                # as this will always be evaluated at this 'depth' of the plan branching.
                return None

            # All previous clause conditions must be false for this step to get run
            previous_clause_step_indexes = itertools.takewhile(
                lambda x: x < current_step_index,
                itertools.filterfalse(
                    lambda x: x == active_clause_step_index, block.clause_step_indexes
                ),
            )
            condition_str = " and ".join(
                f"{plan.step_output_name(i)} is false" for i in previous_clause_step_indexes
            )
            if current_step_index not in block.clause_step_indexes:
                # The step is a non-conditional step within a block, so we need to make the
                # active clause condition was true.
                condition_str = f"{plan.step_output_name(active_clause_step_index)} is true" + (
                    f" and {condition_str}" if condition_str else ""
                )

            return condition_str

        legacy_condition_strings = []
        current_block = self.conditional_block
        while current_block is not None:
            legacy_condition_string = get_conditional_for_nested_block(current_block)
            if legacy_condition_string is not None:
                legacy_condition_strings.append(legacy_condition_string)
            current_block = current_block.parent_conditional_block
        return "If " + " and ".join(legacy_condition_strings) if legacy_condition_strings else None


class LLMStep(StepV2):
    """A step that runs a given task through an LLM (without any tools)."""

    task: str = Field(description="The task to perform.")
    inputs: list[Any] = Field(
        default_factory=list,
        description=(
            "The inputs for the task. The inputs can be references to previous step outputs / "
            "plan inputs (using StepOutput / Input) or just plain values. They are passed in as "
            "additional context to the LLM when it is completing the task."
        ),
    )
    output_schema: type[BaseModel] | None = Field(
        default=None, description="The schema of the output."
    )
    system_prompt: str | None = Field(
        default=None,
        description=(
            "The prompt to use for the LLM. If not provided, uses default prompt from LLMTool."
        ),
    )

    def __str__(self) -> str:
        """Return a description of this step for logging purposes."""
        output_info = f" -> {self.output_schema.__name__}" if self.output_schema else ""
        return f"LLMStep(task='{self.task}'{output_info})"

    @override
    @traceable(name="LLM Step - Run")
    async def run(self, run_data: RunContext) -> str | BaseModel:  # pyright: ignore[reportIncompatibleMethodOverride] - needed due to Langsmith decorator
        """Run the LLM query."""
        if self.system_prompt:
            llm_tool = LLMTool(
                structured_output_schema=self.output_schema, prompt=self.system_prompt
            )
        else:
            llm_tool = LLMTool(structured_output_schema=self.output_schema)
        wrapped_tool = ToolCallWrapper(
            child_tool=llm_tool,
            storage=run_data.storage,
            plan_run=run_data.plan_run,
        )
<<<<<<< HEAD
        tool_ctx = run_data.get_tool_run_ctx()
        task_data = [
            self._format_value(value, run_data)
            for _input in self.inputs or []
            if (value := self._resolve_input_reference(_input, run_data)) is not None
            or not isinstance(_input, Reference)
        ]
=======
        tool_ctx = ToolRunContext(
            end_user=run_data.end_user,
            plan_run=run_data.plan_run,
            plan=run_data.legacy_plan,
            config=run_data.config,
            clarifications=[],
        )
        task_data = []
        for _input in self.inputs:
            if isinstance(_input, Reference):
                description = self._get_ref_description(_input, run_data)
                value = self._resolve_input_reference(_input, run_data)
                value = LocalDataValue(value=value, summary=description)
            else:
                value = self._resolve_input_reference(_input, run_data)
            if value is not None or not isinstance(_input, Reference):
                task_data.append(value)

>>>>>>> 5a797b13
        return await wrapped_tool.arun(tool_ctx, task=self.task, task_data=task_data)

    def _get_ref_description(self, ref: Reference, run_data: RunContext) -> str:
        """Get the description of a reference."""
        if isinstance(ref, StepOutput):
            return ref.get_description(run_data)
        if isinstance(ref, Input):
            plan_input = self._plan_input_from_name(ref.name, run_data)
            if plan_input.description:
                return plan_input.description
            if isinstance(plan_input.value, Reference):
                return self._get_ref_description(plan_input.value, run_data)
        return ""

    def _plan_input_from_name(self, name: str, run_data: RunContext) -> PlanInput:
        """Get the plan input from the name."""
        for plan_input in run_data.plan.plan_inputs:
            if plan_input.name == name:
                return plan_input
        raise ValueError(f"Plan input {name} not found")  # pragma: no cover

    @override
    def to_legacy_step(self, plan: PlanV2) -> Step:
        """Convert this LLMStep to a Step."""
        return Step(
            task=self.task,
            inputs=self._inputs_to_legacy_plan_variables(self.inputs, plan),
            tool_id=LLMTool.LLM_TOOL_ID,
            output=plan.step_output_name(self),
            structured_output_schema=self.output_schema,
            condition=self._get_legacy_condition(plan),
        )


class InvokeToolStep(StepV2):
    """A step that calls a tool with the given args (no LLM involved, just a direct tool call)."""

    tool: str | Tool = Field(
        description=(
            "The tool to use. Should either be the id of the tool to run or the Tool instance to "
            "run."
        )
    )
    args: dict[str, Any] = Field(
        default_factory=dict,
        description=(
            "The args to call the tool with. The arg values can be references to previous step "
            "outputs / plan inputs (using StepOutput / Input) or just plain values."
        ),
    )
    output_schema: type[BaseModel] | None = Field(
        default=None, description="The schema of the output."
    )

    def __str__(self) -> str:
        """Return a description of this step for logging purposes."""
        output_info = f" -> {self.output_schema.__name__}" if self.output_schema else ""
        return f"InvokeToolStep(tool='{self._tool_name()}', args={self.args}{output_info})"

    def _tool_name(self) -> str:
        """Get the name of the tool."""
        if isinstance(self.tool, str):
            return self.tool
        return self.tool.id

    @override
    @traceable(name="Invoke Tool Step - Run")
    async def run(self, run_data: RunContext) -> Any:  # pyright: ignore[reportIncompatibleMethodOverride] - needed due to Langsmith decorator
        """Run the tool."""
        if isinstance(self.tool, str):
            tool = ToolCallWrapper.from_tool_id(
                self.tool,
                run_data.tool_registry,
                run_data.storage,
                run_data.plan_run,
            )
        else:
            tool = ToolCallWrapper(
                child_tool=self.tool,
                storage=run_data.storage,
                plan_run=run_data.plan_run,
            )
        if not tool:
            raise ToolNotFoundError(self.tool if isinstance(self.tool, str) else self.tool.id)

<<<<<<< HEAD
        tool_ctx = run_data.get_tool_run_ctx()
        args = {k: self._get_value_for_input(v, run_data) for k, v in self.args.items()}

=======
        tool_ctx = ToolRunContext(
            end_user=run_data.end_user,
            plan_run=run_data.plan_run,
            plan=run_data.legacy_plan,
            config=run_data.config,
            clarifications=run_data.plan_run.get_clarifications_for_step(
                run_data.plan_run.current_step_index
            ),
        )
        args = {k: self._resolve_input_reference(v, run_data) for k, v in self.args.items()}
>>>>>>> 5a797b13
        output = await tool._arun(tool_ctx, **args)  # noqa: SLF001
        output_value = output.get_value()
        if isinstance(output_value, Clarification) and output_value.plan_run_id is None:
            output_value.plan_run_id = run_data.plan_run.id

        output_schema = self.output_schema or tool.structured_output_schema
        if (
            output_schema
            and not isinstance(output_value, output_schema)
            and not is_clarification(output_value)
        ):
            model = run_data.config.get_default_model()
            output_value = await model.aget_structured_response(
                [
                    Message(
                        role="user",
                        content=(
                            f"The following was the output from a call to the tool '{tool.id}' "
                            f"with args '{args}': {output}. Convert this output to the desired "
                            f"schema: {output_schema}"
                        ),
                    )
                ],
                output_schema,
            )
        return output_value

    @override
    def to_legacy_step(self, plan: PlanV2) -> Step:
        """Convert this InvokeToolStep to a legacy Step."""
        args_desc = ", ".join(
            [f"{k}={self._resolve_input_names_for_printing(v, plan)}" for k, v in self.args.items()]
        )
        return Step(
            task=f"Use tool {self._tool_name()} with args: {args_desc}",
            inputs=self._inputs_to_legacy_plan_variables(list(self.args.values()), plan),
            tool_id=self._tool_name(),
            output=plan.step_output_name(self),
            structured_output_schema=self.output_schema,
            condition=self._get_legacy_condition(plan),
        )


class SingleToolAgentStep(StepV2):
    """A step where an LLM agent uses a single tool (calling it only once) to complete a task."""

    task: str = Field(description="The task to perform.")
    tool: str = Field(description="The tool to use.")
    inputs: list[Any] = Field(
        default_factory=list,
        description=(
            "The inputs for the task. The inputs can be references to previous step outputs / "
            "plan inputs (using StepOutput / Input) or just plain values. They are passed in as "
            "additional context to the agent when it is completing the task."
        ),
    )
    output_schema: type[BaseModel] | None = Field(
        default=None, description="The schema of the output."
    )

    def __str__(self) -> str:
        """Return a description of this step for logging purposes."""
        output_info = f" -> {self.output_schema.__name__}" if self.output_schema else ""
        return f"SingleToolAgentStep(task='{self.task}', tool='{self.tool}', {output_info})"

    @override
    @traceable(name="Single Tool Agent Step - Run")
    async def run(self, run_data: RunContext) -> None:  # pyright: ignore[reportIncompatibleMethodOverride] - needed due to Langsmith decorator
        """Run the agent step."""
        agent = self._get_agent_for_step(run_data)
        output_obj = await agent.execute_async()
        return output_obj.get_value()

    def _get_agent_for_step(
        self,
        run_data: RunContext,
    ) -> BaseExecutionAgent:
        """Get the appropriate agent for executing the step."""
        tool = ToolCallWrapper.from_tool_id(
            self.tool,
            run_data.tool_registry,
            run_data.storage,
            run_data.plan_run,
        )
        cls: type[BaseExecutionAgent]
        match run_data.config.execution_agent_type:
            case ExecutionAgentType.ONE_SHOT:
                cls = OneShotAgent
            case ExecutionAgentType.DEFAULT:
                cls = DefaultExecutionAgent
        cls = OneShotAgent if isinstance(tool, LLMTool) else cls
        logger().debug(
            f"Using agent: {type(cls).__name__}",
            plan=str(run_data.plan.id),
            plan_run=str(run_data.plan_run.id),
        )
        return cls(
            run_data.legacy_plan,
            run_data.plan_run,
            run_data.config,
            run_data.storage,
            run_data.end_user,
            tool,
            execution_hooks=run_data.execution_hooks,
        )

    @override
    def to_legacy_step(self, plan: PlanV2) -> Step:
        """Convert this SingleToolAgentStep to a Step."""
        return Step(
            task=self.task,
            inputs=self._inputs_to_legacy_plan_variables(self.inputs, plan),
            tool_id=self.tool,
            output=plan.step_output_name(self),
            structured_output_schema=self.output_schema,
            condition=self._get_legacy_condition(plan),
        )


class ReActAgentStep(StepV2):
    """A step that uses a ReAct agent to complete a task."""

    task: str = Field(description="The task to perform.")
    tools: list[str] = Field(description="The tools to use.")
    inputs: list[Any] = Field(
        default_factory=list,
        description=(
            "The inputs for the task. The inputs can be references to previous step outputs / "
            "plan inputs (using StepOutput / Input) or just plain values. They are passed in as "
            "additional context to the agent when it is completing the task."
        ),
    )
    output_schema: type[BaseModel] | None = Field(
        default=None, description="The schema of the output."
    )

    def __str__(self) -> str:
        """Return a description of this step for logging purposes."""
        output_info = f" -> {self.output_schema.__name__}" if self.output_schema else ""
        return f"ReActAgentStep(task='{self.task}', tools='{self.tools}', {output_info})"

    @override
    @traceable(name="ReAct Agent Step - Run")
    async def run(self, run_data: RunContext) -> Any:  # pyright: ignore[reportIncompatibleMethodOverride] - needed due to Langsmith decorator
        """Run the agent step."""
        agent = self._get_agent_for_step(run_data)
        output_obj = await agent.execute_async()
        return output_obj.get_value()

    @override
    def to_legacy_step(self, plan: PlanV2) -> Step:
        """Convert this SingleToolAgentStep to a Step."""
        return Step(
            task=self.task,
            inputs=self._inputs_to_legacy_plan_variables(self.inputs, plan),
            tool_id=",".join(self.tools),
            output=plan.step_output_name(self),
            structured_output_schema=self.output_schema,
            condition=self._get_legacy_condition(plan),
        )

    def _get_agent_for_step(
        self,
        run_data: RunContext,
    ) -> BaseExecutionAgent:
        """Get the appropriate agent for executing the step."""
        tools = [
            ToolCallWrapper.from_tool_id(
                tool, run_data.tool_registry, run_data.storage, run_data.plan_run
            )
            for tool in self.tools
        ]
        return ReActAgent(
            self.task,
            self.inputs,
            tools,
            run_data,
        )


class UserVerifyStep(StepV2):
    """A step that asks the user to verify a message before continuing."""

    message: str = Field(description="The message the user needs to verify.")

    def __str__(self) -> str:
        """Return a description of this step for logging purposes."""
        return f"UserVerifyStep(message='{self.message}')"

    @override
    @traceable(name="User Verify Step - Run")
    async def run(self, run_data: RunContext) -> bool | UserVerificationClarification:  # pyright: ignore[reportIncompatibleMethodOverride]
        """Run the user verification step."""
        message = self._template_input_references(self.message, run_data)

        previous_clarification = run_data.plan_run.get_clarification_for_step(
            ClarificationCategory.USER_VERIFICATION
        )

        if not previous_clarification or not previous_clarification.resolved:
            return UserVerificationClarification(
                plan_run_id=run_data.plan_run.id,
                user_guidance=str(message),
                source="User verify step",
            )

        if previous_clarification.response is False:
            raise PlanRunExitError(f"User rejected verification: {message}")

        return True

    @override
    def to_legacy_step(self, plan: PlanV2) -> Step:
        """Convert this UserVerifyStep to a legacy Step."""
        return Step(
            task=f"User verification: {self.message}",
            inputs=[],
            tool_id=None,
            output=plan.step_output_name(self),
            condition=self._get_legacy_condition(plan),
        )


class UserInputStep(StepV2):
    """A step that requests input from the user and returns the response.

    If options are provided, creates a multiple choice clarification.
    Otherwise, creates a text input clarification.
    """

    message: str = Field(description="The guidance message shown to the user.")
    options: list[Any] | None = Field(
        default=None,
        description="Available options for multiple choice. If None, creates text input.",
    )

    def __str__(self) -> str:
        """Return a description of this step for logging purposes."""
        input_type = "multiple choice" if self.options else "text input"
        return f"UserInputStep(type='{input_type}', message='{self.message}')"

    def _create_clarification(self, run_data: RunContext) -> ClarificationType:
        """Create the appropriate clarification based on whether options are provided."""
        resolved_message = self._template_input_references(self.message, run_data)

        if self.options:
            return MultipleChoiceClarification(
                plan_run_id=run_data.plan_run.id,
                user_guidance=str(resolved_message),
                options=self.options,
                argument_name=run_data.plan.step_output_name(self),
                source="User input step",
            )
        return InputClarification(
            plan_run_id=run_data.plan_run.id,
            user_guidance=str(resolved_message),
            argument_name=run_data.plan.step_output_name(self),
            source="User input step",
        )

    @override
    @traceable(name="User Input Step - Run")
    async def run(self, run_data: RunContext) -> Any:  # pyright: ignore[reportIncompatibleMethodOverride]
        """Run the user input step."""
        clarification_type = (
            ClarificationCategory.MULTIPLE_CHOICE if self.options else ClarificationCategory.INPUT
        )

        previous_clarification = run_data.plan_run.get_clarification_for_step(clarification_type)

        if not previous_clarification or not previous_clarification.resolved:
            return self._create_clarification(run_data)

        return previous_clarification.response

    @override
    def to_legacy_step(self, plan: PlanV2) -> Step:
        """Convert this UserInputStep to a legacy Step."""
        input_type = "Multiple choice" if self.options else "Text input"
        return Step(
            task=f"User input ({input_type}): {self.message}",
            inputs=[],
            tool_id=None,
            output=plan.step_output_name(self),
            condition=self._get_legacy_condition(plan),
        )


class ConditionalStep(StepV2):
    """A step that represents a conditional clause in a conditional block.

    I.E. if, else-if, else, end-if clauses.
    """

    condition: Callable[..., bool] | str = Field(
        description=(
            "The boolean predicate to check. If evaluated to true, the steps within this clause "
            "will be evaluated - otherwise they will be skipped and we jump to the next clause."
        )
    )
    args: dict[str, Reference | Any] = Field(
        default_factory=dict, description="The args to check the condition with."
    )
    clause_index_in_block: int = Field(description="The index of the clause in the condition block")
    block_clause_type: ConditionalBlockClauseType

    @field_validator("conditional_block", mode="after")
    @classmethod
    def validate_conditional_block(cls, v: ConditionalBlock | None) -> ConditionalBlock:
        """Validate the conditional block."""
        if v is None:
            raise ValueError("Conditional block is required for ConditionSteps")
        return v

    @property
    def block(self) -> ConditionalBlock:
        """Get the conditional block for this step."""
        if not isinstance(self.conditional_block, ConditionalBlock):
            raise TypeError("Conditional block is not a ConditionalBlock")
        return self.conditional_block

    def __str__(self) -> str:
        """Return a description of this step for logging purposes."""
        return (
            f"ConditionalStep(condition='{self.condition}', "
            f"clause_type='{self.block_clause_type.value}' args={self.args})"
        )

    @override
    @traceable(name="Conditional Step - Run")
    async def run(self, run_data: RunContext) -> Any:  # pyright: ignore[reportIncompatibleMethodOverride] - needed due to Langsmith decorator
        """Run the conditional step."""
        args = {k: self._resolve_input_reference(v, run_data) for k, v in self.args.items()}
        if isinstance(self.condition, str):
            condition_str = self._template_input_references(self.condition, run_data)
            agent = ConditionalEvaluationAgent(run_data.config)
            conditional_result = await agent.execute(condition_str, args)
        else:
            conditional_result = self.condition(**args)
        next_clause_step_index = (
            self.block.clause_step_indexes[self.clause_index_in_block + 1]
            if self.clause_index_in_block < len(self.block.clause_step_indexes) - 1
            else self.block.clause_step_indexes[self.clause_index_in_block]
        )
        return ConditionalStepResult(
            type=self.block_clause_type,
            conditional_result=conditional_result,
            next_clause_step_index=next_clause_step_index,
            end_condition_block_step_index=self.block.clause_step_indexes[-1],
        )

    @override
    def to_legacy_step(self, plan: PlanV2) -> Step:
        """Convert this ConditionalStep to a PlanStep."""
        if isinstance(self.condition, str):
            cond_str = self.condition
        else:
            cond_str = (
                "If result of "
                + getattr(self.condition, "__name__", str(self.condition))
                + " is true"
            )
        return Step(
            task=f"Conditional clause: {cond_str}",
            inputs=self._inputs_to_legacy_plan_variables(list(self.args.values()), plan),
            tool_id=None,
            output=plan.step_output_name(self),
            condition=self._get_legacy_condition(plan),
        )<|MERGE_RESOLUTION|>--- conflicted
+++ resolved
@@ -31,21 +31,13 @@
 from portia.execution_agents.default_execution_agent import DefaultExecutionAgent
 from portia.execution_agents.execution_utils import is_clarification
 from portia.execution_agents.one_shot_agent import OneShotAgent
-<<<<<<< HEAD
+from portia.execution_agents.output import LocalDataValue
 from portia.execution_agents.react_agent import ReActAgent
 from portia.logger import logger
 from portia.model import Message
 from portia.open_source_tools.llm_tool import LLMTool
-from portia.plan import Step, Variable
+from portia.plan import PlanInput, Step, Variable
 from portia.tool import Tool
-=======
-from portia.execution_agents.output import LocalDataValue
-from portia.logger import logger
-from portia.model import Message
-from portia.open_source_tools.llm_tool import LLMTool
-from portia.plan import PlanInput, Step, Variable
-from portia.tool import Tool, ToolRunContext
->>>>>>> 5a797b13
 from portia.tool_wrapper import ToolCallWrapper
 
 if TYPE_CHECKING:
@@ -249,22 +241,7 @@
             storage=run_data.storage,
             plan_run=run_data.plan_run,
         )
-<<<<<<< HEAD
         tool_ctx = run_data.get_tool_run_ctx()
-        task_data = [
-            self._format_value(value, run_data)
-            for _input in self.inputs or []
-            if (value := self._resolve_input_reference(_input, run_data)) is not None
-            or not isinstance(_input, Reference)
-        ]
-=======
-        tool_ctx = ToolRunContext(
-            end_user=run_data.end_user,
-            plan_run=run_data.plan_run,
-            plan=run_data.legacy_plan,
-            config=run_data.config,
-            clarifications=[],
-        )
         task_data = []
         for _input in self.inputs:
             if isinstance(_input, Reference):
@@ -276,7 +253,6 @@
             if value is not None or not isinstance(_input, Reference):
                 task_data.append(value)
 
->>>>>>> 5a797b13
         return await wrapped_tool.arun(tool_ctx, task=self.task, task_data=task_data)
 
     def _get_ref_description(self, ref: Reference, run_data: RunContext) -> str:
@@ -362,22 +338,8 @@
         if not tool:
             raise ToolNotFoundError(self.tool if isinstance(self.tool, str) else self.tool.id)
 
-<<<<<<< HEAD
         tool_ctx = run_data.get_tool_run_ctx()
-        args = {k: self._get_value_for_input(v, run_data) for k, v in self.args.items()}
-
-=======
-        tool_ctx = ToolRunContext(
-            end_user=run_data.end_user,
-            plan_run=run_data.plan_run,
-            plan=run_data.legacy_plan,
-            config=run_data.config,
-            clarifications=run_data.plan_run.get_clarifications_for_step(
-                run_data.plan_run.current_step_index
-            ),
-        )
         args = {k: self._resolve_input_reference(v, run_data) for k, v in self.args.items()}
->>>>>>> 5a797b13
         output = await tool._arun(tool_ctx, **args)  # noqa: SLF001
         output_value = output.get_value()
         if isinstance(output_value, Clarification) and output_value.plan_run_id is None:
