"""Clarification Primitives."""

from __future__ import annotations

from typing import Generic
from uuid import UUID, uuid4

from pydantic import (
    BaseModel,
    ConfigDict,
    Field,
    HttpUrl,
    field_serializer,
    model_validator,
)

from portia.common import SERIALIZABLE_TYPE_VAR


class Clarification(BaseModel, Generic[SERIALIZABLE_TYPE_VAR]):
    """Base Model for Clarifications.

    A Clarification represents some question that requires user input to resolve.
    For example it could be:
    - That authentication via OAuth needs to happen and the user needs to go through an OAuth flow.
    - That one argument provided for a tool is missing and the user needs to provide it.
    - That the user has given an input that is not allowed and needs to choose from a list.
    """

    model_config = ConfigDict(extra="forbid")

    id: UUID = Field(
        default_factory=uuid4,
        description="A unique ID for this clarification",
    )
    type: str = Field(
        init=False,
        repr=False,
        default="clarification",
        description="type of clarification",
    )
    response: SERIALIZABLE_TYPE_VAR | None = Field(
        default=None,
        description="The response from the user to this clarification.",
    )
    step: int | None = Field(default=None, description="The step this clarification is linked to.")
    user_guidance: str = Field(
        description="Guidance that is provided to the user to help clarification.",
    )
    resolved: bool = Field(
        default=False,
        description="Whether this clarification has been resolved.",
    )

    def resolve(self, response: SERIALIZABLE_TYPE_VAR | None) -> None:
        """Resolve the clarification with the given response."""
        self.response = response
        self.resolved = True


class ArgumentClarification(Clarification[SERIALIZABLE_TYPE_VAR]):
    """A clarification about a specific argument for a tool.

    The name of the argument should be given within the clarification.
    """

    argument_name: str


class ActionClarification(Clarification[bool]):
    """An action based clarification.

    Represents a clarification where the user needs to click on a link. Set the response to true
    once the user has clicked on the link and done the associated action.
    """

    type: str = "Action Clarification"
    action_url: HttpUrl

    @field_serializer("action_url")
    def serialize_action_url(self, action_url: HttpUrl) -> str:
        """Serialize the action URL to a string."""
        return str(action_url)


class InputClarification(ArgumentClarification[SERIALIZABLE_TYPE_VAR]):
    """An input based clarification.

    Represents a clarification where the user needs to provide a value for a specific argument.
    """

    type: str = "Input Clarification"


class MultiChoiceClarification(ArgumentClarification[SERIALIZABLE_TYPE_VAR]):
    """A multiple choice based clarification.

    Represents a clarification where the user needs to select an option for a specific argument.
    """

    type: str = "Multiple Choice Clarification"
    options: list[str]

<<<<<<< HEAD

class ValueConfirmationClarification(ArgumentClarification[SERIALIZABLE_TYPE_VAR]):
    """A value acceptance clarification.

    Represents a clarification where the user is presented a value and needs to accept it.
    The clarification should be created with the response field already set. The user will
    denote acceptance by setting the resolved flag.
    """

    type: str = "Value Acceptance Clarification"

    def resolve(self, response: str | None) -> None:  # noqa: ARG002
        """Resolve the clarification but don't update the response."""
        self.resolved = True
=======
    @model_validator(mode="after")
    def validate_response(
        self,
    ) -> MultiChoiceClarification:
        """Ensure provided response is an option."""
        if self.response not in self.options:
            raise ValueError(f"{self.response} is not a supported option")
        return self
>>>>>>> 0ee2e8fc
<|MERGE_RESOLUTION|>--- conflicted
+++ resolved
@@ -100,9 +100,17 @@
 
     type: str = "Multiple Choice Clarification"
     options: list[str]
+      
+    @model_validator(mode="after")
+    def validate_response(
+        self,
+    ) -> MultiChoiceClarification:
+        """Ensure provided response is an option."""
+        if self.response not in self.options:
+            raise ValueError(f"{self.response} is not a supported option")
+        return self
 
-<<<<<<< HEAD
-
+      
 class ValueConfirmationClarification(ArgumentClarification[SERIALIZABLE_TYPE_VAR]):
     """A value acceptance clarification.
 
@@ -115,14 +123,4 @@
 
     def resolve(self, response: str | None) -> None:  # noqa: ARG002
         """Resolve the clarification but don't update the response."""
-        self.resolved = True
-=======
-    @model_validator(mode="after")
-    def validate_response(
-        self,
-    ) -> MultiChoiceClarification:
-        """Ensure provided response is an option."""
-        if self.response not in self.options:
-            raise ValueError(f"{self.response} is not a supported option")
-        return self
->>>>>>> 0ee2e8fc
+        self.resolved = True