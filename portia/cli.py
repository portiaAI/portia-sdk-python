"""CLI Implementation.

Usage:

portia-cli run "add 4 + 8" - run a query
portia-cli plan "add 4 + 8" - plan a query
portia-cli list-tools
"""

from __future__ import annotations

import builtins
import os
import webbrowser
from enum import Enum
from functools import wraps
from pathlib import Path
from typing import TYPE_CHECKING, Any, Callable

import click
from dotenv import load_dotenv
from pydantic import BaseModel, Field

from portia.clarification import (
    ActionClarification,
    InputClarification,
    MultipleChoiceClarification,
)
from portia.config import Config, StorageClass
from portia.execution_context import execution_context
from portia.logger import logger
from portia.open_source_tools import example_tool_registry
from portia.runner import Runner
from portia.tool_registry import PortiaToolRegistry
from portia.workflow import WorkflowState

if TYPE_CHECKING:
    from pydantic.fields import FieldInfo

DEFAULT_FILE_PATH = ".portia"
PORTIA_API_KEY = "portia_api_key"


class EnvLocation(Enum):
    """The location of the environment variables."""

    ENV_FILE = "ENV_FILE"
    ENV_VARS = "ENV_VARS"


class CLIConfig(BaseModel):
    """Config for the CLI."""

    env_location: EnvLocation = Field(
        default=EnvLocation.ENV_VARS,
        description="The location of the environment variables.",
    )

    config_file: str = Field(
        default=f"{DEFAULT_FILE_PATH}/config.json",
        description="The location of the JSON config file for the CLI to use.",
    )

    end_user_id: str = Field(
        default="",
        description="The end user id to use in the execution context.",
    )

    confirm: bool = Field(
        default=True,
        description="Whether to confirm plans before running them.",
    )

    output_path: str = Field(
        default=DEFAULT_FILE_PATH,
        description="Where to output to",
    )


def generate_cli_option_from_pydantic_field(
    f: Callable[..., Any],
    field: str,
    info: FieldInfo,
) -> Callable[..., Any]:
    """Generate a click option from a pydantic field."""
    option_name = field.replace("_", "-")

    # Don't support passing API Keys as options as it leaks them to history/logs etc
    if option_name.endswith("api-key"):
        return f

    field_type = click.STRING
    field_default = info.default
    if info.default_factory:
        field_default = info.default_factory()  # type: ignore  # noqa: PGH003

    match info.annotation:
        case builtins.int:
            field_type = click.INT
        case builtins.float:
            field_type = click.FLOAT
        case builtins.bool:
            field_type = click.BOOL
        case builtins.str:
            field_type = click.STRING
        case builtins.list:
            field_type = click.Tuple([str])
        case _:
            if isinstance(info.annotation, type) and issubclass(info.annotation, Enum):
                field_type = click.Choice(
                    [e.name for e in info.annotation],
                    case_sensitive=False,
                )
                field_default = info.default.name if info.default else None

    field_help = info.description or f"Set the value for {option_name}"

    return click.option(
        f"--{option_name}",
        type=field_type,
        default=field_default,
        help=field_help,
    )(f)


def common_options(f: Callable[..., Any]) -> Callable[..., Any]:
    """Define common options for CLI commands."""
    for field, info in Config.model_fields.items():
        generate_cli_option_from_pydantic_field(f, field, info)
    for field, info in CLIConfig.model_fields.items():
        generate_cli_option_from_pydantic_field(f, field, info)

<<<<<<< HEAD
    @click.option(
        "--log-level",
        type=click.Choice([level.name for level in LogLevel], case_sensitive=False),
        default=LogLevel.INFO.value,
        help="Set the logging level",
    )
    @click.option(
        "--llm-provider",
        type=click.Choice([p.value for p in LLMProvider], case_sensitive=False),
        required=False,
        help="The LLM provider to use",
    )
    @click.option(
        "--env-location",
        type=click.Choice([e.value for e in EnvLocation], case_sensitive=False),
        default=EnvLocation.ENV_VARS.value,
        help="The location of the environment variables: default is environment variables",
    )
    @click.option(
        "--llm-model",
        type=click.Choice([m.value for m in LLMModel], case_sensitive=False),
        required=False,
        help="The LLM model to use",
    )
    @click.option(
        "--end-user-id",
        type=click.STRING,
        required=False,
        help="Run with an end user id",
    )
    @click.option(
        "--tool_ids",
        type=click.STRING,
        required=False,
        help=(
            "Run with a list of tool ids. Tools must exist in either the PortiaToolRegistry or "
            "the example_tool_registry"
        ),
    )
=======
>>>>>>> 9b42c1c6
    @wraps(f)
    def wrapper(*args: Any, **kwargs: Any) -> Any:  # noqa: ANN401
        return f(*args, **kwargs)

    return wrapper


@click.group(context_settings={"max_content_width": 240})
def cli() -> None:
    """Portia CLI."""


@click.command()
@common_options
@click.argument("query")
def run(
    query: str,
<<<<<<< HEAD
    log_level: str,
    env_location: str,
    confirm: bool,  # noqa: FBT001
    llm_provider: str | None,
    llm_model: str | None,
    end_user_id: str | None,
    tool_ids: list[str] | None,
=======
    **kwargs,  # noqa: ANN003
>>>>>>> 9b42c1c6
) -> None:
    """Run a query."""
    cli_config, config = _get_config(**kwargs)

    # Add the tool registry
    registry = example_tool_registry
    if config.has_api_key(PORTIA_API_KEY):
        registry += PortiaToolRegistry(config)

    # Run the query
    runner = Runner(config=config,
                    tools=registry.match_tools(tool_ids=tool_ids) if tool_ids else registry)

    with execution_context(end_user_id=cli_config.end_user_id):
        plan = runner.generate_plan(query)

        if cli_config.confirm:
            click.echo(plan.model_dump_json(indent=4))
            if not click.confirm("Do you want to execute the plan?"):
                return

        workflow = runner.create_workflow(plan)
        workflow = runner.execute_workflow(workflow)

        final_states = [WorkflowState.COMPLETE, WorkflowState.FAILED]
        while workflow.state not in final_states:
            for clarification in workflow.get_outstanding_clarifications():
                if isinstance(clarification, MultipleChoiceClarification):
                    choices = click.Choice(clarification.options)
                    user_input = click.prompt(
                        clarification.user_guidance + "\nPlease choose a value:\n",
                        type=choices,
                    )
                    workflow = runner.resolve_clarification(workflow, clarification, user_input)
                if isinstance(clarification, ActionClarification):
                    webbrowser.open(str(clarification.action_url))
                    logger().info("Please complete authentication to continue")
                    workflow = runner.wait_for_ready(workflow)
                if isinstance(clarification, InputClarification):
                    user_input = click.prompt(
                        clarification.user_guidance + "\nPlease enter a value:\n",
                        type=type(clarification.response),
                    )
                    workflow = runner.resolve_clarification(workflow, clarification, user_input)
            runner.execute_workflow(workflow)

        click.echo(workflow.model_dump_json(indent=4))


@click.command()
@common_options
@click.argument("query")
def plan(
    query: str,
    **kwargs,  # noqa: ANN003
) -> None:
    """Plan a query."""
    cli_config, config = _get_config(**kwargs)

    registry = example_tool_registry
    if config.has_api_key(PORTIA_API_KEY):
        registry += PortiaToolRegistry(config)
<<<<<<< HEAD
    runner = Runner(config=config, tools=registry)
    with execution_context(end_user_id=end_user_id):
=======

    runner = Runner(config=config, tool_registry=registry)

    with execution_context(end_user_id=cli_config.end_user_id):
>>>>>>> 9b42c1c6
        output = runner.generate_plan(query)

    click.echo(output.model_dump_json(indent=4))


@click.command()
@common_options
def list_tools(
    **kwargs,  # noqa: ANN003
) -> None:
    """List tools."""
    cli_config, config = _get_config(**kwargs)

    registry = example_tool_registry
    if config.has_api_key(PORTIA_API_KEY):
        registry += PortiaToolRegistry(config)

    for tool in registry.get_tools():
        click.echo(tool.model_dump_json(indent=4))


@click.command()
@common_options
def config_write(
    **kwargs,  # noqa: ANN003
) -> None:
    """Write config file to disk."""
    cli_config, config = _get_config(**kwargs)

    output_path = Path(cli_config.output_path, "config.json")
    output_path.parent.mkdir(parents=True, exist_ok=True)

    file_contents = config.model_dump_json(indent=4)

    with output_path.open("w") as f:
        f.write(file_contents)


def _get_config(
    **kwargs,  # noqa: ANN003
) -> tuple[CLIConfig, Config]:
    """Init config."""
    cli_config = CLIConfig(**kwargs)
    config = Config.from_default(**kwargs)
    if cli_config.env_location == EnvLocation.ENV_FILE:
        load_dotenv(override=True)

    keys = [
        os.getenv("OPENAI_API_KEY"),
        os.getenv("ANTHROPIC_API_KEY"),
        os.getenv("MISTRAL_API_KEY"),
    ]

    llm_provider = config.llm_provider
    llm_model = config.llm_model_name

    keys = [k for k in keys if k is not None]
    if len(keys) > 1 and llm_provider is None and llm_model is None:
        message = "Multiple LLM keys found, but no default provided: Select a provider or model"
        raise click.UsageError(message)

    if os.getenv("PORTIA_API_KEY"):
        config.storage_class = StorageClass.CLOUD

    if llm_provider or llm_model:
        config.llm_provider = llm_provider if llm_provider else llm_model.provider()
        config.llm_model_name = llm_model if llm_model else config.llm_provider.default_model()

    return (cli_config, config)


cli.add_command(run)
cli.add_command(plan)
cli.add_command(list_tools)
cli.add_command(config_write)

if __name__ == "__main__":
    cli(obj={})<|MERGE_RESOLUTION|>--- conflicted
+++ resolved
@@ -76,6 +76,11 @@
         description="Where to output to",
     )
 
+    tool_id: str | None = Field(
+        default=None,
+        description="The tool ID to use. If not provided, all tools will be used.",
+    )
+
 
 def generate_cli_option_from_pydantic_field(
     f: Callable[..., Any],
@@ -103,8 +108,6 @@
             field_type = click.BOOL
         case builtins.str:
             field_type = click.STRING
-        case builtins.list:
-            field_type = click.Tuple([str])
         case _:
             if isinstance(info.annotation, type) and issubclass(info.annotation, Enum):
                 field_type = click.Choice(
@@ -130,48 +133,6 @@
     for field, info in CLIConfig.model_fields.items():
         generate_cli_option_from_pydantic_field(f, field, info)
 
-<<<<<<< HEAD
-    @click.option(
-        "--log-level",
-        type=click.Choice([level.name for level in LogLevel], case_sensitive=False),
-        default=LogLevel.INFO.value,
-        help="Set the logging level",
-    )
-    @click.option(
-        "--llm-provider",
-        type=click.Choice([p.value for p in LLMProvider], case_sensitive=False),
-        required=False,
-        help="The LLM provider to use",
-    )
-    @click.option(
-        "--env-location",
-        type=click.Choice([e.value for e in EnvLocation], case_sensitive=False),
-        default=EnvLocation.ENV_VARS.value,
-        help="The location of the environment variables: default is environment variables",
-    )
-    @click.option(
-        "--llm-model",
-        type=click.Choice([m.value for m in LLMModel], case_sensitive=False),
-        required=False,
-        help="The LLM model to use",
-    )
-    @click.option(
-        "--end-user-id",
-        type=click.STRING,
-        required=False,
-        help="Run with an end user id",
-    )
-    @click.option(
-        "--tool_ids",
-        type=click.STRING,
-        required=False,
-        help=(
-            "Run with a list of tool ids. Tools must exist in either the PortiaToolRegistry or "
-            "the example_tool_registry"
-        ),
-    )
-=======
->>>>>>> 9b42c1c6
     @wraps(f)
     def wrapper(*args: Any, **kwargs: Any) -> Any:  # noqa: ANN401
         return f(*args, **kwargs)
@@ -189,17 +150,7 @@
 @click.argument("query")
 def run(
     query: str,
-<<<<<<< HEAD
-    log_level: str,
-    env_location: str,
-    confirm: bool,  # noqa: FBT001
-    llm_provider: str | None,
-    llm_model: str | None,
-    end_user_id: str | None,
-    tool_ids: list[str] | None,
-=======
-    **kwargs,  # noqa: ANN003
->>>>>>> 9b42c1c6
+    **kwargs,  # noqa: ANN003
 ) -> None:
     """Run a query."""
     cli_config, config = _get_config(**kwargs)
@@ -211,7 +162,12 @@
 
     # Run the query
     runner = Runner(config=config,
-                    tools=registry.match_tools(tool_ids=tool_ids) if tool_ids else registry)
+                    tools=(
+                        registry.match_tools(tool_ids=[cli_config.tool_id])
+                        if cli_config.tool_id
+                        else registry
+                    ),
+    )
 
     with execution_context(end_user_id=cli_config.end_user_id):
         plan = runner.generate_plan(query)
@@ -262,15 +218,10 @@
     registry = example_tool_registry
     if config.has_api_key(PORTIA_API_KEY):
         registry += PortiaToolRegistry(config)
-<<<<<<< HEAD
+
     runner = Runner(config=config, tools=registry)
-    with execution_context(end_user_id=end_user_id):
-=======
-
-    runner = Runner(config=config, tool_registry=registry)
 
     with execution_context(end_user_id=cli_config.end_user_id):
->>>>>>> 9b42c1c6
         output = runner.generate_plan(query)
 
     click.echo(output.model_dump_json(indent=4))
