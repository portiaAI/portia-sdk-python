"""Core client for interacting with portia cloud."""

import httpx

from portia.config import Config


class PortiaCloudClient:
<<<<<<< HEAD
    """Base HTTP client for interacting with portia cloud."""

    _client: httpx.Client | None = None
    _async_client: httpx.AsyncClient | None = None

    @classmethod
    def get_client(cls, config: Config) -> httpx.Client:
        """Return the client using a singleton pattern to help manage limits across the SDK."""
        if cls._client is None:
            cls._client = cls.new_client(config, allow_unauthenticated=False)
        return cls._client
=======
    """Base HTTP client builder for interacting with portia cloud."""
>>>>>>> cf8868e5

    @classmethod
    def get_async_client(cls, config: Config) -> httpx.AsyncClient:
        """Return the async client using a singleton pattern."""
        if cls._async_client is None:
            cls._async_client = cls.new_async_client(config, allow_unauthenticated=False)
        return cls._async_client

    @classmethod
    def new_client(
        cls,
        config: Config,
        *,
        allow_unauthenticated: bool = False,
        json_headers: bool = True,
    ) -> httpx.Client:
        """Create a new httpx client.

        Args:
            config (Config): The Portia Configuration instance, containing the API key and endpoint.
            allow_unauthenticated (bool): Whether to allow creation of an unauthenticated client.
            json_headers (bool): Whether to add json headers to the request.

        """
        headers = {}
        if json_headers:
            headers = {
                "Content-Type": "application/json",
            }
        if config.portia_api_key or allow_unauthenticated is False:
            api_key = config.must_get_api_key("portia_api_key").get_secret_value()
            headers["Authorization"] = f"Api-Key {api_key}"
        return httpx.Client(
            base_url=config.must_get("portia_api_endpoint", str),
            headers=headers,
            timeout=httpx.Timeout(60),
            limits=httpx.Limits(max_connections=10),
        )

    @classmethod
    def new_async_client(
        cls,
        config: Config,
        *,
        allow_unauthenticated: bool = False,
        json_headers: bool = True,
    ) -> httpx.AsyncClient:
        """Create a new httpx async client.

        Args:
            config (Config): The Portia Configuration instance, containing the API key and endpoint.
            allow_unauthenticated (bool): Whether to allow creation of an unauthenticated client.
            json_headers (bool): Whether to add json headers to the request.

        """
        headers = {}
        if json_headers:
            headers = {
                "Content-Type": "application/json",
            }
        if config.portia_api_key or allow_unauthenticated is False:
            api_key = config.must_get_api_key("portia_api_key").get_secret_value()
            headers["Authorization"] = f"Api-Key {api_key}"
        return httpx.AsyncClient(
            base_url=config.must_get("portia_api_endpoint", str),
            headers=headers,
            timeout=httpx.Timeout(60),
            limits=httpx.Limits(max_connections=10),
        )<|MERGE_RESOLUTION|>--- conflicted
+++ resolved
@@ -6,28 +6,7 @@
 
 
 class PortiaCloudClient:
-<<<<<<< HEAD
-    """Base HTTP client for interacting with portia cloud."""
-
-    _client: httpx.Client | None = None
-    _async_client: httpx.AsyncClient | None = None
-
-    @classmethod
-    def get_client(cls, config: Config) -> httpx.Client:
-        """Return the client using a singleton pattern to help manage limits across the SDK."""
-        if cls._client is None:
-            cls._client = cls.new_client(config, allow_unauthenticated=False)
-        return cls._client
-=======
     """Base HTTP client builder for interacting with portia cloud."""
->>>>>>> cf8868e5
-
-    @classmethod
-    def get_async_client(cls, config: Config) -> httpx.AsyncClient:
-        """Return the async client using a singleton pattern."""
-        if cls._async_client is None:
-            cls._async_client = cls.new_async_client(config, allow_unauthenticated=False)
-        return cls._async_client
 
     @classmethod
     def new_client(
