--- conflicted
+++ resolved
@@ -74,10 +74,7 @@
         bool: True if all dependencies are installed, False otherwise.
 
     """
-<<<<<<< HEAD
-=======
 
->>>>>>> 6f80b43b
     def are_packages_installed(packages: list[str]) -> bool:
         """Check if a list of packages are installed."""
         try:
