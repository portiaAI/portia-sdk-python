"""Configuration module for the SDK.

This module defines the configuration classes and enumerations used in the SDK,
including settings for storage, API keys, LLM providers, logging, and agent options.
It also provides validation for configuration values and loading mechanisms for
config files and default settings.
"""

from __future__ import annotations

import importlib.util
import os
from enum import Enum
from pathlib import Path
from typing import NamedTuple, Self, TypeVar

from pydantic import (
    BaseModel,
    ConfigDict,
    Field,
    SecretStr,
    field_validator,
    model_validator,
)

from portia.errors import ConfigNotFoundError, InvalidConfigError

T = TypeVar("T")


class StorageClass(Enum):
    """Enum representing locations plans and runs are stored.

    Attributes:
        MEMORY: Stored in memory.
        DISK: Stored on disk.
        CLOUD: Stored in the cloud.

    """

    MEMORY = "MEMORY"
    DISK = "DISK"
    CLOUD = "CLOUD"


EXTRAS_GROUPS_DEPENDENCIES = {
    "mistral": ["mistralai", "langchain_mistralai"],
    "google": ["google.generativeai", "langchain_google_genai"],
}


def validate_extras_dependencies(extra_group: str) -> None:
    """Validate that the dependencies for an extras group are installed.

    Provide a helpful error message if not all dependencies are installed.
    """

    def package_installed(package: str) -> bool:
        try:
            return importlib.util.find_spec(package) is not None
        except ImportError:
            pass
        return False

    if not all(package_installed(p) for p in EXTRAS_GROUPS_DEPENDENCIES[extra_group]):
        raise ImportError(
            f"Please install portia-sdk-python[{extra_group}] to use this functionality.",
        )


class LLMProvider(Enum):
    """Enum for supported LLM providers.

    Attributes:
        OPENAI: OpenAI provider.
        ANTHROPIC: Anthropic provider.
        MISTRALAI: MistralAI provider.
        GOOGLE_GENERATIVE_AI: Google Generative AI provider.
        AZURE_OPENAI: Azure OpenAI provider.

    """

    OPENAI = "OPENAI"
    ANTHROPIC = "ANTHROPIC"
    MISTRALAI = "MISTRALAI"
    GOOGLE_GENERATIVE_AI = "GOOGLE_GENERATIVE_AI"
    AZURE_OPENAI = "AZURE_OPENAI"

    def to_api_key_name(self) -> str:
        """Get the name of the API key for the provider."""
        match self:
            case LLMProvider.OPENAI:
                return "openai_api_key"
            case LLMProvider.ANTHROPIC:
                return "anthropic_api_key"
            case LLMProvider.MISTRALAI:
                return "mistralai_api_key"
            case LLMProvider.GOOGLE_GENERATIVE_AI:
                return "google_api_key"
            case LLMProvider.AZURE_OPENAI:
                return "azure_openai_api_key"


class Model(NamedTuple):
    """Provider and model name tuple.

    Attributes:
        provider: The provider of the model.
        model_name: The name of the model in the provider's API.

    """

    provider: LLMProvider
    model_name: str


class LLMModel(Enum):
    """Enum for supported LLM models.

    Models are grouped by provider, with the following providers:
    - OpenAI
    - Anthropic
    - MistralAI
    - Google Generative AI
    - Azure OpenAI

    Attributes:
        GPT_4_O: GPT-4 model by OpenAI.
        GPT_4_O_MINI: Mini GPT-4 model by OpenAI.
        GPT_3_5_TURBO: GPT-3.5 Turbo model by OpenAI.
        CLAUDE_3_5_SONNET: Claude 3.5 Sonnet model by Anthropic.
        CLAUDE_3_5_HAIKU: Claude 3.5 Haiku model by Anthropic.
        CLAUDE_3_OPUS: Claude 3.0 Opus model by Anthropic.
        CLAUDE_3_7_SONNET: Claude 3.7 Sonnet model by Anthropic.
        MISTRAL_LARGE: Mistral Large Latest model by MistralAI.
        GEMINI_2_0_FLASH: Gemini 2.0 Flash model by Google Generative AI.
        GEMINI_2_0_FLASH_LITE: Gemini 2.0 Flash Lite model by Google Generative AI.
        GEMINI_1_5_FLASH: Gemini 1.5 Flash model by Google Generative AI.
        AZURE_GPT_4_O: GPT-4 model by Azure OpenAI.
        AZURE_GPT_4_O_MINI: Mini GPT-4 model by Azure OpenAI.
        AZURE_O_3_MINI: O3 Mini model by Azure OpenAI.

    Can be instantiated from a string with the following format:
        - provider/model_name  [e.g. LLMModel("openai/gpt-4o")]
        - model_name           [e.g. LLMModel("gpt-4o")]

    In the cases where the model name is not unique across providers, the earlier values in the enum
    definition will take precedence.

    """

    @classmethod
    def _missing_(cls, value: object) -> LLMModel:
        """Get the LLM model from the model name."""
        if isinstance(value, str):
            for member in cls:
                if member.api_name == value:
                    return member
                if "/" in value:
                    provider, model_name = value.split("/")
                    if (
                        member.provider().value.lower() == provider.lower()
                        and member.api_name == model_name
                    ):
                        return member
        raise ValueError(f"Invalid LLM model: {value}")

    # OpenAI
    GPT_4_O = Model(provider=LLMProvider.OPENAI, model_name="gpt-4o")
    GPT_4_O_MINI = Model(provider=LLMProvider.OPENAI, model_name="gpt-4o-mini")
    GPT_3_5_TURBO = Model(provider=LLMProvider.OPENAI, model_name="gpt-3.5-turbo")
    O_3_MINI = Model(provider=LLMProvider.OPENAI, model_name="o3-mini")

    # Anthropic
    CLAUDE_3_5_SONNET = Model(provider=LLMProvider.ANTHROPIC, model_name="claude-3-5-sonnet-latest")
    CLAUDE_3_5_HAIKU = Model(provider=LLMProvider.ANTHROPIC, model_name="claude-3-5-haiku-latest")
    CLAUDE_3_OPUS = Model(provider=LLMProvider.ANTHROPIC, model_name="claude-3-opus-latest")
    CLAUDE_3_7_SONNET = Model(provider=LLMProvider.ANTHROPIC, model_name="claude-3-7-sonnet-latest")

    # MistralAI
    MISTRAL_LARGE = Model(provider=LLMProvider.MISTRALAI, model_name="mistral-large-latest")

    # Google Generative AI
    GEMINI_2_0_FLASH = Model(
        provider=LLMProvider.GOOGLE_GENERATIVE_AI,
        model_name="gemini-2.0-flash",
    )
    GEMINI_2_0_FLASH_LITE = Model(
        provider=LLMProvider.GOOGLE_GENERATIVE_AI,
        model_name="gemini-2.0-flash-lite",
    )
    GEMINI_1_5_FLASH = Model(
        provider=LLMProvider.GOOGLE_GENERATIVE_AI,
        model_name="gemini-1.5-flash",
    )

    # Azure OpenAI
    AZURE_GPT_4_O = Model(provider=LLMProvider.AZURE_OPENAI, model_name="gpt-4o")
    AZURE_GPT_4_O_MINI = Model(provider=LLMProvider.AZURE_OPENAI, model_name="gpt-4o-mini")
    AZURE_O_3_MINI = Model(provider=LLMProvider.AZURE_OPENAI, model_name="o3-mini")

    @property
    def api_name(self) -> str:
        """Override the default value to return the model name."""
        return self.value.model_name

    def provider(self) -> LLMProvider:
        """Get the associated provider for the model.

        Returns:
            LLMProvider: The provider associated with the model.

        """
        return self.value.provider


SUPPORTED_OPENAI_MODELS = [
    LLMModel.GPT_4_O,
    LLMModel.GPT_4_O_MINI,
    LLMModel.GPT_3_5_TURBO,
    LLMModel.O_3_MINI,
]

SUPPORTED_ANTHROPIC_MODELS = [
    LLMModel.CLAUDE_3_5_HAIKU,
    LLMModel.CLAUDE_3_5_SONNET,
    LLMModel.CLAUDE_3_7_SONNET,
    LLMModel.CLAUDE_3_OPUS,
]

SUPPORTED_MISTRALAI_MODELS = [
    LLMModel.MISTRAL_LARGE,
]

SUPPORTED_GOOGLE_GENERATIVE_AI_MODELS = [
    LLMModel.GEMINI_2_0_FLASH,
    LLMModel.GEMINI_2_0_FLASH_LITE,
    LLMModel.GEMINI_1_5_FLASH,
]

SUPPORTED_AZURE_OPENAI_MODELS = [
    LLMModel.AZURE_GPT_4_O,
    LLMModel.AZURE_GPT_4_O_MINI,
    LLMModel.AZURE_O_3_MINI,
]


class ExecutionAgentType(Enum):
    """Enum for types of agents used for executing a step.

    Attributes:
        ONE_SHOT: The one-shot agent.
        DEFAULT: The default agent.

    """

    ONE_SHOT = "ONE_SHOT"
    DEFAULT = "DEFAULT"


class PlanningAgentType(Enum):
    """Enum for planning agents used for planning queries.

    Attributes:
        DEFAULT: The default planning agent.

    """

    DEFAULT = "DEFAULT"


class LogLevel(Enum):
    """Enum for available log levels.

    Attributes:
        DEBUG: Debug log level.
        INFO: Info log level.
        WARNING: Warning log level.
        ERROR: Error log level.
        CRITICAL: Critical log level.

    """

    DEBUG = "DEBUG"
    INFO = "INFO"
    WARNING = "WARNING"
    ERROR = "ERROR"
    CRITICAL = "CRITICAL"


PLANNING_MODEL_KEY = "planning_model_name"
EXECUTION_MODEL_KEY = "execution_model_name"
INTROSPECTION_MODEL_KEY = "introspection_model_name"
LLM_TOOL_MODEL_KEY = "llm_tool_model_name"
IMAGE_TOOL_MODEL_KEY = "image_tool_model_name"
SUMMARISER_MODEL_KEY = "summariser_model_name"
DEFAULT_MODEL_KEY = "default_model_name"
PLANNING_DEFAULT_MODEL_KEY = "planning_default_model_name"

<<<<<<< HEAD
CONDITIONAL_FEATURE_FLAG = "conditional_feature_flag"
AGENT_MEMORY_FEATURE_FLAG = "agent_memory_feature_flag"

=======
>>>>>>> aace1f87

E = TypeVar("E", bound=Enum)


def parse_str_to_enum(value: str | E, enum_type: type[E]) -> E:
    """Parse a string to an enum or return the enum as is.

    Args:
        value (str | E): The value to parse.
        enum_type (type[E]): The enum type to parse the value into.

    Raises:
        InvalidConfigError: If the value cannot be parsed into the enum.

    Returns:
        E: The corresponding enum value.

    """
    if isinstance(value, str):
        try:
            return enum_type[value.upper()]
        except KeyError as e:
            raise InvalidConfigError(
                value=value,
                issue=f"Invalid value for enum {enum_type.__name__}",
            ) from e
    if isinstance(value, enum_type):
        return value

    raise InvalidConfigError(
        value=str(value),
        issue=f"Value must be a string or {enum_type.__name__}",
    )


PLANNER_DEFAULT_MODELS = {
    LLMProvider.OPENAI: LLMModel.O_3_MINI,
    LLMProvider.ANTHROPIC: LLMModel.CLAUDE_3_5_SONNET,
    LLMProvider.MISTRALAI: LLMModel.MISTRAL_LARGE,
    LLMProvider.GOOGLE_GENERATIVE_AI: LLMModel.GEMINI_2_0_FLASH,
    LLMProvider.AZURE_OPENAI: LLMModel.AZURE_O_3_MINI,
}

DEFAULT_MODELS = {
    LLMProvider.OPENAI: LLMModel.GPT_4_O,
    LLMProvider.ANTHROPIC: LLMModel.CLAUDE_3_5_SONNET,
    LLMProvider.MISTRALAI: LLMModel.MISTRAL_LARGE,
    LLMProvider.GOOGLE_GENERATIVE_AI: LLMModel.GEMINI_2_0_FLASH,
    LLMProvider.AZURE_OPENAI: LLMModel.AZURE_GPT_4_O,
}


class Config(BaseModel):
    """General configuration for the SDK.

    This class holds the configuration for the SDK, including API keys, LLM
    settings, logging options, and storage settings. It also provides validation
    for configuration consistency and offers methods for loading configuration
    from files or default values.

    Attributes:
        portia_api_endpoint: The endpoint for the Portia API.
        portia_api_key: The API key for Portia.
        openai_api_key: The API key for OpenAI.
        anthropic_api_key: The API key for Anthropic.
        mistralai_api_key: The API key for MistralAI.
        google_api_key: The API key for Google Generative AI.
        azure_openai_api_key: The API key for Azure OpenAI.
        azure_openai_endpoint: The endpoint for Azure OpenAI.
        llm_provider: The LLM provider.
        models: A dictionary of LLM models for each usage type.
        storage_class: The storage class used (e.g., MEMORY, DISK, CLOUD).
        storage_dir: The directory for storage, if applicable.
        default_log_level: The default log level (e.g., DEBUG, INFO).
        default_log_sink: The default destination for logs (e.g., sys.stdout).
        json_log_serialize: Whether to serialize logs in JSON format.
        planning_agent_type: The planning agent type.
        execution_agent_type: The execution agent type.

    """

    model_config = ConfigDict(extra="ignore")

    # Portia Cloud Options
    portia_api_endpoint: str = Field(
        default_factory=lambda: os.getenv("PORTIA_API_ENDPOINT") or "https://api.portialabs.ai",
        description="The API endpoint for the Portia Cloud API",
    )
    portia_dashboard_url: str = Field(
        default_factory=lambda: os.getenv("PORTIA_DASHBOARD_URL") or "https://app.portialabs.ai",
        description="The URL for the Portia Cloud Dashboard",
    )
    portia_api_key: SecretStr | None = Field(
        default_factory=lambda: (
            SecretStr(os.environ["PORTIA_API_KEY"]) if "PORTIA_API_KEY" in os.environ else None
        ),
        description="The API Key for the Portia Cloud API available from the dashboard at https://app.portialabs.ai",
    )

    # LLM API Keys
    openai_api_key: SecretStr = Field(
        default_factory=lambda: SecretStr(os.getenv("OPENAI_API_KEY") or ""),
        description="The API Key for OpenAI. Must be set if llm-provider is OPENAI",
    )
    anthropic_api_key: SecretStr = Field(
        default_factory=lambda: SecretStr(os.getenv("ANTHROPIC_API_KEY") or ""),
        description="The API Key for Anthropic. Must be set if llm-provider is ANTHROPIC",
    )
    mistralai_api_key: SecretStr = Field(
        default_factory=lambda: SecretStr(os.getenv("MISTRAL_API_KEY") or ""),
        description="The API Key for Mistral AI. Must be set if llm-provider is MISTRALAI",
    )
    google_api_key: SecretStr = Field(
        default_factory=lambda: SecretStr(os.getenv("GOOGLE_API_KEY") or ""),
        description="The API Key for Google Generative AI. Must be set if llm-provider is "
        "GOOGLE_GENERATIVE_AI",
    )
    azure_openai_api_key: SecretStr = Field(
        default_factory=lambda: SecretStr(os.getenv("AZURE_OPENAI_API_KEY") or ""),
        description="The API Key for Azure OpenAI. Must be set if llm-provider is AZURE_OPENAI",
    )
    azure_openai_endpoint: str = Field(
        default_factory=lambda: os.getenv("AZURE_OPENAI_ENDPOINT") or "",
        description="The endpoint for Azure OpenAI. Must be set if llm-provider is AZURE_OPENAI",
    )

    llm_provider: LLMProvider = Field(
        default=LLMProvider.OPENAI,
        description="Which LLM Provider to use.",
    )

    models: dict[str, LLMModel] = Field(
        default={},
        description="A dictionary of configured LLM models for each usage.",
    )

    feature_flags: dict[str, bool] = Field(
        default={},
        description="A dictionary of feature flags for the SDK.",
    )

    @model_validator(mode="after")
    def parse_feature_flags(self) -> Self:
        """Add feature flags if not provided."""
        self.feature_flags = {
<<<<<<< HEAD
            CONDITIONAL_FEATURE_FLAG: False,
            AGENT_MEMORY_FEATURE_FLAG: False,
=======
            # Fill here with any default feature flags.
            # e.g. CONDITIONAL_FLAG: True,
>>>>>>> aace1f87
            **self.feature_flags,
        }
        return self

    @model_validator(mode="after")
    def add_default_models(self) -> Self:
        """Add default models if not provided."""
        self.models = {
            PLANNING_DEFAULT_MODEL_KEY: PLANNER_DEFAULT_MODELS[self.llm_provider],
            DEFAULT_MODEL_KEY: DEFAULT_MODELS[self.llm_provider],
            **self.models,
        }
        return self

    def model(self, usage: str) -> LLMModel:
        """Get the LLM model for the given usage."""
        if usage == PLANNING_MODEL_KEY:
            return self.models.get(PLANNING_MODEL_KEY, self.models[PLANNING_DEFAULT_MODEL_KEY])
        return self.models.get(usage, self.models[DEFAULT_MODEL_KEY])

    # Storage Options
    storage_class: StorageClass = Field(
        default_factory=lambda: StorageClass.CLOUD
        if os.getenv("PORTIA_API_KEY")
        else StorageClass.MEMORY,
        description="Where to store Plans and PlanRuns. By default these will be kept in memory"
        "if no API key is provided.",
    )

    @field_validator("storage_class", mode="before")
    @classmethod
    def parse_storage_class(cls, value: str | StorageClass) -> StorageClass:
        """Parse storage class to enum if string provided."""
        return parse_str_to_enum(value, StorageClass)

    storage_dir: str | None = Field(
        default=None,
        description="If storage class is set to DISK this will be the location where plans "
        "and runs are written in a JSON format.",
    )

    # Logging Options

    # default_log_level controls the minimal log level, i.e. setting to DEBUG will print all logs
    # where as setting it to ERROR will only display ERROR and above.
    default_log_level: LogLevel = Field(
        default=LogLevel.INFO,
        description="The log level to log at. Only respected when the default logger is used.",
    )

    @field_validator("default_log_level", mode="before")
    @classmethod
    def parse_default_log_level(cls, value: str | LogLevel) -> LogLevel:
        """Parse default_log_level to enum if string provided."""
        return parse_str_to_enum(value, LogLevel)

    # default_log_sink controls where default logs are sent. By default this is STDOUT (sys.stdout)
    # but can also be set to STDERR (sys.stderr)
    # or to a file by setting this to a file path ("./logs.txt")
    default_log_sink: str = Field(
        default="sys.stdout",
        description="Where to send logs. By default logs will be sent to sys.stdout",
    )
    # json_log_serialize sets whether logs are JSON serialized before sending to the log sink.
    json_log_serialize: bool = Field(
        default=False,
        description="Whether to serialize logs to JSON",
    )
    # Agent Options
    execution_agent_type: ExecutionAgentType = Field(
        default=ExecutionAgentType.DEFAULT,
        description="The default agent type to use.",
    )

    @field_validator("execution_agent_type", mode="before")
    @classmethod
    def parse_execution_agent_type(cls, value: str | ExecutionAgentType) -> ExecutionAgentType:
        """Parse execution_agent_type to enum if string provided."""
        return parse_str_to_enum(value, ExecutionAgentType)

    # PlanningAgent Options
    planning_agent_type: PlanningAgentType = Field(
        default=PlanningAgentType.DEFAULT,
        description="The default planning_agent_type to use.",
    )

    @field_validator("planning_agent_type", mode="before")
    @classmethod
    def parse_planning_agent_type(cls, value: str | PlanningAgentType) -> PlanningAgentType:
        """Parse planning_agent_type to enum if string provided."""
        return parse_str_to_enum(value, PlanningAgentType)

    large_output_threshold_value: int = Field(
        default=10_000,
        description="The threshold number of characters before we start treating an output as a"
        "large output and write it to agent memory rather than storing it locally",
    )

    def exceeds_output_threshold(self, value: str | list[str | dict]) -> bool:
        """Determine whether the provided output value exceeds the large output threshold."""
        if self.feature_flags.get(AGENT_MEMORY_FEATURE_FLAG):
            return False
        return str(value) > self.large_output_threshold_value

    @model_validator(mode="after")
    def check_config(self) -> Self:
        """Validate Config is consistent."""
        # Portia API Key must be provided if using cloud storage
        if self.storage_class == StorageClass.CLOUD and not self.has_api_key("portia_api_key"):
            raise InvalidConfigError(
                "portia_api_key",
                "A Portia API key must be provided if using cloud storage. Follow the steps at "
                "https://docs.portialabs.ai/setup-account to obtain one if you don't already "
                "have one",
            )
        if self.storage_class == StorageClass.DISK and not self.storage_dir:
            raise InvalidConfigError(
                "storage_dir",
                "A storage directory must be provided if using disk storage",
            )

        def validate_llm_api_key(provider: LLMProvider) -> None:
            """Validate LLM Config."""
            if not self.has_api_key(provider.to_api_key_name()):
                raise InvalidConfigError(
                    f"{provider.to_api_key_name()}",
                    f"Must be provided if using {provider}",
                )

        validate_llm_api_key(self.llm_provider)
        for model in self.models.values():
            validate_llm_api_key(model.provider())

        return self

    @classmethod
    def from_file(cls, file_path: Path) -> Config:
        """Load configuration from a JSON file.

        Returns:
            Config: The default config

        """
        with Path.open(file_path) as f:
            return cls.model_validate_json(f.read())

    @classmethod
    def from_default(cls, **kwargs) -> Config:  # noqa: ANN003
        """Create a Config instance with default values, allowing overrides.

        Returns:
            Config: The default config

        """
        return default_config(**kwargs)

    def has_api_key(self, name: str) -> bool:
        """Check if the given API Key is available."""
        try:
            self.must_get_api_key(name)
        except InvalidConfigError:
            return False
        else:
            return True

    def must_get_api_key(self, name: str) -> SecretStr:
        """Retrieve the required API key for the configured provider.

        Raises:
            ConfigNotFoundError: If no API key is found for the provider.

        Returns:
            SecretStr: The required API key.

        """
        return self.must_get(name, SecretStr)

    def must_get_raw_api_key(self, name: str) -> str:
        """Retrieve the raw API key for the configured provider.

        Raises:
            ConfigNotFoundError: If no API key is found for the provider.

        Returns:
            str: The raw API key.

        """
        key = self.must_get_api_key(name)
        return key.get_secret_value()

    def must_get(self, name: str, expected_type: type[T]) -> T:
        """Retrieve any value from the config, ensuring its of the correct type.

        Args:
            name (str): The name of the config record.
            expected_type (type[T]): The expected type of the value.

        Raises:
            ConfigNotFoundError: If no API key is found for the provider.
            InvalidConfigError: If the config isn't valid

        Returns:
            T: The config value

        """
        if not hasattr(self, name):
            raise ConfigNotFoundError(name)
        value = getattr(self, name)
        if not isinstance(value, expected_type):
            raise InvalidConfigError(name, f"Not of expected type: {expected_type}")
        # ensure non-empty values
        match value:
            case str() if value == "":
                raise InvalidConfigError(name, "Empty value not allowed")
            case SecretStr() if value.get_secret_value() == "":
                raise InvalidConfigError(name, "Empty SecretStr value not allowed")
        return value

    def get_llm_api_key(self, model_name: LLMModel) -> SecretStr:
        """Get the API key for the given LLM model.

        Returns:
            SecretStr: The API key for the given LLM model.

        """
        match model_name.provider():
            case LLMProvider.OPENAI:
                return self.openai_api_key
            case LLMProvider.ANTHROPIC:
                return self.anthropic_api_key
            case LLMProvider.MISTRALAI:
                return self.mistralai_api_key
            case LLMProvider.GOOGLE_GENERATIVE_AI:
                return self.google_api_key
            case LLMProvider.AZURE_OPENAI:
                return self.azure_openai_api_key

    def get_llm_api_endpoint(self, model_name: LLMModel) -> str | None:
        """Get the API endpoint for the given LLM model.

        In most cases the endpoint is not required for the LLM provider API.
        The common exception is a self-hosted solution like Azure OpenAI.

        Returns:
            str | None: The API endpoint for the given LLM model.

        """
        match model_name.provider():
            case LLMProvider.AZURE_OPENAI:
                return self.azure_openai_endpoint
        return None


def llm_provider_default_from_api_keys(**kwargs) -> LLMProvider:  # noqa: ANN003
    """Get the default LLM provider from the API keys."""
    if os.getenv("OPENAI_API_KEY") or kwargs.get("openai_api_key"):
        return LLMProvider.OPENAI
    if os.getenv("ANTHROPIC_API_KEY") or kwargs.get("anthropic_api_key"):
        return LLMProvider.ANTHROPIC
    if os.getenv("MISTRAL_API_KEY") or kwargs.get("mistralai_api_key"):
        return LLMProvider.MISTRALAI
    if os.getenv("GOOGLE_API_KEY") or kwargs.get("google_api_key"):
        return LLMProvider.GOOGLE_GENERATIVE_AI
    if (os.getenv("AZURE_OPENAI_API_KEY") and os.getenv("AZURE_OPENAI_ENDPOINT")) or (
        kwargs.get("azure_openai_api_key") and kwargs.get("azure_openai_endpoint")
    ):
        return LLMProvider.AZURE_OPENAI
    raise InvalidConfigError(LLMProvider.OPENAI.to_api_key_name(), "No LLM API key found")


def default_config(**kwargs) -> Config:  # noqa: ANN003
    """Return default config with values that can be overridden.

    Returns:
        Config: The default config

    """
    llm_model_name = kwargs.pop("llm_model_name", None)
    models = kwargs.pop("models", {})
    for model_usage in [
        PLANNING_MODEL_KEY,
        INTROSPECTION_MODEL_KEY,
        EXECUTION_MODEL_KEY,
        LLM_TOOL_MODEL_KEY,
        IMAGE_TOOL_MODEL_KEY,
        SUMMARISER_MODEL_KEY,
    ]:
        model_name = kwargs.pop(model_usage, llm_model_name)
        if model_name and model_name not in models:
            models[model_usage] = parse_str_to_enum(model_name, LLMModel)

    llm_provider = parse_str_to_enum(
        kwargs.pop("llm_provider", llm_provider_default_from_api_keys(**kwargs)),
        LLMProvider,
    )

    default_storage_class = (
        StorageClass.CLOUD if os.getenv("PORTIA_API_KEY") else StorageClass.MEMORY
    )
    return Config(
        llm_provider=llm_provider,
        models=models,
        feature_flags=kwargs.pop("feature_flags", {}),
        storage_class=kwargs.pop("storage_class", default_storage_class),
        planning_agent_type=kwargs.pop("planning_agent_type", PlanningAgentType.DEFAULT),
        execution_agent_type=kwargs.pop("execution_agent_type", ExecutionAgentType.DEFAULT),
        **kwargs,
    )<|MERGE_RESOLUTION|>--- conflicted
+++ resolved
@@ -297,12 +297,7 @@
 DEFAULT_MODEL_KEY = "default_model_name"
 PLANNING_DEFAULT_MODEL_KEY = "planning_default_model_name"
 
-<<<<<<< HEAD
-CONDITIONAL_FEATURE_FLAG = "conditional_feature_flag"
 AGENT_MEMORY_FEATURE_FLAG = "agent_memory_feature_flag"
-
-=======
->>>>>>> aace1f87
 
 E = TypeVar("E", bound=Enum)
 
@@ -448,13 +443,9 @@
     def parse_feature_flags(self) -> Self:
         """Add feature flags if not provided."""
         self.feature_flags = {
-<<<<<<< HEAD
-            CONDITIONAL_FEATURE_FLAG: False,
-            AGENT_MEMORY_FEATURE_FLAG: False,
-=======
             # Fill here with any default feature flags.
             # e.g. CONDITIONAL_FLAG: True,
->>>>>>> aace1f87
+            AGENT_MEMORY_FEATURE_FLAG: False,
             **self.feature_flags,
         }
         return self
