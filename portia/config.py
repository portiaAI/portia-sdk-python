--- conflicted
+++ resolved
@@ -165,19 +165,7 @@
     # Agent Options
     default_agent_type: AgentType
 
-<<<<<<< HEAD
     model_config = ConfigDict(frozen=True)
-=======
-    # System Context Overrides
-    # Generally be mindful of context window sizes when passing additional data through these field.
-
-    # planner_system_context_extension allows passing additional context to the
-    # planner LLMs. Useful for refining instructions or passing pointers.
-    planner_system_context_extension: list[str] | None = None
-    # agent_system_context_extension allows passing additional context to the
-    # agent LLMs. Useful for passing execution hints or other data.
-    agent_system_context_extension: list[str] | None = None
->>>>>>> 860c287b
 
     @model_validator(mode="after")
     def check_config(self) -> Self:
