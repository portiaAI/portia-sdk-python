"""Central definition of error classes.

This module defines custom exception classes used throughout the application. These exceptions
help identify specific error conditions, particularly related to configuration, planning, runs,
tools, and storage. They provide more context and clarity than generic exceptions.

Classes in this file include:

- `ConfigNotFoundError`: Raised when a required configuration value is not found.
- `InvalidConfigError`: Raised when a configuration value is invalid.
- `PlanError`: A base class for exceptions in the query planning_agent module.
- `PlanNotFoundError`: Raised when a plan is not found.
- `PlanRunNotFoundError`: Raised when a PlanRun is not found.
- `ToolNotFoundError`: Raised when a tool is not found.
- `DuplicateToolError`: Raised when a tool is registered with the same name.
- `InvalidToolDescriptionError`: Raised when a tool description is invalid.
- `ToolRetryError`: Raised when a tool fails after retries.
- `ToolFailedError`: Raised when a tool fails with a hard error.
- `InvalidPlanRunStateError`: Raised when a plan run is in an invalid state.
- `InvalidAgentOutputError`: Raised when the agent produces invalid output.
- `ToolHardError`: Raised when a tool encounters an unrecoverable error.
- `ToolSoftError`: Raised when a tool encounters an error that can be retried.
- `StorageError`: Raised when an issue occurs with storage.

"""

from __future__ import annotations

from typing import TYPE_CHECKING

if TYPE_CHECKING:
    from portia.plan import PlanUUID
    from portia.plan_run import PlanRunUUID


class PortiaBaseError(Exception):
    """Base class for all our errors."""


class SkipExecutionError(PortiaBaseError):
<<<<<<< HEAD
    """Raised when a step should be skipped."""

    should_return: bool

    def __init__(self, reason: str, should_return: bool = False) -> None:
        """Set custom error message."""
=======
    """Raised when a Portia execution should be stopped or a step should be skipped."""

    # If True, the execution should be stopped and the plan run should be returned
    # If False, only the step should be skipped
    should_return: bool

    def __init__(self, reason: str, should_return: bool = False) -> None:
        """Set custom error message.

        Args:
            reason (str): The reason for skipping the step.
            should_return (bool): Whether to return the plan run and stop execution entirely,
                or just skip the step.

        """
>>>>>>> bc3fe9ae
        self.should_return = should_return
        super().__init__(f"Skipping step: {reason}")


class ConfigNotFoundError(PortiaBaseError):
    """Raised when a required configuration value is not found.

    Args:
        value (str): The name of the configuration value that is missing.

    """

    def __init__(self, value: str) -> None:
        """Set custom error message."""
        super().__init__(f"Config value {value} is not set")


class InvalidConfigError(PortiaBaseError):
    """Raised when a configuration value is invalid.

    Args:
        value (str): The name of the invalid configuration value.
        issue (str): A description of the issue with the configuration value.

    """

    def __init__(self, value: str, issue: str) -> None:
        """Set custom error message."""
        self.message = f"Config value {value.upper()} is not valid - {issue}"
        super().__init__(self.message)


class PlanError(PortiaBaseError):
    """Base class for exceptions in the query planning_agent module.

    This exception indicates an error that occurred during the planning phase.

    Args:
        error_string (str): A description of the error encountered during planning.

    """

    def __init__(self, error_string: str) -> None:
        """Set custom error message."""
        super().__init__(f"Error during planning: {error_string}")


class PlanNotFoundError(PortiaBaseError):
    """Raised when a plan with a specific ID is not found.

    Args:
        plan_id (PlanUUID): The ID of the plan that was not found.

    """

    def __init__(self, plan_id: PlanUUID) -> None:
        """Set custom error message."""
        super().__init__(f"Plan with id {plan_id!s} not found.")


class PlanRunNotFoundError(PortiaBaseError):
    """Raised when a PlanRun with a specific ID is not found.

    Args:
        plan_run_id (UUID | str | None): The ID or name of the PlanRun that was not found.

    """

    def __init__(self, plan_run_id: PlanRunUUID | str | None) -> None:
        """Set custom error message."""
        super().__init__(f"Run with id {plan_run_id!s} not found.")


class ToolNotFoundError(PortiaBaseError):
    """Raised when a tool with a specific ID is not found.

    Args:
        tool_id (str): The ID of the tool that was not found.

    """

    def __init__(self, tool_id: str) -> None:
        """Set custom error message."""
        super().__init__(f"Tool with id {tool_id} not found.")


class DuplicateToolError(PortiaBaseError):
    """Raised when a tool is registered with the same name.

    Args:
        tool_id (str): The ID of the tool that already exists.

    """

    def __init__(self, tool_id: str) -> None:
        """Set custom error message."""
        super().__init__(f"Tool with id {tool_id} already exists.")


class InvalidToolDescriptionError(PortiaBaseError):
    """Raised when a tool description is invalid.

    Args:
        tool_id (str): The ID of the tool with an invalid description.

    """

    def __init__(self, tool_id: str) -> None:
        """Set custom error message."""
        super().__init__(f"Invalid Description for tool with id {tool_id}")


class ToolRetryError(PortiaBaseError):
    """Raised when a tool fails after retrying.

    Args:
        tool_id (str): The ID of the tool that failed.
        error_string (str): A description of the error that occurred.

    """

    def __init__(self, tool_id: str, error_string: str) -> None:
        """Set custom error message."""
        super().__init__(f"Tool {tool_id} failed after retries: {error_string}")


class ToolFailedError(PortiaBaseError):
    """Raised when a tool fails with a hard error.

    Args:
        tool_id (str): The ID of the tool that failed.
        error_string (str): A description of the error that occurred.

    """

    def __init__(self, tool_id: str, error_string: str) -> None:
        """Set custom error message."""
        super().__init__(f"Tool {tool_id} failed: {error_string}")


class InvalidPlanRunStateError(PortiaBaseError):
    """Raised when a plan run is in an invalid state."""


class InvalidAgentError(PortiaBaseError):
    """Raised when an agent is in an invalid state."""

    def __init__(self, state: str) -> None:
        """Set custom error message."""
        super().__init__(f"Agent returned invalid state: {state}")


class InvalidAgentOutputError(PortiaBaseError):
    """Raised when the agent produces invalid output.

    Args:
        content (str): The invalid content returned by the agent.

    """

    def __init__(self, content: str) -> None:
        """Set custom error message."""
        super().__init__(f"Agent returned invalid content: {content}")


class ToolHardError(PortiaBaseError):
    """Raised when a tool encounters an error it cannot retry.

    Args:
        cause (Exception | str): The underlying exception or error message.

    """

    def __init__(self, cause: Exception | str) -> None:
        """Set custom error message."""
        super().__init__(cause)


class ToolSoftError(PortiaBaseError):
    """Raised when a tool encounters an error that can be retried.

    Args:
        cause (Exception | str): The underlying exception or error message.

    """

    def __init__(self, cause: Exception | str) -> None:
        """Set custom error message."""
        super().__init__(cause)


class StorageError(PortiaBaseError):
    """Raised when there's an issue with storage.

    Args:
        cause (Exception | str): The underlying exception or error message.

    """

    def __init__(self, cause: Exception | str) -> None:
        """Set custom error message."""
        super().__init__(cause)<|MERGE_RESOLUTION|>--- conflicted
+++ resolved
@@ -38,14 +38,6 @@
 
 
 class SkipExecutionError(PortiaBaseError):
-<<<<<<< HEAD
-    """Raised when a step should be skipped."""
-
-    should_return: bool
-
-    def __init__(self, reason: str, should_return: bool = False) -> None:
-        """Set custom error message."""
-=======
     """Raised when a Portia execution should be stopped or a step should be skipped."""
 
     # If True, the execution should be stopped and the plan run should be returned
@@ -61,7 +53,6 @@
                 or just skip the step.
 
         """
->>>>>>> bc3fe9ae
         self.should_return = should_return
         super().__init__(f"Skipping step: {reason}")
 
