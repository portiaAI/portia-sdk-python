--- conflicted
+++ resolved
@@ -9,10 +9,6 @@
 from typing import TYPE_CHECKING
 
 from portia.execution_agents.context import StepInput, build_context
-<<<<<<< HEAD
-from portia.execution_context import get_execution_context
-=======
->>>>>>> 1c56b9be
 
 if TYPE_CHECKING:
     from portia.config import Config
@@ -78,11 +74,7 @@
 
         """
 
-<<<<<<< HEAD
-    def get_system_context(self, step_inputs: list[StepInput]) -> str:
-=======
     def get_system_context(self, ctx: ToolRunContext, step_inputs: list[StepInput]) -> str:
->>>>>>> 1c56b9be
         """Build a generic system context string from the step and run provided.
 
         This function retrieves the execution context and generates a system context
