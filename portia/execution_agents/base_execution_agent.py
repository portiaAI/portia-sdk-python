--- conflicted
+++ resolved
@@ -8,14 +8,7 @@
 from abc import abstractmethod
 from typing import TYPE_CHECKING
 
-<<<<<<< HEAD
 from portia.execution_agents.context import StepInput, build_context
-
-# TODO: Remove this once the backend / evals are updated to use the new import  # noqa: FIX002, TD002, TD003, E501
-from portia.execution_agents.output import Output  # noqa: TC001
-=======
-from portia.execution_agents.context import build_context
->>>>>>> 02c82678
 from portia.execution_context import get_execution_context
 
 if TYPE_CHECKING:
