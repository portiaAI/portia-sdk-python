"""Context builder that generates contextual information for the PlanRun.

This module defines a set of functions that build various types of context
required for the run execution. It takes information about inputs,
outputs, clarifications, and execution metadata to build context strings
used by the agent to perform tasks. The context can be extended with
additional system or user-provided data.
"""

from __future__ import annotations

from datetime import UTC, datetime
from typing import TYPE_CHECKING

from portia.clarification import (
    ClarificationListType,
    InputClarification,
    MultipleChoiceClarification,
    ValueConfirmationClarification,
)

if TYPE_CHECKING:
    from portia.execution_agents.output import Output
    from portia.execution_context import ExecutionContext
    from portia.plan import Step, Variable
    from portia.plan_run import PlanRun


def generate_main_system_context(system_context_extensions: list[str] | None = None) -> list[str]:
    """Generate the main system context.

    Args:
        system_context_extensions (list[str] | None): Optional list of strings to extend
                                                     the system context.

    Returns:
        list[str]: A list of strings representing the system context.

    """
    system_context = [
        "System Context:",
        f"Today's date is {datetime.now(UTC).strftime('%Y-%m-%d')}",
    ]
    if system_context_extensions:
        system_context.extend(system_context_extensions)
    return system_context


def generate_input_context(
    inputs: list[Variable],
    previous_outputs: dict[str, Output],
) -> list[str]:
    """Generate context for the inputs and indicate which ones were used.

    Args:
        inputs (list[Variable]): The list of inputs for the current step.
        previous_outputs (dict[str, Output]): A dictionary of previous step outputs.

    Returns:
        list[str]: A list of strings representing the input context.

    """
    input_context = ["Inputs: the original inputs provided by the planning_agent"]
    used_outputs = set()
    for ref in inputs:
        if ref.name in previous_outputs:
            input_context.extend(
                [
                    f"input_name: {ref.name}",
                    f"input_value: {previous_outputs[ref.name].value}",
                    f"input_description: {ref.description}",
                    "----------",
                ],
            )
<<<<<<< HEAD
        elif var.name in previous_outputs:
            input_context.extend(
                [
                    f"input_name: {var.name}",
                    f"input_value: {previous_outputs[var.name].get_value()}",
                    f"input_description: {var.description}",
                    "----------",
                ],
            )
            used_outputs.add(var.name)
=======
            used_outputs.add(ref.name)
>>>>>>> e0c65cdc

    unused_output_keys = set(previous_outputs.keys()) - used_outputs
    if len(unused_output_keys) > 0:
        input_context.append(
            "Broader context: This may be useful information from previous steps that can "
            "indirectly help you.",
        )
        for output_key in unused_output_keys:
            # We truncate the output value to 10000 characters to avoid overwhelming the
            # LLM with too much information.
            output_val = (str(previous_outputs[output_key].get_value()) or "")[:10000]
            input_context.extend(
                [
                    f"output_name: {output_key}",
                    f"output_value: {output_val}",
                    "----------",
                ],
            )

    return input_context


def generate_clarification_context(clarifications: ClarificationListType, step: int) -> list[str]:
    """Generate context from clarifications for the given step.

    Args:
        clarifications (ClarificationListType): A list of clarification objects.
        step (int): The step index for which clarifications are being generated.

    Returns:
        list[str]: A list of strings representing the clarification context.

    """
    clarification_context = []
    # It's important we distinguish between clarifications for the current step where we really
    # want to use the value provided, and clarifications for other steps which may be useful
    # (e.g. consider a plan with 10 steps, each needing the same clarification, we don't want
    # to ask 10 times) but can also lead to side effects (e.g. consider a Plan with two steps where
    # both steps use different tools but with the same parameter name. We don't want to use the
    # clarification from the previous step for the second tool)
    current_step_clarifications = []
    other_step_clarifications = []

    for clarification in clarifications:
        if clarification.step == step:
            current_step_clarifications.append(clarification)
        else:
            other_step_clarifications.append(clarification)

    if current_step_clarifications:
        clarification_context.extend(
            [
                "Clarifications:",
                "This section contains the user provided response to previous clarifications",
                "for the current step. They should take priority over any other context given.",
            ],
        )
        for clarification in current_step_clarifications:
            if (
                isinstance(
                    clarification,
                    (
                        InputClarification,
                        MultipleChoiceClarification,
                        ValueConfirmationClarification,
                    ),
                )
                and clarification.step == step
            ):
                clarification_context.extend(
                    [
                        f"input_name: {clarification.argument_name}",
                        f"clarification_reason: {clarification.user_guidance}",
                        f"input_value: {clarification.response}",
                        "----------",
                    ],
                )

    return clarification_context


def generate_context_from_execution_context(context: ExecutionContext) -> list[str]:
    """Generate context from the execution context.

    Args:
        context (ExecutionContext): The execution context containing metadata and additional data.

    Returns:
        list[str]: A list of strings representing the execution context.

    """
    if not context.end_user_id and not context.additional_data:
        return []

    execution_context = ["Metadata: This section contains general context about this execution."]
    if context.end_user_id:
        execution_context.extend(
            [
                f"end_user_id: {context.end_user_id}",
            ],
        )
    for key, value in context.additional_data.items():
        execution_context.extend(
            [
                f"context_key_name: {key} context_key_value: {value}",
                "----------",
            ],
        )
    return execution_context


def build_context(ctx: ExecutionContext, step: Step, plan_run: PlanRun) -> str:
    """Build the context string for the agent using inputs/outputs/clarifications/ctx.

    Args:
        ctx (ExecutionContext): The execution context containing agent and system metadata.
        step (Step): The current step in the PlanRun including inputs.
        plan_run (PlanRun): The current run containing outputs and clarifications.

    Returns:
        str: A string containing all relevant context information.

    """
    inputs = step.inputs
    previous_outputs = plan_run.outputs.step_outputs
    clarifications = plan_run.outputs.clarifications

    system_context_extension = (
        ctx.execution_agent_system_context_extension
        if ctx.execution_agent_system_context_extension
        else plan_run.execution_context.execution_agent_system_context_extension
    )
    system_context = generate_main_system_context(system_context_extension)

    # exit early if no additional information
    if not inputs and not clarifications and not previous_outputs:
        return "\n".join(system_context)

    context = ["Additional context: You MUST use this information to complete your task."]

    # Generate and append input context
    input_context = generate_input_context(inputs, previous_outputs)
    context.extend(input_context)

    # Generate and append clarifications context
    clarification_context = generate_clarification_context(
        clarifications,
        plan_run.current_step_index,
    )
    context.extend(clarification_context)

    # Handle execution context
    execution_context = generate_context_from_execution_context(ctx)
    context.extend(execution_context)

    # Append System Context
    context.extend(system_context)

    return "\n".join(context)<|MERGE_RESOLUTION|>--- conflicted
+++ resolved
@@ -67,25 +67,12 @@
             input_context.extend(
                 [
                     f"input_name: {ref.name}",
-                    f"input_value: {previous_outputs[ref.name].value}",
+                    f"input_value: {previous_outputs[ref.name].get_value()}",
                     f"input_description: {ref.description}",
                     "----------",
                 ],
             )
-<<<<<<< HEAD
-        elif var.name in previous_outputs:
-            input_context.extend(
-                [
-                    f"input_name: {var.name}",
-                    f"input_value: {previous_outputs[var.name].get_value()}",
-                    f"input_description: {var.description}",
-                    "----------",
-                ],
-            )
-            used_outputs.add(var.name)
-=======
             used_outputs.add(ref.name)
->>>>>>> e0c65cdc
 
     unused_output_keys = set(previous_outputs.keys()) - used_outputs
     if len(unused_output_keys) > 0:
