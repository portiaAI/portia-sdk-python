"""The Default execution agent for hardest problems.

This agent uses multiple models (verifier, parser etc) to achieve the highest accuracy
in completing tasks.
"""

from __future__ import annotations

from typing import TYPE_CHECKING, Any, Literal

from langchain_core.messages import SystemMessage
from langchain_core.prompts import ChatPromptTemplate, HumanMessagePromptTemplate
from langgraph.graph import END, START, MessagesState, StateGraph
from langgraph.prebuilt import ToolNode
from pydantic import BaseModel, ConfigDict, Field, ValidationError

from portia.clarification import Clarification, InputClarification
from portia.errors import InvalidAgentError, InvalidPlanRunStateError
from portia.execution_agents.base_execution_agent import BaseExecutionAgent
from portia.execution_agents.context import StepInput
from portia.execution_agents.execution_utils import (
    MAX_RETRIES,
    AgentNode,
    next_state_after_tool_call,
    process_output,
    tool_call_or_end,
)
from portia.execution_agents.output import AgentMemoryOutput, LocalOutput
from portia.execution_agents.utils.step_summarizer import StepSummarizer
from portia.execution_context import get_execution_context
from portia.logger import logger
from portia.model import GenerativeModel, Message
from portia.tool import ToolRunContext

if TYPE_CHECKING:
    from langchain.tools import StructuredTool

    from portia.config import Config
    from portia.end_user import EndUser
    from portia.execution_agents.output import Output
    from portia.plan import Step
    from portia.plan_run import PlanRun
    from portia.storage import AgentMemory
    from portia.tool import Tool


class ExecutionState(MessagesState):
    """State for the execution agent."""

    step_inputs: list[StepInput]


class ToolArgument(BaseModel):
    """Represents an argument for a tool as extracted from the goal and context.

    Attributes:
        name (str): The name of the argument, as requested by the tool.
        value (Any | None): The value of the argument, as provided in the goal or context.
        valid (bool): Whether the value is a valid type and/or format for the given argument.
        explanation (str): Explanation of the source for the value of the argument.

    """

    model_config = ConfigDict(arbitrary_types_allowed=True)

    name: str = Field(description="Name of the argument, as requested by the tool.")
    value: Any | None = Field(
        description="Value of the argument, as provided by in the goal or context.",
    )
    valid: bool = Field(
        description="Whether the value is a valid type and or format for the given argument.",
    )
    explanation: str = Field(description="Explanation of the source for the value of the argument.")


class ToolInputs(BaseModel):
    """Represents the inputs for a tool.

    Attributes:
        args (list[ToolArgument]): Arguments for the tool.

    """

    args: list[ToolArgument] = Field(description="Arguments for the tool.")


class VerifiedToolArgument(BaseModel):
    """Represents an argument for a tool after being verified by an agent.

    Attributes:
        name (str): The name of the argument, as requested by the tool.
        value (Any | None): The value of the argument, as provided in the goal or context.
        made_up (bool): Whether the value was made up or not. Should be false if the value was
        provided by the user.

    """

    model_config = ConfigDict(arbitrary_types_allowed=True)

    name: str = Field(description="Name of the argument, as requested by the tool.")
    value: Any | None = Field(
        description="Value of the argument, as provided by in the goal or context.",
    )

    # We call this "made_up" and not "hallucinated" because the latter was making OpenAI's model
    # produce invalid JSON.
    made_up: bool = Field(
        default=False,
        description="Whether the value was made up or not. "
        "Should be false if the value was provided by the user, even if in a different format."
        "User provided values can be in the context, in the goal or the result of previous steps.",
    )

    schema_invalid: bool = Field(
        default=False,
        description="Whether the pydantic schema is invalid or not for this arg.",
    )


class VerifiedToolInputs(BaseModel):
    """Represents the inputs for a tool after being verified by an agent.

    Attributes:
        args (list[VerifiedToolArgument]): Arguments for the tool.

    """

    args: list[VerifiedToolArgument] = Field(description="Arguments for the tool.")


class MemoryExtractionStep:
    """A step that extracts memory from the context."""

    def __init__(
        self,
        agent: DefaultExecutionAgent,
    ) -> None:
        """Initialize the memory extraction step.

        Args:
            agent (DefaultExecutionAgent): The agent using the memory extraction step.

        """
        self.agent = agent

    def invoke(self, _: ExecutionState) -> dict[str, Any]:
        """Invoke the model with the given message state.

        Args:
            state (ExecutionState): The current state of the execution agent.

        Returns:
            dict[str, Any]: The LangGraph state update.

        """
        step_inputs = []
        previous_outputs = self.agent.plan_run.outputs.step_outputs
        for step_input in self.agent.step.inputs:
            if step_input.name not in previous_outputs:
                raise InvalidPlanRunStateError("Received unknown step input: %s", step_input.name)
            previous_output = previous_outputs.get(step_input.name)

            match previous_output:
                case LocalOutput():
                    output_value = previous_output.value
                case AgentMemoryOutput():
                    output_value = self.agent.agent_memory.get_plan_run_output(
                        previous_output.output_name,
                        self.agent.plan_run.id,
                    ).value
                case _:
                    logger().warning(
                        "Received unknown output type: %s",
                        previous_output,
                    )
                    continue

            step_inputs.append(
                StepInput(
                    name=step_input.name,
                    value=output_value,
                    description=step_input.description,
                ),
            )
        return {"step_inputs": step_inputs}


class ParserModel:
    """Model to parse the arguments for a tool.

    Args:
        model (Model): The language model used for argument parsing.
        context (str): The context for argument generation.
        agent (DefaultExecutionAgent): The agent using the parser model.

    Attributes:
        arg_parser_prompt (ChatPromptTemplate): The prompt template for argument parsing.
        model (Model): The language model used.
        context (str): The context for argument generation.
        agent (DefaultExecutionAgent): The agent using the parser model.
        previous_errors (list[str]): A list of previous errors encountered during parsing.
        retries (int): The number of retries attempted for parsing.

    """

    arg_parser_prompt = ChatPromptTemplate.from_messages(
        [
            SystemMessage(
                content=(
                    "You are a highly capable assistant tasked with generating valid arguments for "
                    "tools based on provided input. "
                    "While you are not aware of current events, you excel at reasoning "
                    "and adhering to instructions. "
                    "Your responses must clearly explain the source of each argument "
                    "(e.g., context, past messages, clarifications). "
                    "Avoid assumptions or fabricated information."
                ),
            ),
            HumanMessagePromptTemplate.from_template(
                "Context for user input and past steps:\n{context}\n"
                "Task: {task}\n"
                "The system has a tool available named '{tool_name}'.\n"
                "Argument schema for the tool:\n{tool_args}\n"
                "Description of the tool: {tool_description}\n"
                "\n\n----------\n\n"
                "The following section contains previous errors. "
                "Ensure your response avoids these errors. "
                "The one exception to this is not providing a value for a required argument. "
                "If a value cannot be extracted from the context, you can leave it blank. "
                "Do not assume a default value that meets the type expectation or is a common testing value. "  # noqa: E501
                "Here are the previous errors:\n"
                "{previous_errors}\n"
                "\n\n----------\n\n"
                "Please provide the arguments for the tool. Adhere to the following guidelines:\n"
                "- If a tool needs to be called many times, you can repeat the argument\n"
                "- You may take values from the task, inputs, previous steps or clarifications\n"
                "- Prefer values clarified in follow-up inputs over initial inputs.\n"
                "- Do not provide placeholder values (e.g., 'example@example.com').\n"
                "- Do not include references to any of the input values (e.g. 'as provided in "
                "the input'): you must put the exact value the tool should be called with in "
                "the value field\n"
                "- Ensure arguments align with the tool's schema and intended use.\n\n"
                "You must return the arguments in the following JSON format:\n"
                "class ToolInputs:\n"
                "  args: List[ToolArgument]  # List of tool arguments.\n\n"
                "class ToolArgument:\n"
                "  name: str  # Name of the argument requested by the tool.\n"
                "  value: Any | None  # Value of the argument from the goal or context.\n"
                "  valid: bool  # Whether the value is valid for the argument.\n"
                "  explanation: str  # Explanation of the source for the value of the argument.\n\n",  # noqa: E501
            ),
        ],
    )

<<<<<<< HEAD
    def __init__(self, model: GenerativeModel, agent: DefaultExecutionAgent) -> None:
=======
    def __init__(
        self,
        model: GenerativeModel,
        agent: DefaultExecutionAgent,
        tool_context: ToolRunContext,
    ) -> None:
>>>>>>> 1c56b9be
        """Initialize the model.

        Args:
            model (Model): The language model used for argument parsing.
            agent (DefaultExecutionAgent): The agent using the parser model.
            tool_context (ToolRunContext): The context for the tool.

        """
        self.model = model
        self.agent = agent
        self.tool_context = tool_context
        self.previous_errors: list[str] = []
        self.retries = 0

    def invoke(self, state: ExecutionState) -> dict[str, Any]:
        """Invoke the model with the given message state.

        Args:
            state (ExecutionState): The current state of the conversation.

        Returns:
            dict[str, Any]: The response after invoking the model.

        Raises:
            InvalidRunStateError: If the agent's tool is not available.

        """
        if not self.agent.tool:
            raise InvalidPlanRunStateError("Parser model has no tool")

        formatted_messages = self.arg_parser_prompt.format_messages(
<<<<<<< HEAD
            context=self.agent.get_system_context(state["step_inputs"]),
=======
            context=self.agent.get_system_context(self.tool_context, state["step_inputs"]),
>>>>>>> 1c56b9be
            task=self.agent.step.task,
            tool_name=self.agent.tool.name,
            tool_args=self.agent.tool.args_json_schema(),
            tool_description=self.agent.tool.description,
            previous_errors=",".join(self.previous_errors),
        )

        errors = []
        tool_inputs: ToolInputs | None = None
        try:
            response = self.model.get_structured_response(
                messages=[Message.from_langchain(m) for m in formatted_messages],
                schema=ToolInputs,
            )
            tool_inputs = ToolInputs.model_validate(response)
        except ValidationError as e:
            errors.append("Invalid JSON for ToolInputs: " + str(e) + "\n")
        else:
            test_args = {}
            for arg in tool_inputs.args:
                test_args[arg.name] = arg.value
                if not arg.valid:
                    errors.append(f"Error in argument {arg.name}: {arg.explanation}\n")

            # also test the ToolInputs that have come back
            # actually work for the schema of the tool
            # if not we can retry
            try:
                self.agent.tool.args_schema.model_validate(test_args)
            except ValidationError as e:
                errors.append(str(e) + "\n")

        if errors:
            self.previous_errors.extend(errors)
            self.retries += 1
            if self.retries <= MAX_RETRIES:
                return self.invoke(state)
            # Previously we would raise an error here, but this restricts the agent from
            # being able to raise clarifications for the tool arguments marked as invalid.
            # Missing tool arguments are often represented as None, which isn't a compatible
            # type for non-optional arguments.
            #
            # Here is a Linear ticket to fix this:
            # https://linear.app/portialabs/issue/POR-456

        return {"messages": [tool_inputs.model_dump_json(indent=2)] if tool_inputs else []}


class VerifierModel:
    """A model to verify the arguments for a tool.

    This model ensures that the arguments passed to a tool are valid, determining whether they are
    "made up" or not based on the context and specific rules. The verification process uses an LLM
    to analyze the context and tool arguments and returns a structured validation output.

    Attributes:
        arg_verifier_prompt (ChatPromptTemplate): The prompt template used for arg verification.
        model (Model): The model used to invoke the verification process.
        agent (DefaultExecutionAgent): The agent responsible for handling the verification process.

    """

    arg_verifier_prompt = ChatPromptTemplate.from_messages(
        [
            SystemMessage(
                content="You are an expert reviewer. Your task is to validate and label arguments "
                "provided. You must return the made_up field based "
                "on the rules below.\n - An argument is made up if we cannot tell where the value "
                "came from in the goal or context.\n- You should verify that the explanations are "
                "grounded in the goal or context before trusting them."
                "\n- If an argument is marked as invalid it is likely wrong."
                "\n- We really care if the value of an argument is not in the context, a handled "
                "clarification or goal at all (then made_up should be TRUE), but it is ok if "
                "it is there but in a different format, or if it can be reasonably derived from the"
                " information that is there (then made_up should be FALSE). "
                "\n- Arguments where the value comes from a clarification should be marked as FALSE"
                "\nThe output must conform to the following schema:\n\n"
                "class VerifiedToolArgument:\n"
                "  name: str  # Name of the argument requested by the tool.\n"
                "  value: Any | None  # Value of the argument from the goal or context. "
                "USE EXACTLY the type of the argument provided in the list of arguments provided.\n"
                "  made_up: bool  # if the value is made_up based on the given rules.\n\n"
                "class VerifiedToolInputs:\n"
                "  args: List[VerifiedToolArgument]  # List of tool arguments.\n\n"
                "Please ensure the output matches the VerifiedToolInputs schema.",
            ),
            HumanMessagePromptTemplate.from_template(
                "You will need to achieve the following goal: {task}\n"
                "\n\n----------\n\n"
                "Context for user input and past steps:"
                "\n{context}\n"
                "The system has a tool available named '{tool_name}'.\n"
                "Argument schema for the tool:\n{tool_args}\n"
                "\n\n----------\n\n"
                "Label the following arguments as made up or not using the goal and context provided: {arguments}\n",  # noqa: E501
            ),
        ],
    )

<<<<<<< HEAD
    def __init__(self, model: GenerativeModel, agent: DefaultExecutionAgent) -> None:
=======
    def __init__(
        self,
        model: GenerativeModel,
        agent: DefaultExecutionAgent,
        tool_context: ToolRunContext,
    ) -> None:
>>>>>>> 1c56b9be
        """Initialize the model.

        Args:
            model (Model): The model used for argument verification.
            context (str): The context for argument generation.
            agent (DefaultExecutionAgent): The agent using the verifier model.
            tool_context (ToolRunContext): The context for the tool.

        """
        self.model = model
        self.agent = agent
        self.tool_context = tool_context

    def invoke(self, state: ExecutionState) -> dict[str, Any]:
        """Invoke the model with the given message state.

        Args:
            state (ExecutionState): The current state of the conversation.

        Returns:
            dict[str, Any]: The response after invoking the model.

        Raises:
            InvalidRunStateError: If the agent's tool is not available.

        """
        if not self.agent.tool:
            raise InvalidPlanRunStateError("Verifier model has no tool")

        messages = state["messages"]
        tool_args = messages[-1].content
        formatted_messages = self.arg_verifier_prompt.format_messages(
<<<<<<< HEAD
            context=self.agent.get_system_context(state["step_inputs"]),
=======
            context=self.agent.get_system_context(self.tool_context, state["step_inputs"]),
>>>>>>> 1c56b9be
            task=self.agent.step.task,
            arguments=tool_args,
            tool_name=self.agent.tool.name,
            tool_args=self.agent.tool.args_json_schema(),
        )
        response = self.model.get_structured_response(
            messages=[Message.from_langchain(m) for m in formatted_messages],
            schema=VerifiedToolInputs,
        )
        response = VerifiedToolInputs.model_validate(response)

        # Validate the arguments against the tool's schema
        response = self._validate_args_against_schema(response)
        self.agent.verified_args = response

        return {"messages": [response.model_dump_json(indent=2)]}

    def _validate_args_against_schema(self, tool_inputs: VerifiedToolInputs) -> VerifiedToolInputs:
        """Validate tool arguments against the tool's schema and mark invalid ones as made up.

        Args:
            tool_inputs (VerifiedToolInputs): The tool_inputs to validate against the tool schema.

        Returns:
            Updated VerifiedToolInputs with invalid args marked with schema_invalid=True.

        """
        arg_dict = {arg.name: arg.value for arg in tool_inputs.args}

        try:
            if self.agent.tool:
                self.agent.tool.args_schema.model_validate(arg_dict)
        except ValidationError as e:
            # Extract the arg names from the pydantic error to mark them as schema_invalid = True.
            # At this point we know the arguments are invalid, so we can trigger a clarification
            # request.
            invalid_arg_names = {
                error["loc"][0]
                for error in e.errors()
                if error.get("loc") and len(error["loc"]) > 0
            }
            [
                setattr(arg, "schema_invalid", True)
                for arg in tool_inputs.args
                if arg.name in invalid_arg_names
            ]
        # Mark any made up arguments that are None and optional as not made up.
        # We don't need to raise a clarification for these
        [
            setattr(arg, "made_up", False)
            for arg in tool_inputs.args
            if arg.value is None
            and arg.made_up
            and self.agent.tool
            and not self.agent.tool.args_schema.model_fields[arg.name].is_required()
        ]
        return tool_inputs


class ToolCallingModel:
    """Model to call the tool with the verified arguments."""

    tool_calling_prompt = ChatPromptTemplate.from_messages(
        [
            SystemMessage(
                content="You are very powerful assistant, but don't know current events.",
            ),
            HumanMessagePromptTemplate.from_template(
                "context:\n{verified_args}\n"
                "Make sure you don't repeat past errors: {past_errors}\n"
                "Use the provided tool with the arguments in the context, as "
                "long as they are valid.\n",
            ),
        ],
    )

    def __init__(
        self,
        model: GenerativeModel,
        tools: list[StructuredTool],
        agent: DefaultExecutionAgent,
    ) -> None:
        """Initialize the model.

        Args:
            model (GenerativeModel): The language model used for argument parsing.
            agent (DefaultExecutionAgent): The agent using the parser model.
            tools (list[StructuredTool]): The tools to pass to the model.

        """
        self.model = model
        self.agent = agent
        self.tools = tools

    def invoke(self, state: ExecutionState) -> dict[str, Any]:
        """Invoke the model with the given message state.

        Args:
            state (ExecutionState): The current state of the conversation.

        Returns:
            dict[str, Any]: The response after invoking the model.

        Raises:
            InvalidRunStateError: If the agent's tool is not available.

        """
        verified_args = self.agent.verified_args
        if not verified_args:
            raise InvalidPlanRunStateError
        # handle any clarifications before calling
        if self.agent and self.agent.plan_run.outputs.clarifications:
            for arg in verified_args.args:
                matching_clarification = self.agent.get_last_resolved_clarification(arg.name)
                if matching_clarification and arg.value != matching_clarification.response:
                    arg.value = matching_clarification.response
                    arg.made_up = False
                    arg.schema_invalid = False

        model = self.model.to_langchain().bind_tools(self.tools)

        messages = state["messages"]
        past_errors = [msg for msg in messages if "ToolSoftError" in msg.content]
        response = model.invoke(
            self.tool_calling_prompt.format_messages(
                verified_args=verified_args.model_dump_json(indent=2),
                past_errors=past_errors,
            ),
        )
        return {"messages": [response]}


class DefaultExecutionAgent(BaseExecutionAgent):
    """Agent responsible for achieving a task by using verification.

    This agent does the following things:
     1. It uses an LLM to make sure that we have the right arguments for the tool, with
        explanations of the values and where they come from.
     2. It uses an LLM to make sure that the arguments are correct, and that they are labeled
        as provided, inferred or assumed.
     3. If any of the arguments are assumed, it will request a clarification.
     4. If the arguments are correct, it will call the tool and return the result to the user.
     5. If the tool fails, it will try again at least 3 times.

    Also, if the agent is being called a second time, it will just jump to step 4.

    Possible improvements:
     1. This approach (as well as the other agents) could be improved for arguments that are lists
    """

    def __init__(  # noqa: PLR0913
        self,
        step: Step,
        plan_run: PlanRun,
        config: Config,
        agent_memory: AgentMemory,
<<<<<<< HEAD
=======
        end_user: EndUser,
>>>>>>> 1c56b9be
        tool: Tool | None = None,
    ) -> None:
        """Initialize the agent.

        Args:
            step (Step): The current step in the task plan.
            plan_run (PlanRun): The run that defines the task execution process.
            config (Config): The configuration settings for the agent.
            agent_memory (AgentMemory): The agent memory to be used for the task.
<<<<<<< HEAD
=======
            end_user (EndUser): The end user for this execution
>>>>>>> 1c56b9be
            tool (Tool | None): The tool to be used for the task (optional).

        """
        super().__init__(step, plan_run, config, end_user, tool)
        self.verified_args: VerifiedToolInputs | None = None
        self.new_clarifications: list[Clarification] = []
        self.agent_memory = agent_memory

    def clarifications_or_continue(
        self,
        state: ExecutionState,
    ) -> Literal[AgentNode.TOOL_AGENT, END]:  # type: ignore  # noqa: PGH003
        """Determine if we should continue with the tool call or request clarifications instead.

        Args:
            state (ExecutionState): The current state of the conversation.

        Returns:
            Literal[AgentNode.TOOL_AGENT, END]: The next node we should route to.

        """
        messages = state["messages"]
        last_message = messages[-1]
        arguments = VerifiedToolInputs.model_validate_json(str(last_message.content))

        for arg in arguments.args:
            if not arg.made_up and not arg.schema_invalid:
                continue
            matching_clarification = self.get_last_resolved_clarification(arg.name)

            if not matching_clarification:
                self.new_clarifications.append(
                    InputClarification(
                        plan_run_id=self.plan_run.id,
                        argument_name=arg.name,
                        user_guidance=f"Missing Argument: {arg.name}",
                        step=self.plan_run.current_step_index,
                    ),
                )
        if self.new_clarifications:
            return END

        state.update({"messages": [arguments.model_dump_json(indent=2)]})  # type: ignore  # noqa: PGH003
        return AgentNode.TOOL_AGENT

    def get_last_resolved_clarification(
        self,
        arg_name: str,
    ) -> Clarification | None:
        """Return the last argument clarification that matches the given arg_name.

        Args:
            arg_name (str): The name of the argument to match clarifications for

        Returns:
            Clarification | None: The matched clarification

        """
        matching_clarification = None
        for clarification in self.plan_run.outputs.clarifications:
            if (
                clarification.resolved
                and getattr(clarification, "argument_name", None) == arg_name
                and clarification.step == self.plan_run.current_step_index
            ):
                matching_clarification = clarification
        return matching_clarification

    def execute_sync(self) -> Output:
        """Run the core execution logic of the task.

        This method will invoke the tool with arguments that are parsed and verified first.

        Returns:
            Output: The result of the agent's execution, containing the tool call result.

        """
        if not self.tool:
            raise InvalidAgentError("Tool is required for DefaultExecutionAgent")
<<<<<<< HEAD
=======

        tool_run_ctx = ToolRunContext(
            execution_context=get_execution_context(),
            end_user=self.end_user,
            plan_run_id=self.plan_run.id,
            config=self.config,
            clarifications=self.plan_run.get_clarifications_for_step(),
        )

>>>>>>> 1c56b9be
        model = self.config.get_execution_model()

        tools = [
            self.tool.to_langchain_with_artifact(
                ctx=tool_run_ctx,
            ),
        ]
        tool_node = ToolNode(tools)

        graph = StateGraph(ExecutionState)
        """
        The execution graph represented here can be generated using
        `print(app.get_graph().draw_mermaid())` on the compiled run (and running any agent
        task). The below represents the current state of the graph (use a mermaid editor
        to view e.g <https://mermaid.live/edit>)
        graph TD;
                __start__([<p>__start__</p>]):::first
                tool_agent(tool_agent)
                argument_parser(argument_parser)
                argument_verifier(argument_verifier)
                tools(tools)
                summarizer(summarizer)
                __end__([<p>__end__</p>]):::last
                __start__ --> argument_parser;
                argument_parser --> argument_verifier;
                summarizer --> __end__;
                argument_verifier -.-> tool_agent;
                argument_verifier -.-> __end__;
                tools -.-> tool_agent;
                tools -.-> summarizer;
                tools -.-> __end__;
                tool_agent -.-> tools;
                tool_agent -.-> __end__;
                classDef default fill:#f2f0ff,line-height:1.2
                classDef first fill-opacity:0
                classDef last fill:#bfb6fc
        """

        graph.add_node(AgentNode.TOOL_AGENT, ToolCallingModel(model, tools, self).invoke)
        if self.verified_args:
            graph.add_edge(START, AgentNode.TOOL_AGENT)
        else:
            graph.add_node(AgentNode.MEMORY_EXTRACTION, MemoryExtractionStep(self).invoke)
            graph.add_edge(START, AgentNode.MEMORY_EXTRACTION)
<<<<<<< HEAD
            graph.add_node(AgentNode.ARGUMENT_PARSER, ParserModel(model, self).invoke)
            graph.add_edge(AgentNode.MEMORY_EXTRACTION, AgentNode.ARGUMENT_PARSER)
            graph.add_node(AgentNode.ARGUMENT_VERIFIER, VerifierModel(model, self).invoke)
=======
            graph.add_node(AgentNode.ARGUMENT_PARSER, ParserModel(model, self, tool_run_ctx).invoke)
            graph.add_edge(AgentNode.MEMORY_EXTRACTION, AgentNode.ARGUMENT_PARSER)
            graph.add_node(
                AgentNode.ARGUMENT_VERIFIER, VerifierModel(model, self, tool_run_ctx).invoke
            )
>>>>>>> 1c56b9be
            graph.add_edge(AgentNode.ARGUMENT_PARSER, AgentNode.ARGUMENT_VERIFIER)
            graph.add_conditional_edges(
                AgentNode.ARGUMENT_VERIFIER,
                self.clarifications_or_continue,
            )

        graph.add_node(AgentNode.TOOLS, tool_node)
        graph.add_node(
            AgentNode.SUMMARIZER,
            StepSummarizer(self.config, model, self.tool, self.step).invoke,
        )
        graph.add_conditional_edges(
            AgentNode.TOOLS,
            lambda state: next_state_after_tool_call(self.config, state, self.tool),
        )
        graph.add_conditional_edges(
            AgentNode.TOOL_AGENT,
            tool_call_or_end,
        )
        graph.add_edge(AgentNode.SUMMARIZER, END)

        app = graph.compile()
        invocation_result = app.invoke({"messages": [], "step_inputs": []})
        return process_output(
            invocation_result["messages"],
            self.tool,
            self.new_clarifications,
        )<|MERGE_RESOLUTION|>--- conflicted
+++ resolved
@@ -252,16 +252,12 @@
         ],
     )
 
-<<<<<<< HEAD
-    def __init__(self, model: GenerativeModel, agent: DefaultExecutionAgent) -> None:
-=======
     def __init__(
         self,
         model: GenerativeModel,
         agent: DefaultExecutionAgent,
         tool_context: ToolRunContext,
     ) -> None:
->>>>>>> 1c56b9be
         """Initialize the model.
 
         Args:
@@ -293,11 +289,7 @@
             raise InvalidPlanRunStateError("Parser model has no tool")
 
         formatted_messages = self.arg_parser_prompt.format_messages(
-<<<<<<< HEAD
-            context=self.agent.get_system_context(state["step_inputs"]),
-=======
             context=self.agent.get_system_context(self.tool_context, state["step_inputs"]),
->>>>>>> 1c56b9be
             task=self.agent.step.task,
             tool_name=self.agent.tool.name,
             tool_args=self.agent.tool.args_json_schema(),
@@ -397,16 +389,12 @@
         ],
     )
 
-<<<<<<< HEAD
-    def __init__(self, model: GenerativeModel, agent: DefaultExecutionAgent) -> None:
-=======
     def __init__(
         self,
         model: GenerativeModel,
         agent: DefaultExecutionAgent,
         tool_context: ToolRunContext,
     ) -> None:
->>>>>>> 1c56b9be
         """Initialize the model.
 
         Args:
@@ -439,11 +427,7 @@
         messages = state["messages"]
         tool_args = messages[-1].content
         formatted_messages = self.arg_verifier_prompt.format_messages(
-<<<<<<< HEAD
-            context=self.agent.get_system_context(state["step_inputs"]),
-=======
             context=self.agent.get_system_context(self.tool_context, state["step_inputs"]),
->>>>>>> 1c56b9be
             task=self.agent.step.task,
             arguments=tool_args,
             tool_name=self.agent.tool.name,
@@ -600,10 +584,7 @@
         plan_run: PlanRun,
         config: Config,
         agent_memory: AgentMemory,
-<<<<<<< HEAD
-=======
         end_user: EndUser,
->>>>>>> 1c56b9be
         tool: Tool | None = None,
     ) -> None:
         """Initialize the agent.
@@ -613,10 +594,7 @@
             plan_run (PlanRun): The run that defines the task execution process.
             config (Config): The configuration settings for the agent.
             agent_memory (AgentMemory): The agent memory to be used for the task.
-<<<<<<< HEAD
-=======
             end_user (EndUser): The end user for this execution
->>>>>>> 1c56b9be
             tool (Tool | None): The tool to be used for the task (optional).
 
         """
@@ -696,8 +674,6 @@
         """
         if not self.tool:
             raise InvalidAgentError("Tool is required for DefaultExecutionAgent")
-<<<<<<< HEAD
-=======
 
         tool_run_ctx = ToolRunContext(
             execution_context=get_execution_context(),
@@ -707,7 +683,6 @@
             clarifications=self.plan_run.get_clarifications_for_step(),
         )
 
->>>>>>> 1c56b9be
         model = self.config.get_execution_model()
 
         tools = [
@@ -752,17 +727,11 @@
         else:
             graph.add_node(AgentNode.MEMORY_EXTRACTION, MemoryExtractionStep(self).invoke)
             graph.add_edge(START, AgentNode.MEMORY_EXTRACTION)
-<<<<<<< HEAD
-            graph.add_node(AgentNode.ARGUMENT_PARSER, ParserModel(model, self).invoke)
-            graph.add_edge(AgentNode.MEMORY_EXTRACTION, AgentNode.ARGUMENT_PARSER)
-            graph.add_node(AgentNode.ARGUMENT_VERIFIER, VerifierModel(model, self).invoke)
-=======
             graph.add_node(AgentNode.ARGUMENT_PARSER, ParserModel(model, self, tool_run_ctx).invoke)
             graph.add_edge(AgentNode.MEMORY_EXTRACTION, AgentNode.ARGUMENT_PARSER)
             graph.add_node(
                 AgentNode.ARGUMENT_VERIFIER, VerifierModel(model, self, tool_run_ctx).invoke
             )
->>>>>>> 1c56b9be
             graph.add_edge(AgentNode.ARGUMENT_PARSER, AgentNode.ARGUMENT_VERIFIER)
             graph.add_conditional_edges(
                 AgentNode.ARGUMENT_VERIFIER,
