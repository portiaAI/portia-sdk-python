"""The Default execution agent for hardest problems.

This agent uses multiple models (verifier, parser etc) to achieve the highest accuracy
in completing tasks.
"""

from __future__ import annotations

from typing import TYPE_CHECKING, Any, Literal

from langchain_core.messages import SystemMessage
from langchain_core.prompts import ChatPromptTemplate, HumanMessagePromptTemplate
from langgraph.graph import END, START, MessagesState, StateGraph
from langgraph.prebuilt import ToolNode
from pydantic import BaseModel, ConfigDict, Field, ValidationError

from portia.clarification import Clarification, InputClarification
from portia.config import EXECUTION_MODEL_KEY
from portia.errors import InvalidAgentError, InvalidPlanRunStateError
from portia.execution_agents.base_execution_agent import BaseExecutionAgent
from portia.execution_agents.execution_utils import (
    MAX_RETRIES,
    AgentNode,
    next_state_after_tool_call,
    process_output,
    tool_call_or_end,
)
from portia.execution_agents.output import Output
from portia.execution_agents.utils.step_summarizer import StepSummarizer
from portia.execution_context import get_execution_context
from portia.llm_wrapper import LLMWrapper
from portia.model import GenerativeModel, Message
from portia.tool import ToolRunContext

if TYPE_CHECKING:
    from langchain.tools import StructuredTool
    from langchain_core.language_models.chat_models import BaseChatModel

    from portia.config import Config
    from portia.plan import Step
    from portia.plan_run import PlanRun
    from portia.tool import Tool


class ToolArgument(BaseModel):
    """Represents an argument for a tool as extracted from the goal and context.

    Attributes:
        name (str): The name of the argument, as requested by the tool.
        value (Any | None): The value of the argument, as provided in the goal or context.
        valid (bool): Whether the value is a valid type and/or format for the given argument.
        explanation (str): Explanation of the source for the value of the argument.

    """

    model_config = ConfigDict(arbitrary_types_allowed=True)

    name: str = Field(description="Name of the argument, as requested by the tool.")
    value: Any | None = Field(
        description="Value of the argument, as provided by in the goal or context.",
    )
    valid: bool = Field(
        description="Whether the value is a valid type and or format for the given argument.",
    )
    explanation: str = Field(description="Explanation of the source for the value of the argument.")


class ToolInputs(BaseModel):
    """Represents the inputs for a tool.

    Attributes:
        args (list[ToolArgument]): Arguments for the tool.

    """

    args: list[ToolArgument] = Field(description="Arguments for the tool.")


class VerifiedToolArgument(BaseModel):
    """Represents an argument for a tool after being verified by an agent.

    Attributes:
        name (str): The name of the argument, as requested by the tool.
        value (Any | None): The value of the argument, as provided in the goal or context.
        made_up (bool): Whether the value was made up or not. Should be false if the value was
        provided by the user.

    """

    model_config = ConfigDict(arbitrary_types_allowed=True)

    name: str = Field(description="Name of the argument, as requested by the tool.")
    value: Any | None = Field(
        description="Value of the argument, as provided by in the goal or context.",
    )

    # We call this "made_up" and not "hallucinated" because the latter was making OpenAI's model
    # produce invalid JSON.
    made_up: bool = Field(
        default=False,
        description="Whether the value was made up or not. "
        "Should be false if the value was provided by the user, even if in a different format."
        "User provided values can be in the context, in the goal or the result of previous steps.",
    )

    schema_invalid: bool = Field(
        default=False,
        description="Whether the pydantic schema is invalid or not for this arg.",
    )


class VerifiedToolInputs(BaseModel):
    """Represents the inputs for a tool after being verified by an agent.

    Attributes:
        args (list[VerifiedToolArgument]): Arguments for the tool.

    """

    args: list[VerifiedToolArgument] = Field(description="Arguments for the tool.")


class ParserModel:
    """Model to parse the arguments for a tool.

    Args:
        model (Model): The language model used for argument parsing.
        context (str): The context for argument generation.
        agent (DefaultExecutionAgent): The agent using the parser model.

    Attributes:
        arg_parser_prompt (ChatPromptTemplate): The prompt template for argument parsing.
        model (Model): The language model used.
        context (str): The context for argument generation.
        agent (DefaultExecutionAgent): The agent using the parser model.
        previous_errors (list[str]): A list of previous errors encountered during parsing.
        retries (int): The number of retries attempted for parsing.

    """

    arg_parser_prompt = ChatPromptTemplate.from_messages(
        [
            SystemMessage(
                content=(
                    "You are a highly capable assistant tasked with generating valid arguments for "
                    "tools based on provided input. "
                    "While you are not aware of current events, you excel at reasoning "
                    "and adhering to instructions. "
                    "Your responses must clearly explain the source of each argument "
                    "(e.g., context, past messages, clarifications). "
                    "Avoid assumptions or fabricated information."
                ),
            ),
            HumanMessagePromptTemplate.from_template(
                "Context for user input and past steps:\n{context}\n"
                "Task: {task}\n"
                "The system has a tool available named '{tool_name}'.\n"
                "Argument schema for the tool:\n{tool_args}\n"
                "Description of the tool: {tool_description}\n"
                "\n\n----------\n\n"
                "The following section contains previous errors. "
                "Ensure your response avoids these errors. "
                "The one exception to this is not providing a value for a required argument. "
                "If a value cannot be extracted from the context, you can leave it blank. "
                "Do not assume a default value that meets the type expectation or is a common testing value. "  # noqa: E501
                "Here are the previous errors:\n"
                "{previous_errors}\n"
                "\n\n----------\n\n"
                "Please provide the arguments for the tool. Adhere to the following guidelines:\n"
                "- If a tool needs to be called many times, you can repeat the argument\n"
                "- You may take values from the task, inputs, previous steps or clarifications\n"
                "- Prefer values clarified in follow-up inputs over initial inputs.\n"
                "- Do not provide placeholder values (e.g., 'example@example.com').\n"
                "- Ensure arguments align with the tool's schema and intended use.\n\n"
                "You must return the arguments in the following JSON format:\n"
                "class ToolInputs:\n"
                "  args: List[ToolArgument]  # List of tool arguments.\n\n"
                "class ToolArgument:\n"
                "  name: str  # Name of the argument requested by the tool.\n"
                "  value: Any | None  # Value of the argument from the goal or context.\n"
                "  valid: bool  # Whether the value is valid for the argument.\n"
                "  explanation: str  # Explanation of the source for the value of the argument.\n\n",  # noqa: E501
            ),
        ],
    )

    def __init__(self, model: GenerativeModel, context: str, agent: DefaultExecutionAgent) -> None:
        """Initialize the model.

        Args:
            model (Model): The language model used for argument parsing.
            context (str): The context for argument generation.
            agent (DefaultExecutionAgent): The agent using the parser model.

        """
        self.model = model
        self.context = context
        self.agent = agent
        self.previous_errors: list[str] = []
        self.retries = 0

    def invoke(self, state: MessagesState) -> dict[str, Any]:
        """Invoke the model with the given message state.

        Args:
            state (MessagesState): The current state of the conversation.

        Returns:
            dict[str, Any]: The response after invoking the model.

        Raises:
            InvalidRunStateError: If the agent's tool is not available.

        """
        if not self.agent.tool:
            raise InvalidPlanRunStateError("Parser model has no tool")

        formatted_messages = self.arg_parser_prompt.format_messages(
            context=self.context,
            task=self.agent.step.task,
            tool_name=self.agent.tool.name,
            tool_args=self.agent.tool.args_json_schema(),
            tool_description=self.agent.tool.description,
            previous_errors=",".join(self.previous_errors),
        )

        errors = []
        tool_inputs: ToolInputs | None = None
        try:
            response = self.model.get_structured_response(
                messages=[Message.from_langchain(m) for m in formatted_messages],
                schema=ToolInputs,
            )
            tool_inputs = ToolInputs.model_validate(response)
        except ValidationError as e:
            errors.append("Invalid JSON for ToolInputs: " + str(e) + "\n")
        else:
            test_args = {}
            for arg in tool_inputs.args:
                test_args[arg.name] = arg.value
                if not arg.valid:
                    errors.append(f"Error in argument {arg.name}: {arg.explanation}\n")

            # also test the ToolInputs that have come back
            # actually work for the schema of the tool
            # if not we can retry
            try:
                self.agent.tool.args_schema.model_validate(test_args)
            except ValidationError as e:
                errors.append(str(e) + "\n")

        if errors:
            self.previous_errors.extend(errors)
            self.retries += 1
            if self.retries <= MAX_RETRIES:
                return self.invoke(state)
            # Previously we would raise an error here, but this restricts the agent from
            # being able to raise clarifications for the tool arguments marked as invalid.
            # Missing tool arguments are often represented as None, which isn't a compatible
            # type for non-optional arguments.
            #
            # Here is a Linear ticket to fix this:
            # https://linear.app/portialabs/issue/POR-456

        return {"messages": [tool_inputs.model_dump_json(indent=2)] if tool_inputs else []}


class VerifierModel:
    """A model to verify the arguments for a tool.

    This model ensures that the arguments passed to a tool are valid, determining whether they are
    "made up" or not based on the context and specific rules. The verification process uses an LLM
    to analyze the context and tool arguments and returns a structured validation output.

    Attributes:
        arg_verifier_prompt (ChatPromptTemplate): The prompt template used for arg verification.
        model (Model): The model used to invoke the verification process.
        context (str): The context in which the tool arguments are being validated.
        agent (DefaultExecutionAgent): The agent responsible for handling the verification process.

    """

    arg_verifier_prompt = ChatPromptTemplate.from_messages(
        [
            SystemMessage(
                content="You are an expert reviewer. Your task is to validate and label arguments "
                "provided. You must return the made_up field based "
                "on the rules below.\n - An argument is made up if we cannot tell where the value "
                "came from in the goal or context.\n- You should verify that the explanations are "
                "grounded in the goal or context before trusting them."
                "\n- If an argument is marked as invalid it is likely wrong."
                "\n- We really care if the value of an argument is not in the context, a handled "
                "clarification or goal at all (then made_up should be TRUE), but it is ok if "
                "it is there but in a different format, or if it can be reasonably derived from the"
                " information that is there (then made_up should be FALSE). "
                "\n- Arguments where the value comes from a clarification should be marked as FALSE"
                "\nThe output must conform to the following schema:\n\n"
                "class VerifiedToolArgument:\n"
                "  name: str  # Name of the argument requested by the tool.\n"
                "  value: Any | None  # Value of the argument from the goal or context. "
                "USE EXACTLY the type of the argument provided in the list of arguments provided.\n"
                "  made_up: bool  # if the value is made_up based on the given rules.\n\n"
                "class VerifiedToolInputs:\n"
                "  args: List[VerifiedToolArgument]  # List of tool arguments.\n\n"
                "Please ensure the output matches the VerifiedToolInputs schema.",
            ),
            HumanMessagePromptTemplate.from_template(
                "You will need to achieve the following goal: {task}\n"
                "\n\n----------\n\n"
                "Context for user input and past steps:"
                "\n{context}\n"
                "The system has a tool available named '{tool_name}'.\n"
                "Argument schema for the tool:\n{tool_args}\n"
                "\n\n----------\n\n"
                "Label the following arguments as made up or not using the goal and context provided: {arguments}\n",  # noqa: E501
            ),
        ],
    )

    def __init__(self, model: GenerativeModel, context: str, agent: DefaultExecutionAgent) -> None:
        """Initialize the model.

        Args:
            model (Model): The model used for argument verification.
            context (str): The context for argument generation.
            agent (DefaultExecutionAgent): The agent using the verifier model.

        """
        self.model = model
        self.context = context
        self.agent = agent

    def invoke(self, state: MessagesState) -> dict[str, Any]:
        """Invoke the model with the given message state.

        Args:
            state (MessagesState): The current state of the conversation.

        Returns:
            dict[str, Any]: The response after invoking the model.

        Raises:
            InvalidRunStateError: If the agent's tool is not available.

        """
        if not self.agent.tool:
            raise InvalidPlanRunStateError("Verifier model has no tool")

        messages = state["messages"]
        tool_args = messages[-1].content
        formatted_messages = self.arg_verifier_prompt.format_messages(
            context=self.context,
            task=self.agent.step.task,
            arguments=tool_args,
            tool_name=self.agent.tool.name,
            tool_args=self.agent.tool.args_json_schema(),
        )
        response = self.model.get_structured_response(
            messages=[Message.from_langchain(m) for m in formatted_messages],
            schema=VerifiedToolInputs,
        )
        response = VerifiedToolInputs.model_validate(response)

        # Validate the arguments against the tool's schema
        response = self._validate_args_against_schema(response)
        self.agent.verified_args = response

        return {"messages": [response.model_dump_json(indent=2)]}

    def _validate_args_against_schema(self, tool_inputs: VerifiedToolInputs) -> VerifiedToolInputs:
        """Validate tool arguments against the tool's schema and mark invalid ones as made up.

        Args:
            tool_inputs (VerifiedToolInputs): The tool_inputs to validate against the tool schema.

        Returns:
            Updated VerifiedToolInputs with invalid args marked with schema_invalid=True.

        """
        arg_dict = {arg.name: arg.value for arg in tool_inputs.args}

        try:
            if self.agent.tool:
                self.agent.tool.args_schema.model_validate(arg_dict)
        except ValidationError as e:
            # Extract the arg names from the pydantic error to mark them as schema_invalid = True.
            # At this point we know the arguments are invalid, so we can trigger a clarification
            # request.
            invalid_arg_names = {
                error["loc"][0]
                for error in e.errors()
                if error.get("loc") and len(error["loc"]) > 0
            }
            [
                setattr(arg, "schema_invalid", True)
                for arg in tool_inputs.args
                if arg.name in invalid_arg_names
            ]
        # Mark any made up arguments that are None and optional as not made up.
        # We don't need to raise a clarification for these
        [
            setattr(arg, "made_up", False)
            for arg in tool_inputs.args
            if arg.value is None
            and arg.made_up
            and self.agent.tool
            and not self.agent.tool.args_schema.model_fields[arg.name].is_required()
        ]
        return tool_inputs


class ToolCallingModel:
    """Model to call the tool with the verified arguments."""

    tool_calling_prompt = ChatPromptTemplate.from_messages(
        [
            SystemMessage(
                content="You are very powerful assistant, but don't know current events.",
            ),
            HumanMessagePromptTemplate.from_template(
                "context:\n{verified_args}\n"
                "Make sure you don't repeat past errors: {past_errors}\n"
                "Use the provided tool with the arguments in the context, as "
                "long as they are valid.\n",
            ),
        ],
    )

    def __init__(
        self,
        llm: BaseChatModel,
        context: str,
        tools: list[StructuredTool],
        agent: DefaultExecutionAgent,
    ) -> None:
        """Initialize the model.

        Args:
            llm (BaseChatModel): The language model used for argument parsing.
            context (str): The context for argument generation.
            agent (DefaultExecutionAgent): The agent using the parser model.
            tools (list[StructuredTool]): The tools to pass to the model.

        """
        self.llm = llm
        self.context = context
        self.agent = agent
        self.tools = tools

    def invoke(self, state: MessagesState) -> dict[str, Any]:
        """Invoke the model with the given message state.

        Args:
            state (MessagesState): The current state of the conversation.

        Returns:
            dict[str, Any]: The response after invoking the model.

        Raises:
            InvalidRunStateError: If the agent's tool is not available.

        """
        verified_args = self.agent.verified_args
        if not verified_args:
            raise InvalidPlanRunStateError
        # handle any clarifications before calling
        if self.agent and self.agent.plan_run.outputs.clarifications:
            for arg in verified_args.args:
                matching_clarification = self.agent.get_last_resolved_clarification(arg.name)
                if matching_clarification and arg.value != matching_clarification.response:
                    arg.value = matching_clarification.response
                    arg.made_up = False
                    arg.schema_invalid = False

        model = self.llm.bind_tools(self.tools)

        messages = state["messages"]
        past_errors = [msg for msg in messages if "ToolSoftError" in msg.content]
        response = model.invoke(
            self.tool_calling_prompt.format_messages(
                verified_args=verified_args.model_dump_json(indent=2),
                past_errors=past_errors,
            ),
        )
        return {"messages": [response]}


class DefaultExecutionAgent(BaseExecutionAgent):
    """Agent responsible for achieving a task by using verification.

    This agent does the following things:
     1. It uses an LLM to make sure that we have the right arguments for the tool, with
        explanations of the values and where they come from.
     2. It uses an LLM to make sure that the arguments are correct, and that they are labeled
        as provided, inferred or assumed.
     3. If any of the arguments are assumed, it will request a clarification.
     4. If the arguments are correct, it will call the tool and return the result to the user.
     5. If the tool fails, it will try again at least 3 times.

    Also, if the agent is being called a second time, it will just jump to step 4.

    Possible improvements:
     1. This approach (as well as the other agents) could be improved for arguments that are lists
    """

    def __init__(
        self,
        step: Step,
        plan_run: PlanRun,
        config: Config,
        tool: Tool | None = None,
    ) -> None:
        """Initialize the agent.

        Args:
            step (Step): The current step in the task plan.
            plan_run (PlanRun): The run that defines the task execution process.
            config (Config): The configuration settings for the agent.
            tool (Tool | None): The tool to be used for the task (optional).

        """
        super().__init__(step, plan_run, config, tool)
        self.verified_args: VerifiedToolInputs | None = None
        self.new_clarifications: list[Clarification] = []

    def clarifications_or_continue(
        self,
        state: MessagesState,
    ) -> Literal[AgentNode.TOOL_AGENT, END]:  # type: ignore  # noqa: PGH003
        """Determine if we should continue with the tool call or request clarifications instead.

        Args:
            state (MessagesState): The current state of the conversation.

        Returns:
            Literal[AgentNode.TOOL_AGENT, END]: The next node we should route to.

        """
        messages = state["messages"]
        last_message = messages[-1]
        arguments = VerifiedToolInputs.model_validate_json(str(last_message.content))

        for arg in arguments.args:
            if not arg.made_up and not arg.schema_invalid:
                continue
            matching_clarification = self.get_last_resolved_clarification(arg.name)

            if not matching_clarification:
                self.new_clarifications.append(
                    InputClarification(
                        plan_run_id=self.plan_run.id,
                        argument_name=arg.name,
                        user_guidance=f"Missing Argument: {arg.name}",
                        step=self.plan_run.current_step_index,
                    ),
                )
        if self.new_clarifications:
            return END

        state.update({"messages": [arguments.model_dump_json(indent=2)]})  # type: ignore  # noqa: PGH003
        return AgentNode.TOOL_AGENT

    def get_last_resolved_clarification(
        self,
        arg_name: str,
    ) -> Clarification | None:
        """Return the last argument clarification that matches the given arg_name.

        Args:
            arg_name (str): The name of the argument to match clarifications for

        Returns:
            Clarification | None: The matched clarification

        """
        matching_clarification = None
        for clarification in self.plan_run.outputs.clarifications:
            if (
                clarification.resolved
                and getattr(clarification, "argument_name", None) == arg_name
                and clarification.step == self.plan_run.current_step_index
            ):
                matching_clarification = clarification
        return matching_clarification

    def execute_sync(self) -> Output:
        """Run the core execution logic of the task.

        This method will invoke the tool with arguments that are parsed and verified first.

        Returns:
            Output: The result of the agent's execution, containing the tool call result.

        """
        if not self.tool:
            raise InvalidAgentError("Tool is required for DefaultExecutionAgent")
        context = self.get_system_context()
        execution_context = get_execution_context()
        execution_context.plan_run_context = context
        llm_wrapper = LLMWrapper.for_usage(EXECUTION_MODEL_KEY, self.config)
        llm = llm_wrapper.to_langchain()
        model = llm_wrapper.model

        tools = [
            self.tool.to_langchain_with_artifact(
                ctx=ToolRunContext(
                    execution_context=get_execution_context(),
                    plan_run_id=self.plan_run.id,
                    config=self.config,
                    clarifications=self.plan_run.get_clarifications_for_step(),
                ),
            ),
        ]
        tool_node = ToolNode(tools)

        graph = StateGraph(MessagesState)
        """
        The execution graph represented here can be generated using
        `print(app.get_graph().draw_mermaid())` on the compiled run (and running any agent
        task). The below represents the current state of the graph (use a mermaid editor
        to view e.g <https://mermaid.live/edit>)
        graph TD;
                __start__([<p>__start__</p>]):::first
                tool_agent(tool_agent)
                argument_parser(argument_parser)
                argument_verifier(argument_verifier)
                tools(tools)
                summarizer(summarizer)
                __end__([<p>__end__</p>]):::last
                __start__ --> argument_parser;
                argument_parser --> argument_verifier;
                summarizer --> __end__;
                argument_verifier -.-> tool_agent;
                argument_verifier -.-> __end__;
                tools -.-> tool_agent;
                tools -.-> summarizer;
                tools -.-> __end__;
                tool_agent -.-> tools;
                tool_agent -.-> __end__;
                classDef default fill:#f2f0ff,line-height:1.2
                classDef first fill-opacity:0
                classDef last fill:#bfb6fc
        """

        graph.add_node(AgentNode.TOOL_AGENT, ToolCallingModel(llm, context, tools, self).invoke)
        if self.verified_args:
            graph.add_edge(START, AgentNode.TOOL_AGENT)
        else:
            graph.add_node(AgentNode.ARGUMENT_PARSER, ParserModel(model, context, self).invoke)
            graph.add_node(AgentNode.ARGUMENT_VERIFIER, VerifierModel(model, context, self).invoke)
            graph.add_edge(START, AgentNode.ARGUMENT_PARSER)
            graph.add_edge(AgentNode.ARGUMENT_PARSER, AgentNode.ARGUMENT_VERIFIER)
            graph.add_conditional_edges(
                AgentNode.ARGUMENT_VERIFIER,
                self.clarifications_or_continue,
            )

        graph.add_node(AgentNode.TOOLS, tool_node)
<<<<<<< HEAD
        graph.add_node(AgentNode.SUMMARIZER, StepSummarizer(self.config, llm).invoke)
=======
        graph.add_node(AgentNode.SUMMARIZER, StepSummarizer(llm, self.tool, self.step).invoke)
>>>>>>> 3eec7015
        graph.add_conditional_edges(
            AgentNode.TOOLS,
            lambda state: next_state_after_tool_call(self.config, state, self.tool),
        )
        graph.add_conditional_edges(
            AgentNode.TOOL_AGENT,
            tool_call_or_end,
        )
        graph.add_edge(AgentNode.SUMMARIZER, END)

        app = graph.compile()
        invocation_result = app.invoke({"messages": []})
        return process_output(
            invocation_result["messages"],
            self.tool,
            self.new_clarifications,
        )<|MERGE_RESOLUTION|>--- conflicted
+++ resolved
@@ -656,11 +656,9 @@
             )
 
         graph.add_node(AgentNode.TOOLS, tool_node)
-<<<<<<< HEAD
-        graph.add_node(AgentNode.SUMMARIZER, StepSummarizer(self.config, llm).invoke)
-=======
-        graph.add_node(AgentNode.SUMMARIZER, StepSummarizer(llm, self.tool, self.step).invoke)
->>>>>>> 3eec7015
+        graph.add_node(
+            AgentNode.SUMMARIZER, StepSummarizer(self.config, llm, self.tool, self.step).invoke
+        )
         graph.add_conditional_edges(
             AgentNode.TOOLS,
             lambda state: next_state_after_tool_call(self.config, state, self.tool),
