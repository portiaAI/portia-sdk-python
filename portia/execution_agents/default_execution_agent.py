"""The Default execution agent for hardest problems.

This agent uses multiple models (verifier, parser etc) to achieve the highest accuracy
in completing tasks.
"""

from __future__ import annotations

from typing import TYPE_CHECKING, Any, Literal

from langchain_core.messages import SystemMessage
from langchain_core.prompts import ChatPromptTemplate, HumanMessagePromptTemplate
from langgraph.graph import END, START, MessagesState, StateGraph
from langgraph.prebuilt import ToolNode
from pydantic import BaseModel, ConfigDict, Field, ValidationError

from portia.clarification import Clarification, InputClarification
from portia.config import EXECUTION_MODEL_KEY
from portia.errors import InvalidAgentError, InvalidPlanRunStateError
from portia.execution_agents.base_execution_agent import BaseExecutionAgent
from portia.execution_agents.execution_utils import (
    MAX_RETRIES,
    AgentNode,
    next_state_after_tool_call,
    process_output,
    tool_call_or_end,
)
from portia.execution_agents.utils.step_summarizer import StepSummarizer
from portia.execution_context import get_execution_context
from portia.model import GenerativeModel, LangChainGenerativeModel, Message
from portia.tool import ToolRunContext

if TYPE_CHECKING:
    from langchain.tools import StructuredTool

    from portia.config import Config
    from portia.execution_agents.output import Output
    from portia.plan import Step
    from portia.plan_run import PlanRun
    from portia.tool import Tool


class ToolArgument(BaseModel):
    """Represents an argument for a tool as extracted from the goal and context.

    Attributes:
        name (str): The name of the argument, as requested by the tool.
        value (Any | None): The value of the argument, as provided in the goal or context.
        valid (bool): Whether the value is a valid type and/or format for the given argument.
        explanation (str): Explanation of the source for the value of the argument.

    """

    model_config = ConfigDict(arbitrary_types_allowed=True)

    name: str = Field(description="Name of the argument, as requested by the tool.")
    value: Any | None = Field(
        description="Value of the argument, as provided by in the goal or context.",
    )
    valid: bool = Field(
        description="Whether the value is a valid type and or format for the given argument.",
    )
    explanation: str = Field(description="Explanation of the source for the value of the argument.")


class ToolInputs(BaseModel):
    """Represents the inputs for a tool.

    Attributes:
        args (list[ToolArgument]): Arguments for the tool.

    """

    args: list[ToolArgument] = Field(description="Arguments for the tool.")


class VerifiedToolArgument(BaseModel):
    """Represents an argument for a tool after being verified by an agent.

    Attributes:
        name (str): The name of the argument, as requested by the tool.
        value (Any | None): The value of the argument, as provided in the goal or context.
        made_up (bool): Whether the value was made up or not. Should be false if the value was
        provided by the user.

    """

    model_config = ConfigDict(arbitrary_types_allowed=True)

    name: str = Field(description="Name of the argument, as requested by the tool.")
    value: Any | None = Field(
        description="Value of the argument, as provided by in the goal or context.",
    )

    # We call this "made_up" and not "hallucinated" because the latter was making OpenAI's model
    # produce invalid JSON.
    made_up: bool = Field(
        default=False,
        description="Whether the value was made up or not. "
        "Should be false if the value was provided by the user, even if in a different format."
        "User provided values can be in the context, in the goal or the result of previous steps.",
    )

    schema_invalid: bool = Field(
        default=False,
        description="Whether the pydantic schema is invalid or not for this arg.",
    )


class VerifiedToolInputs(BaseModel):
    """Represents the inputs for a tool after being verified by an agent.

    Attributes:
        args (list[VerifiedToolArgument]): Arguments for the tool.

    """

    args: list[VerifiedToolArgument] = Field(description="Arguments for the tool.")


class ParserModel:
    """Model to parse the arguments for a tool.

    Args:
        model (Model): The language model used for argument parsing.
        context (str): The context for argument generation.
        agent (DefaultExecutionAgent): The agent using the parser model.

    Attributes:
        arg_parser_prompt (ChatPromptTemplate): The prompt template for argument parsing.
        model (Model): The language model used.
        context (str): The context for argument generation.
        agent (DefaultExecutionAgent): The agent using the parser model.
        previous_errors (list[str]): A list of previous errors encountered during parsing.
        retries (int): The number of retries attempted for parsing.

    """

    arg_parser_prompt = ChatPromptTemplate.from_messages(
        [
            SystemMessage(
                content=(
                    "You are a highly capable assistant tasked with generating valid arguments for "
                    "tools based on provided input. "
                    "While you are not aware of current events, you excel at reasoning "
                    "and adhering to instructions. "
                    "Your responses must clearly explain the source of each argument "
                    "(e.g., context, past messages, clarifications). "
                    "Avoid assumptions or fabricated information."
                ),
            ),
            HumanMessagePromptTemplate.from_template(
                "Context for user input and past steps:\n{context}\n"
                "Task: {task}\n"
                "The system has a tool available named '{tool_name}'.\n"
                "Argument schema for the tool:\n{tool_args}\n"
                "Description of the tool: {tool_description}\n"
                "\n\n----------\n\n"
                "The following section contains previous errors. "
                "Ensure your response avoids these errors. "
                "The one exception to this is not providing a value for a required argument. "
                "If a value cannot be extracted from the context, you can leave it blank. "
                "Do not assume a default value that meets the type expectation or is a common testing value. "  # noqa: E501
                "Here are the previous errors:\n"
                "{previous_errors}\n"
                "\n\n----------\n\n"
                "Please provide the arguments for the tool. Adhere to the following guidelines:\n"
                "- If a tool needs to be called many times, you can repeat the argument\n"
                "- You may take values from the task, inputs, previous steps or clarifications\n"
                "- Prefer values clarified in follow-up inputs over initial inputs.\n"
                "- Do not provide placeholder values (e.g., 'example@example.com').\n"
                "- Ensure arguments align with the tool's schema and intended use.\n\n"
                "You must return the arguments in the following JSON format:\n"
                "class ToolInputs:\n"
                "  args: List[ToolArgument]  # List of tool arguments.\n\n"
                "class ToolArgument:\n"
                "  name: str  # Name of the argument requested by the tool.\n"
                "  value: Any | None  # Value of the argument from the goal or context.\n"
                "  valid: bool  # Whether the value is valid for the argument.\n"
                "  explanation: str  # Explanation of the source for the value of the argument.\n\n",  # noqa: E501
            ),
        ],
    )

    def __init__(self, model: GenerativeModel, context: str, agent: DefaultExecutionAgent) -> None:
        """Initialize the model.

        Args:
            model (Model): The language model used for argument parsing.
            context (str): The context for argument generation.
            agent (DefaultExecutionAgent): The agent using the parser model.

        """
        self.model = model
        self.context = context
        self.agent = agent
        self.previous_errors: list[str] = []
        self.retries = 0

    def invoke(self, state: MessagesState) -> dict[str, Any]:
        """Invoke the model with the given message state.

        Args:
            state (MessagesState): The current state of the conversation.

        Returns:
            dict[str, Any]: The response after invoking the model.

        Raises:
            InvalidRunStateError: If the agent's tool is not available.

        """
        if not self.agent.tool:
            raise InvalidPlanRunStateError("Parser model has no tool")

        formatted_messages = self.arg_parser_prompt.format_messages(
            context=self.context,
            task=self.agent.step.task,
            tool_name=self.agent.tool.name,
            tool_args=self.agent.tool.args_json_schema(),
            tool_description=self.agent.tool.description,
            previous_errors=",".join(self.previous_errors),
        )

        errors = []
        tool_inputs: ToolInputs | None = None
        try:
            response = self.model.get_structured_response(
                messages=[Message.from_langchain(m) for m in formatted_messages],
                schema=ToolInputs,
            )
            tool_inputs = ToolInputs.model_validate(response)
        except ValidationError as e:
            errors.append("Invalid JSON for ToolInputs: " + str(e) + "\n")
        else:
            test_args = {}
            for arg in tool_inputs.args:
                test_args[arg.name] = arg.value
                if not arg.valid:
                    errors.append(f"Error in argument {arg.name}: {arg.explanation}\n")

            # also test the ToolInputs that have come back
            # actually work for the schema of the tool
            # if not we can retry
            try:
                self.agent.tool.args_schema.model_validate(test_args)
            except ValidationError as e:
                errors.append(str(e) + "\n")

        if errors:
            self.previous_errors.extend(errors)
            self.retries += 1
            if self.retries <= MAX_RETRIES:
                return self.invoke(state)
            # Previously we would raise an error here, but this restricts the agent from
            # being able to raise clarifications for the tool arguments marked as invalid.
            # Missing tool arguments are often represented as None, which isn't a compatible
            # type for non-optional arguments.
            #
            # Here is a Linear ticket to fix this:
            # https://linear.app/portialabs/issue/POR-456

        return {"messages": [tool_inputs.model_dump_json(indent=2)] if tool_inputs else []}


class VerifierModel:
    """A model to verify the arguments for a tool.

    This model ensures that the arguments passed to a tool are valid, determining whether they are
    "made up" or not based on the context and specific rules. The verification process uses an LLM
    to analyze the context and tool arguments and returns a structured validation output.

    Attributes:
        arg_verifier_prompt (ChatPromptTemplate): The prompt template used for arg verification.
        model (Model): The model used to invoke the verification process.
        context (str): The context in which the tool arguments are being validated.
        agent (DefaultExecutionAgent): The agent responsible for handling the verification process.

    """

    arg_verifier_prompt = ChatPromptTemplate.from_messages(
        [
            SystemMessage(
                content="You are an expert reviewer. Your task is to validate and label arguments "
                "provided. You must return the made_up field based "
                "on the rules below.\n - An argument is made up if we cannot tell where the value "
                "came from in the goal or context.\n- You should verify that the explanations are "
                "grounded in the goal or context before trusting them."
                "\n- If an argument is marked as invalid it is likely wrong."
                "\n- We really care if the value of an argument is not in the context, a handled "
                "clarification or goal at all (then made_up should be TRUE), but it is ok if "
                "it is there but in a different format, or if it can be reasonably derived from the"
                " information that is there (then made_up should be FALSE). "
                "\n- Arguments where the value comes from a clarification should be marked as FALSE"
                "\nThe output must conform to the following schema:\n\n"
                "class VerifiedToolArgument:\n"
                "  name: str  # Name of the argument requested by the tool.\n"
                "  value: Any | None  # Value of the argument from the goal or context. "
                "USE EXACTLY the type of the argument provided in the list of arguments provided.\n"
                "  made_up: bool  # if the value is made_up based on the given rules.\n\n"
                "class VerifiedToolInputs:\n"
                "  args: List[VerifiedToolArgument]  # List of tool arguments.\n\n"
                "Please ensure the output matches the VerifiedToolInputs schema.",
            ),
            HumanMessagePromptTemplate.from_template(
                "You will need to achieve the following goal: {task}\n"
                "\n\n----------\n\n"
                "Context for user input and past steps:"
                "\n{context}\n"
                "The system has a tool available named '{tool_name}'.\n"
                "Argument schema for the tool:\n{tool_args}\n"
                "\n\n----------\n\n"
                "Label the following arguments as made up or not using the goal and context provided: {arguments}\n",  # noqa: E501
            ),
        ],
    )

    def __init__(self, model: GenerativeModel, context: str, agent: DefaultExecutionAgent) -> None:
        """Initialize the model.

        Args:
            model (Model): The model used for argument verification.
            context (str): The context for argument generation.
            agent (DefaultExecutionAgent): The agent using the verifier model.

        """
        self.model = model
        self.context = context
        self.agent = agent

    def invoke(self, state: MessagesState) -> dict[str, Any]:
        """Invoke the model with the given message state.

        Args:
            state (MessagesState): The current state of the conversation.

        Returns:
            dict[str, Any]: The response after invoking the model.

        Raises:
            InvalidRunStateError: If the agent's tool is not available.

        """
        if not self.agent.tool:
            raise InvalidPlanRunStateError("Verifier model has no tool")

        messages = state["messages"]
        tool_args = messages[-1].content
        formatted_messages = self.arg_verifier_prompt.format_messages(
            context=self.context,
            task=self.agent.step.task,
            arguments=tool_args,
            tool_name=self.agent.tool.name,
            tool_args=self.agent.tool.args_json_schema(),
        )
        response = self.model.get_structured_response(
            messages=[Message.from_langchain(m) for m in formatted_messages],
            schema=VerifiedToolInputs,
        )
        response = VerifiedToolInputs.model_validate(response)

        # Validate the arguments against the tool's schema
        response = self._validate_args_against_schema(response)
        self.agent.verified_args = response

        return {"messages": [response.model_dump_json(indent=2)]}

    def _validate_args_against_schema(self, tool_inputs: VerifiedToolInputs) -> VerifiedToolInputs:
        """Validate tool arguments against the tool's schema and mark invalid ones as made up.

        Args:
            tool_inputs (VerifiedToolInputs): The tool_inputs to validate against the tool schema.

        Returns:
            Updated VerifiedToolInputs with invalid args marked with schema_invalid=True.

        """
        arg_dict = {arg.name: arg.value for arg in tool_inputs.args}

        try:
            if self.agent.tool:
                self.agent.tool.args_schema.model_validate(arg_dict)
        except ValidationError as e:
            # Extract the arg names from the pydantic error to mark them as schema_invalid = True.
            # At this point we know the arguments are invalid, so we can trigger a clarification
            # request.
            invalid_arg_names = {
                error["loc"][0]
                for error in e.errors()
                if error.get("loc") and len(error["loc"]) > 0
            }
            [
                setattr(arg, "schema_invalid", True)
                for arg in tool_inputs.args
                if arg.name in invalid_arg_names
            ]
        # Mark any made up arguments that are None and optional as not made up.
        # We don't need to raise a clarification for these
        [
            setattr(arg, "made_up", False)
            for arg in tool_inputs.args
            if arg.value is None
            and arg.made_up
            and self.agent.tool
            and not self.agent.tool.args_schema.model_fields[arg.name].is_required()
        ]
        return tool_inputs


class ToolCallingModel:
    """Model to call the tool with the verified arguments."""

    tool_calling_prompt = ChatPromptTemplate.from_messages(
        [
            SystemMessage(
                content="You are very powerful assistant, but don't know current events.",
            ),
            HumanMessagePromptTemplate.from_template(
                "context:\n{verified_args}\n"
                "Make sure you don't repeat past errors: {past_errors}\n"
                "Use the provided tool with the arguments in the context, as "
                "long as they are valid.\n",
            ),
        ],
    )

    def __init__(
        self,
        model: LangChainGenerativeModel,
        context: str,
        tools: list[StructuredTool],
        agent: DefaultExecutionAgent,
    ) -> None:
        """Initialize the model.

        Args:
            model (LangChainGenerativeModel): The language model used for argument parsing.
            context (str): The context for argument generation.
            agent (DefaultExecutionAgent): The agent using the parser model.
            tools (list[StructuredTool]): The tools to pass to the model.

        """
        self.model = model
        self.context = context
        self.agent = agent
        self.tools = tools

    def invoke(self, state: MessagesState) -> dict[str, Any]:
        """Invoke the model with the given message state.

        Args:
            state (MessagesState): The current state of the conversation.

        Returns:
            dict[str, Any]: The response after invoking the model.

        Raises:
            InvalidRunStateError: If the agent's tool is not available.

        """
        verified_args = self.agent.verified_args
        if not verified_args:
            raise InvalidPlanRunStateError
        # handle any clarifications before calling
        if self.agent and self.agent.plan_run.outputs.clarifications:
            for arg in verified_args.args:
                matching_clarification = self.agent.get_last_resolved_clarification(arg.name)
                if matching_clarification and arg.value != matching_clarification.response:
                    arg.value = matching_clarification.response
                    arg.made_up = False
                    arg.schema_invalid = False

        model = self.model.to_langchain().bind_tools(self.tools)

        messages = state["messages"]
        past_errors = [msg for msg in messages if "ToolSoftError" in msg.content]
        response = model.invoke(
            self.tool_calling_prompt.format_messages(
                verified_args=verified_args.model_dump_json(indent=2),
                past_errors=past_errors,
            ),
        )
        return {"messages": [response]}


class DefaultExecutionAgent(BaseExecutionAgent):
    """Agent responsible for achieving a task by using verification.

    This agent does the following things:
     1. It uses an LLM to make sure that we have the right arguments for the tool, with
        explanations of the values and where they come from.
     2. It uses an LLM to make sure that the arguments are correct, and that they are labeled
        as provided, inferred or assumed.
     3. If any of the arguments are assumed, it will request a clarification.
     4. If the arguments are correct, it will call the tool and return the result to the user.
     5. If the tool fails, it will try again at least 3 times.

    Also, if the agent is being called a second time, it will just jump to step 4.

    Possible improvements:
     1. This approach (as well as the other agents) could be improved for arguments that are lists
    """

    def __init__(
        self,
        step: Step,
        plan_run: PlanRun,
        config: Config,
        tool: Tool | None = None,
    ) -> None:
        """Initialize the agent.

        Args:
            step (Step): The current step in the task plan.
            plan_run (PlanRun): The run that defines the task execution process.
            config (Config): The configuration settings for the agent.
            tool (Tool | None): The tool to be used for the task (optional).

        """
        super().__init__(step, plan_run, config, tool)
        self.verified_args: VerifiedToolInputs | None = None
        self.new_clarifications: list[Clarification] = []

    def clarifications_or_continue(
        self,
        state: MessagesState,
    ) -> Literal[AgentNode.TOOL_AGENT, END]:  # type: ignore  # noqa: PGH003
        """Determine if we should continue with the tool call or request clarifications instead.

        Args:
            state (MessagesState): The current state of the conversation.

        Returns:
            Literal[AgentNode.TOOL_AGENT, END]: The next node we should route to.

        """
        messages = state["messages"]
        last_message = messages[-1]
        arguments = VerifiedToolInputs.model_validate_json(str(last_message.content))

        for arg in arguments.args:
            if not arg.made_up and not arg.schema_invalid:
                continue
            matching_clarification = self.get_last_resolved_clarification(arg.name)

            if not matching_clarification:
                self.new_clarifications.append(
                    InputClarification(
                        plan_run_id=self.plan_run.id,
                        argument_name=arg.name,
                        user_guidance=f"Missing Argument: {arg.name}",
                        step=self.plan_run.current_step_index,
                    ),
                )
        if self.new_clarifications:
            return END

        state.update({"messages": [arguments.model_dump_json(indent=2)]})  # type: ignore  # noqa: PGH003
        return AgentNode.TOOL_AGENT

    def get_last_resolved_clarification(
        self,
        arg_name: str,
    ) -> Clarification | None:
        """Return the last argument clarification that matches the given arg_name.

        Args:
            arg_name (str): The name of the argument to match clarifications for

        Returns:
            Clarification | None: The matched clarification

        """
        matching_clarification = None
        for clarification in self.plan_run.outputs.clarifications:
            if (
                clarification.resolved
                and getattr(clarification, "argument_name", None) == arg_name
                and clarification.step == self.plan_run.current_step_index
            ):
                matching_clarification = clarification
        return matching_clarification

    def execute_sync(self) -> Output:
        """Run the core execution logic of the task.

        This method will invoke the tool with arguments that are parsed and verified first.

        Returns:
            Output: The result of the agent's execution, containing the tool call result.

        """
        if not self.tool:
            raise InvalidAgentError("Tool is required for DefaultExecutionAgent")
        context = self.get_system_context()
        execution_context = get_execution_context()
        execution_context.plan_run_context = context
        model = self.config.resolve_langchain_model(EXECUTION_MODEL_KEY)

        tools = [
            self.tool.to_langchain_with_artifact(
                ctx=ToolRunContext(
                    execution_context=get_execution_context(),
                    plan_run_id=self.plan_run.id,
                    config=self.config,
                    clarifications=self.plan_run.get_clarifications_for_step(),
                ),
            ),
        ]
        tool_node = ToolNode(tools)

        graph = StateGraph(MessagesState)
        """
        The execution graph represented here can be generated using
        `print(app.get_graph().draw_mermaid())` on the compiled run (and running any agent
        task). The below represents the current state of the graph (use a mermaid editor
        to view e.g <https://mermaid.live/edit>)
        graph TD;
                __start__([<p>__start__</p>]):::first
                tool_agent(tool_agent)
                argument_parser(argument_parser)
                argument_verifier(argument_verifier)
                tools(tools)
                summarizer(summarizer)
                __end__([<p>__end__</p>]):::last
                __start__ --> argument_parser;
                argument_parser --> argument_verifier;
                summarizer --> __end__;
                argument_verifier -.-> tool_agent;
                argument_verifier -.-> __end__;
                tools -.-> tool_agent;
                tools -.-> summarizer;
                tools -.-> __end__;
                tool_agent -.-> tools;
                tool_agent -.-> __end__;
                classDef default fill:#f2f0ff,line-height:1.2
                classDef first fill-opacity:0
                classDef last fill:#bfb6fc
        """

        graph.add_node(AgentNode.TOOL_AGENT, ToolCallingModel(model, context, tools, self).invoke)
        if self.verified_args:
            graph.add_edge(START, AgentNode.TOOL_AGENT)
        else:
            graph.add_node(AgentNode.ARGUMENT_PARSER, ParserModel(model, context, self).invoke)
            graph.add_node(AgentNode.ARGUMENT_VERIFIER, VerifierModel(model, context, self).invoke)
            graph.add_edge(START, AgentNode.ARGUMENT_PARSER)
            graph.add_edge(AgentNode.ARGUMENT_PARSER, AgentNode.ARGUMENT_VERIFIER)
            graph.add_conditional_edges(
                AgentNode.ARGUMENT_VERIFIER,
                self.clarifications_or_continue,
            )

        graph.add_node(AgentNode.TOOLS, tool_node)
<<<<<<< HEAD
        graph.add_node(
            AgentNode.SUMMARIZER,
            StepSummarizer(self.config, llm, self.tool, self.step).invoke,
        )
=======
        graph.add_node(AgentNode.SUMMARIZER, StepSummarizer(model, self.tool, self.step).invoke)
>>>>>>> 7ee4cc80
        graph.add_conditional_edges(
            AgentNode.TOOLS,
            lambda state: next_state_after_tool_call(self.config, state, self.tool),
        )
        graph.add_conditional_edges(
            AgentNode.TOOL_AGENT,
            tool_call_or_end,
        )
        graph.add_edge(AgentNode.SUMMARIZER, END)

        app = graph.compile()
        invocation_result = app.invoke({"messages": []})
        return process_output(
            invocation_result["messages"],
            self.tool,
            self.new_clarifications,
        )<|MERGE_RESOLUTION|>--- conflicted
+++ resolved
@@ -652,14 +652,9 @@
             )
 
         graph.add_node(AgentNode.TOOLS, tool_node)
-<<<<<<< HEAD
         graph.add_node(
-            AgentNode.SUMMARIZER,
-            StepSummarizer(self.config, llm, self.tool, self.step).invoke,
+            AgentNode.SUMMARIZER, StepSummarizer(self.config, model, self.tool, self.step).invoke,
         )
-=======
-        graph.add_node(AgentNode.SUMMARIZER, StepSummarizer(model, self.tool, self.step).invoke)
->>>>>>> 7ee4cc80
         graph.add_conditional_edges(
             AgentNode.TOOLS,
             lambda state: next_state_after_tool_call(self.config, state, self.tool),
