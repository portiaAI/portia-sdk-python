"""Agent execution utilities.

This module contains utility functions for managing agent execution flow.
"""

from __future__ import annotations

from enum import Enum
from typing import TYPE_CHECKING, Any, Literal

from langchain_core.messages import BaseMessage, ToolMessage
from langgraph.graph import END, MessagesState

from portia.clarification import Clarification
<<<<<<< HEAD
=======
from portia.common import validate_extras_dependencies
>>>>>>> 6f80b43b
from portia.errors import InvalidAgentOutputError, ToolFailedError, ToolRetryError
from portia.execution_agents.base_execution_agent import Output

if TYPE_CHECKING:

    from portia.tool import Tool


class AgentNode(str, Enum):
    """Nodes for agent execution.

    This enumeration defines the different types of nodes that can be encountered
    during the agent execution process.

    Attributes:
        TOOL_AGENT (str): A node representing the tool agent.
        SUMMARIZER (str): A node representing the summarizer.
        TOOLS (str): A node representing the tools.
        ARGUMENT_VERIFIER (str): A node representing the argument verifier.
        ARGUMENT_PARSER (str): A node representing the argument parser.

    """

    TOOL_AGENT = "tool_agent"
    SUMMARIZER = "summarizer"
    TOOLS = "tools"
    ARGUMENT_VERIFIER = "argument_verifier"
    ARGUMENT_PARSER = "argument_parser"


MAX_RETRIES = 4


def next_state_after_tool_call(
    state: MessagesState,
    tool: Tool | None = None,
) -> Literal[AgentNode.TOOL_AGENT, AgentNode.SUMMARIZER, END]:  # type: ignore  # noqa: PGH003
    """Determine the next state after a tool call.

    This function checks the state after a tool call to determine if the run
    should proceed to the tool agent again, to the summarizer, or end.

    Args:
        state (MessagesState): The current state of the messages.
        tool (Tool | None): The tool involved in the call, if any.

    Returns:
        Literal[AgentNode.TOOL_AGENT, AgentNode.SUMMARIZER, END]: The next state to transition to.

    Raises:
        ToolRetryError: If the tool has an error and the maximum retry limit has not been reached.

    """
    messages = state["messages"]
    last_message = messages[-1]
    errors = [msg for msg in messages if "ToolSoftError" in msg.content]

    if "ToolSoftError" in last_message.content and len(errors) < MAX_RETRIES:
        return AgentNode.TOOL_AGENT
    if (
        "ToolSoftError" not in last_message.content
        and tool
        and getattr(tool, "should_summarize", False)
        and isinstance(last_message, ToolMessage)
        and not is_clarification(last_message.artifact)
    ):
        return AgentNode.SUMMARIZER
    return END


def is_clarification(artifact: Any) -> bool:  # noqa: ANN401
    """Check if the artifact is a clarification or list of clarifications."""
    return isinstance(artifact, Clarification) or (
        isinstance(artifact, list)
        and len(artifact) > 0
        and all(isinstance(item, Clarification) for item in artifact)
    )


def tool_call_or_end(
    state: MessagesState,
) -> Literal[AgentNode.TOOLS, END]:  # type: ignore  # noqa: PGH003
    """Determine if tool execution should continue.

    This function checks if the current state indicates that the tool execution
    should continue, or if the run should end.

    Args:
        state (MessagesState): The current state of the messages.

    Returns:
        Literal[AgentNode.TOOLS, END]: The next state to transition to.

    """
    last_message = state["messages"][-1]
    if hasattr(last_message, "tool_calls"):
        return AgentNode.TOOLS
    return END


def process_output(  # noqa: C901
    messages: list[BaseMessage],
    tool: Tool | None = None,
    clarifications: list[Clarification] | None = None,
) -> Output:
    """Process the output of the agent.

    This function processes the agent's output based on the type of message received.
    It raises errors if the tool encounters issues and returns the appropriate output.

    Args:
        messages (list[BaseMessage}): The set of messages received from the agent's plan_run.
        tool (Tool | None): The tool associated with the agent, if any.
        clarifications (list[Clarification] | None): A list of clarifications, if any.

    Returns:
        Output: The processed output, which can be an error, tool output, or clarification.

    Raises:
        ToolRetryError: If there was a soft error with the tool and retries are allowed.
        ToolFailedError: If there was a hard error with the tool.
        InvalidAgentOutputError: If the output from the agent is invalid.

    """
    output_values: list[Output] = []
    for message in messages:
        if "ToolSoftError" in message.content and tool:
            raise ToolRetryError(tool.id, str(message.content))
        if "ToolHardError" in message.content and tool:
            raise ToolFailedError(tool.id, str(message.content))
        if clarifications and len(clarifications) > 0:
            return Output[list[Clarification]](
                value=clarifications,
            )
        if isinstance(message, ToolMessage):
            if message.artifact and isinstance(message.artifact, Output):
                output_values.append(message.artifact)
            elif message.artifact:
                output_values.append(Output(value=message.artifact))
            else:
                output_values.append(Output(value=message.content))

    if len(output_values) == 0:
        raise InvalidAgentOutputError(str([message.content for message in messages]))

    # if there's only one output return just the value
    if len(output_values) == 1:
        output = output_values[0]
        if output.summary is None:
            output.summary = output.serialize_value(output.value)
        return output

    values = []
    summaries = []

    for output in output_values:
        values.append(output.value)
        summaries.append(output.summary or output.serialize_value(output.value))

<<<<<<< HEAD
    return Output(value=values, summary=", ".join(summaries))
=======
    return Output(value=values, summary=", ".join(summaries))


def map_message_types_for_instructor(
    messages: list[BaseMessage],
) -> list[ChatCompletionMessageParam]:
    """Map the message types to the correct format for the LLM provider.

    Args:
        messages (list[BaseMessage]): Input Langchain messages

    Returns:
        list[dict]: The mapped messages.

    """

    def _map_message(message: BaseMessage) -> ChatCompletionMessageParam:
        match message.type:
            case "human":
                return {"role": "user", "content": message.text()}
            case "system":
                return {"role": "system", "content": message.text()}
            case _:
                raise ValueError(f"Unsupported message type: {message.type}")

    return [_map_message(message) for message in messages]


def invoke_structured_output(
    model: BaseChatModel,
    response_model: type[BaseModel],
    messages: list[BaseMessage],
) -> dict[Any, Any] | BaseModel:
    """Invoke a model with structured output.

    This function allows us to dispatch to the structured output method that works with
    the LLM provider.

    Args:
        model (BaseChatModel): The LangChain model to invoke.
        response_model (type[T]): The Pydantic model to use as schema for structured output.
        messages (list[BaseMessage]): The message input to the model.

    Returns:
        T: The deserialized Pydantic model from the LLM provider.

    """
    # We match on class name because not all these types are guaranteed to be installed
    match model.__class__.__name__:
        case "ChatOpenAI" | "ChatAnthropic" | "ChatMistralAI" | "AzureChatOpenAI":
            return model.with_structured_output(
                response_model,
                method="function_calling",
            ).invoke(messages)
        case "ChatGoogleGenerativeAI":
            validate_extras_dependencies("google")
            import google.generativeai as genai

            if TYPE_CHECKING:
                from langchain_google_genai import ChatGoogleGenerativeAI

            google_model = cast("ChatGoogleGenerativeAI", model)
            api_key = (
                google_model.google_api_key.get_secret_value()
                if google_model.google_api_key
                else None
            )
            genai.configure(api_key=api_key)  # pyright: ignore[reportPrivateImportUsage]
            client = instructor.from_gemini(
                client=genai.GenerativeModel(  # pyright: ignore[reportPrivateImportUsage]
                    model_name=google_model.model,
                ),
                mode=instructor.Mode.GEMINI_JSON,
            )
            return client.messages.create(  # pyright: ignore[reportReturnType]
                messages=map_message_types_for_instructor(messages),
                response_model=response_model,
            )
        case _:
            raise ValueError(f"Unsupported model type: {model.__class__.__name__}")
>>>>>>> 6f80b43b
<|MERGE_RESOLUTION|>--- conflicted
+++ resolved
@@ -12,15 +12,10 @@
 from langgraph.graph import END, MessagesState
 
 from portia.clarification import Clarification
-<<<<<<< HEAD
-=======
-from portia.common import validate_extras_dependencies
->>>>>>> 6f80b43b
 from portia.errors import InvalidAgentOutputError, ToolFailedError, ToolRetryError
 from portia.execution_agents.base_execution_agent import Output
 
 if TYPE_CHECKING:
-
     from portia.tool import Tool
 
 
@@ -175,87 +170,4 @@
         values.append(output.value)
         summaries.append(output.summary or output.serialize_value(output.value))
 
-<<<<<<< HEAD
-    return Output(value=values, summary=", ".join(summaries))
-=======
-    return Output(value=values, summary=", ".join(summaries))
-
-
-def map_message_types_for_instructor(
-    messages: list[BaseMessage],
-) -> list[ChatCompletionMessageParam]:
-    """Map the message types to the correct format for the LLM provider.
-
-    Args:
-        messages (list[BaseMessage]): Input Langchain messages
-
-    Returns:
-        list[dict]: The mapped messages.
-
-    """
-
-    def _map_message(message: BaseMessage) -> ChatCompletionMessageParam:
-        match message.type:
-            case "human":
-                return {"role": "user", "content": message.text()}
-            case "system":
-                return {"role": "system", "content": message.text()}
-            case _:
-                raise ValueError(f"Unsupported message type: {message.type}")
-
-    return [_map_message(message) for message in messages]
-
-
-def invoke_structured_output(
-    model: BaseChatModel,
-    response_model: type[BaseModel],
-    messages: list[BaseMessage],
-) -> dict[Any, Any] | BaseModel:
-    """Invoke a model with structured output.
-
-    This function allows us to dispatch to the structured output method that works with
-    the LLM provider.
-
-    Args:
-        model (BaseChatModel): The LangChain model to invoke.
-        response_model (type[T]): The Pydantic model to use as schema for structured output.
-        messages (list[BaseMessage]): The message input to the model.
-
-    Returns:
-        T: The deserialized Pydantic model from the LLM provider.
-
-    """
-    # We match on class name because not all these types are guaranteed to be installed
-    match model.__class__.__name__:
-        case "ChatOpenAI" | "ChatAnthropic" | "ChatMistralAI" | "AzureChatOpenAI":
-            return model.with_structured_output(
-                response_model,
-                method="function_calling",
-            ).invoke(messages)
-        case "ChatGoogleGenerativeAI":
-            validate_extras_dependencies("google")
-            import google.generativeai as genai
-
-            if TYPE_CHECKING:
-                from langchain_google_genai import ChatGoogleGenerativeAI
-
-            google_model = cast("ChatGoogleGenerativeAI", model)
-            api_key = (
-                google_model.google_api_key.get_secret_value()
-                if google_model.google_api_key
-                else None
-            )
-            genai.configure(api_key=api_key)  # pyright: ignore[reportPrivateImportUsage]
-            client = instructor.from_gemini(
-                client=genai.GenerativeModel(  # pyright: ignore[reportPrivateImportUsage]
-                    model_name=google_model.model,
-                ),
-                mode=instructor.Mode.GEMINI_JSON,
-            )
-            return client.messages.create(  # pyright: ignore[reportReturnType]
-                messages=map_message_types_for_instructor(messages),
-                response_model=response_model,
-            )
-        case _:
-            raise ValueError(f"Unsupported model type: {model.__class__.__name__}")
->>>>>>> 6f80b43b
+    return Output(value=values, summary=", ".join(summaries))