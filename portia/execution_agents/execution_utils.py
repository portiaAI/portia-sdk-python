"""Agent execution utilities.

This module contains utility functions for managing agent execution flow.
"""

from __future__ import annotations

from enum import Enum
from typing import TYPE_CHECKING, Any, Literal

from langchain_core.messages import BaseMessage, ToolMessage
from langgraph.graph import END, MessagesState

from portia.clarification import Clarification
from portia.errors import InvalidAgentOutputError, ToolFailedError, ToolRetryError
from portia.execution_agents.output import LocalDataValue, Output

if TYPE_CHECKING:
    from portia.config import Config
    from portia.tool import Tool


class AgentNode(str, Enum):
    """Nodes for agent execution.

    This enumeration defines the different types of nodes that can be encountered
    during the agent execution process.

    Attributes:
        TOOL_AGENT (str): A node representing the tool agent.
        SUMMARIZER (str): A node representing the summarizer.
        TOOLS (str): A node representing the tools.
        ARGUMENT_VERIFIER (str): A node representing the argument verifier.
        ARGUMENT_PARSER (str): A node representing the argument parser.
        MEMORY_EXTRACTION (str): A node representing the memory extraction step.

    """

    TOOL_AGENT = "tool_agent"
    SUMMARIZER = "summarizer"
    TOOLS = "tools"
    ARGUMENT_VERIFIER = "argument_verifier"
    ARGUMENT_PARSER = "argument_parser"
    MEMORY_EXTRACTION = "memory_extraction"


MAX_RETRIES = 4


def next_state_after_tool_call(
    config: Config,
    state: MessagesState,
    tool: Tool | None = None,
) -> Literal[AgentNode.TOOL_AGENT, AgentNode.SUMMARIZER, END]:  # type: ignore  # noqa: PGH003
    """Determine the next state after a tool call.

    This function checks the state after a tool call to determine if the run
    should proceed to the tool agent again, to the summarizer, or end.

    Args:
        config (Config): The configuration for the run.
        state (MessagesState): The current state of the messages.
        tool (Tool | None): The tool involved in the call, if any.

    Returns:
        Literal[AgentNode.TOOL_AGENT, AgentNode.SUMMARIZER, END]: The next state to transition to.

    Raises:
        ToolRetryError: If the tool has an error and the maximum retry limit has not been reached.

    """
    messages = state["messages"]
    last_message = messages[-1]
    errors = [msg for msg in messages if "ToolSoftError" in msg.content]

    if "ToolSoftError" in last_message.content and len(errors) < MAX_RETRIES:
        return AgentNode.TOOL_AGENT
    if (
        "ToolSoftError" not in last_message.content
        and tool
        and (
            getattr(tool, "should_summarize", False)
            # If the value is larger than the threshold value, always summarise them as they are
            # too big to store the full value locally
            or config.exceeds_output_threshold(last_message.content)
        )
        and isinstance(last_message, ToolMessage)
        and not is_clarification(last_message.artifact)
    ):
        return AgentNode.SUMMARIZER
    return END


def is_clarification(artifact: Any) -> bool:  # noqa: ANN401
    """Check if the artifact is a clarification or list of clarifications."""
    return isinstance(artifact, Clarification) or (
        isinstance(artifact, list)
        and len(artifact) > 0
        and all(isinstance(item, Clarification) for item in artifact)
    )


def tool_call_or_end(
    state: MessagesState,
) -> Literal[AgentNode.TOOLS, END]:  # type: ignore  # noqa: PGH003
    """Determine if tool execution should continue.

    This function checks if the current state indicates that the tool execution
    should continue, or if the run should end.

    Args:
        state (MessagesState): The current state of the messages.

    Returns:
        Literal[AgentNode.TOOLS, END]: The next state to transition to.

    """
    last_message = state["messages"][-1]
    if hasattr(last_message, "tool_calls"):
        return AgentNode.TOOLS
    return END


def process_output(  # noqa: C901
    messages: list[BaseMessage],
    tool: Tool | None = None,
    clarifications: list[Clarification] | None = None,
) -> Output:
    """Process the output of the agent.

    This function processes the agent's output based on the type of message received.
    It raises errors if the tool encounters issues and returns the appropriate output.

    Args:
        messages (list[BaseMessage]): The set of messages received from the agent's plan_run.
        tool (Tool | None): The tool associated with the agent, if any.
        clarifications (list[Clarification] | None): A list of clarifications, if any.

    Returns:
        Output: The processed output, which can be an error, tool output, or clarification.

    Raises:
        ToolRetryError: If there was a soft error with the tool and retries are allowed.
        ToolFailedError: If there was a hard error with the tool.
        InvalidAgentOutputError: If the output from the agent is invalid.

    """
    output_values: list[Output] = []
    for message in messages:
        if "ToolSoftError" in message.content and tool:
            raise ToolRetryError(tool.id, str(message.content))
        if "ToolHardError" in message.content and tool:
            raise ToolFailedError(tool.id, str(message.content))
        if clarifications and len(clarifications) > 0:
<<<<<<< HEAD
            return LocalDataValue[list[Clarification]](
=======
            return LocalDataValue(
>>>>>>> a5ccca7f
                value=clarifications,
            )
        if isinstance(message, ToolMessage):
            if message.artifact and isinstance(message.artifact, Output):
                output_values.append(message.artifact)
            elif message.artifact:
                output_values.append(LocalDataValue(value=message.artifact))
            else:
                output_values.append(LocalDataValue(value=message.content))

    if len(output_values) == 0:
        raise InvalidAgentOutputError(str([message.content for message in messages]))

    # if there's only one output return just the value
    if len(output_values) == 1:
        output = output_values[0]
        return LocalDataValue(
            value=output.get_value(),
            summary=output.get_summary() or output.serialize_value(),
        )

    values = []
    summaries = []

    for output in output_values:
        values.append(output.get_value())
        summaries.append(output.get_summary() or output.serialize_value())

    return LocalDataValue(value=values, summary=", ".join(summaries))<|MERGE_RESOLUTION|>--- conflicted
+++ resolved
@@ -152,11 +152,7 @@
         if "ToolHardError" in message.content and tool:
             raise ToolFailedError(tool.id, str(message.content))
         if clarifications and len(clarifications) > 0:
-<<<<<<< HEAD
-            return LocalDataValue[list[Clarification]](
-=======
             return LocalDataValue(
->>>>>>> a5ccca7f
                 value=clarifications,
             )
         if isinstance(message, ToolMessage):
