--- conflicted
+++ resolved
@@ -112,14 +112,10 @@
             raise ToolRetryError(tool.id, str(message.content))
         if "ToolHardError" in message.content and tool:
             raise ToolFailedError(tool.id, str(message.content))
-<<<<<<< HEAD
-
         if clarifications and len(clarifications) > 0:
             return LocalDataValue(
                 value=clarifications,
             )
-=======
->>>>>>> a409e45e
         if isinstance(message, ToolMessage):
             try:
                 clarification = InputClarification.model_validate_json(message.content)
