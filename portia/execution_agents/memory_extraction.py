"""Memory extraction step for execution agents.

This module provides a step that extracts memory from previous outputs for use in execution agents.
"""

from __future__ import annotations

from typing import TYPE_CHECKING, Any

from portia.errors import InvalidPlanRunStateError
from portia.execution_agents.context import StepInput
<<<<<<< HEAD
from portia.execution_agents.output import Output
=======
from portia.execution_agents.output import AgentMemoryValue, LocalDataValue
from portia.logger import logger
>>>>>>> e31362fe

if TYPE_CHECKING:
    from portia.execution_agents.base_execution_agent import BaseExecutionAgent


class MemoryExtractionStep:
    """A step that extracts memory from the context."""

    def __init__(
        self,
        agent: BaseExecutionAgent,
    ) -> None:
        """Initialize the memory extraction step.

        Args:
            agent (BaseExecutionAgent): The agent using the memory extraction step.

        """
        self.agent = agent

    def invoke(self, _: dict[str, Any]) -> dict[str, Any]:
        """Invoke the model with the given message state.

        Returns:
            dict[str, Any]: The LangGraph state update to step_inputs

        """
        step_inputs = []
        potential_inputs = (
            self.agent.plan_run.outputs.step_outputs | self.agent.plan_run.plan_run_inputs
        )

<<<<<<< HEAD
        for input_variable in self.agent.step.inputs:
            if input_variable.name in potential_inputs:
                potential_input = potential_inputs[input_variable.name]
                input_value = (
                    potential_input.full_value(self.agent.agent_memory)
                    if isinstance(potential_input, Output)
                    else potential_input
                )
            else:
                raise InvalidPlanRunStateError(
                    f"Received unknown step input: {input_variable.name}"
                )
=======
            match previous_output:
                case LocalDataValue():
                    output_value = previous_output.value
                case AgentMemoryValue():
                    output_value = self.agent.agent_memory.get_plan_run_output(
                        previous_output.output_name,
                        self.agent.plan_run.id,
                    ).value
                case _:
                    logger().warning(
                        "Received unknown output type: %s",
                        previous_output,
                    )
                    continue
>>>>>>> e31362fe

            step_inputs.append(
                StepInput(
                    name=input_variable.name,
                    value=input_value,
                    description=input_variable.description,
                )
            )
        return {"step_inputs": step_inputs}<|MERGE_RESOLUTION|>--- conflicted
+++ resolved
@@ -9,12 +9,9 @@
 
 from portia.errors import InvalidPlanRunStateError
 from portia.execution_agents.context import StepInput
-<<<<<<< HEAD
 from portia.execution_agents.output import Output
-=======
 from portia.execution_agents.output import AgentMemoryValue, LocalDataValue
 from portia.logger import logger
->>>>>>> e31362fe
 
 if TYPE_CHECKING:
     from portia.execution_agents.base_execution_agent import BaseExecutionAgent
@@ -47,7 +44,6 @@
             self.agent.plan_run.outputs.step_outputs | self.agent.plan_run.plan_run_inputs
         )
 
-<<<<<<< HEAD
         for input_variable in self.agent.step.inputs:
             if input_variable.name in potential_inputs:
                 potential_input = potential_inputs[input_variable.name]
@@ -60,22 +56,6 @@
                 raise InvalidPlanRunStateError(
                     f"Received unknown step input: {input_variable.name}"
                 )
-=======
-            match previous_output:
-                case LocalDataValue():
-                    output_value = previous_output.value
-                case AgentMemoryValue():
-                    output_value = self.agent.agent_memory.get_plan_run_output(
-                        previous_output.output_name,
-                        self.agent.plan_run.id,
-                    ).value
-                case _:
-                    logger().warning(
-                        "Received unknown output type: %s",
-                        previous_output,
-                    )
-                    continue
->>>>>>> e31362fe
 
             step_inputs.append(
                 StepInput(
