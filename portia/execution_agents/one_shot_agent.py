--- conflicted
+++ resolved
@@ -172,19 +172,6 @@
 
         model = self.model.to_langchain().bind_tools(self.tools)
         messages = state["messages"]
-<<<<<<< HEAD
-        past_errors = [msg for msg in messages if "ToolSoftError" in msg.content]
-        context = self.agent.get_system_context(self.tool_context, state["step_inputs"])
-        self.agent.telemetry.capture(ToolCallTelemetryEvent(
-            tool_id=self.agent.tool.id if self.agent.tool else None,
-        ))
-        response = model.invoke(
-            self.tool_calling_prompt.format_messages(
-                query=self.agent.step.task,
-                context=context,
-                past_errors=past_errors,
-            ),
-=======
         past_errors = [str(msg) for msg in messages if "ToolSoftError" in msg.content]
         clarification_tool = ClarificationTool(step=self.agent.plan_run.current_step_index)
         formatted_messages = self.arg_parser_prompt.format_messages(
@@ -198,7 +185,11 @@
             ],
             clarification_tool_args=clarification_tool.args_json_schema(),
             previous_errors=",".join(past_errors),
->>>>>>> 96bc8a16
+        )
+        self.agent.telemetry.capture(
+            ToolCallTelemetryEvent(
+                tool_id=self.agent.tool.id if self.agent.tool else None,
+            )
         )
         response = model.invoke(formatted_messages)
         result = template_in_required_inputs(response, state["step_inputs"])
