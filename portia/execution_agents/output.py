"""Outputs from a plan run step.

These are stored and can be used as inputs to future steps
"""

from __future__ import annotations

import json
from abc import abstractmethod
from datetime import date, datetime
from enum import Enum
from typing import TYPE_CHECKING, Union

from pydantic import BaseModel, ConfigDict, Field, field_serializer
from typing_extensions import deprecated

from portia.common import Serializable
from portia.prefixed_uuid import PlanRunUUID

if TYPE_CHECKING:
    from portia.storage import AgentMemory


class BaseOutput(BaseModel):
    """Base interface for concrete output classes to implement."""

    @abstractmethod
    def get_value(self) -> Serializable | None:
        """Return the value of the output.

        This should not be so long that it is an issue for LLM prompts.
        """

    @abstractmethod
    def serialize_value(self) -> str:
        """Serialize the value to a string."""

    @abstractmethod
    def full_value(self, agent_memory: AgentMemory) -> Serializable | None:
        """Get the full value, fetching from remote storage or file if necessary.

        This value may be long and so is not suitable for use in LLM prompts.
        """

    @abstractmethod
    def get_summary(self) -> str | None:
        """Return the summary of the output."""


<<<<<<< HEAD
class LocalOutput(BaseOutput):
=======
class LocalDataValue(BaseOutput, Generic[SERIALIZABLE_TYPE_VAR]):
>>>>>>> c6ed781e
    """Output that is stored locally."""

    model_config = ConfigDict(extra="forbid")

    value: Serializable | None = Field(
        default=None,
        description="The output of the tool.",
    )

    summary: str | None = Field(
        default=None,
        description="Textual summary of the output of the tool. Not all tools generate summaries.",
    )

    def get_value(self) -> Serializable | None:
        """Get the value of the output."""
        return self.value

    def serialize_value(self) -> str:
        """Serialize the value to a string."""
        return self.serialize_value_field(self.value)

    def full_value(self, agent_memory: AgentMemory) -> Serializable | None:  # noqa: ARG002
        """Return the full value.

        As the value is stored locally, this is the same as get_value() for this type of output.
        """
        return self.value

    def get_summary(self) -> str | None:
        """Return the summary of the output."""
        return self.summary

    @field_serializer("value")
    def serialize_value_field(self, value: Serializable | None) -> str:  # noqa: C901, PLR0911
        """Serialize the value to a string.

        Args:
            value (SERIALIZABLE_TYPE_VAR | None): The value to serialize.

        Returns:
            str: The serialized value as a string.

        """
        if value is None:
            return ""

        if isinstance(value, str):
            return value

        if isinstance(value, list):
            return json.dumps(
                [
                    item.model_dump(mode="json") if isinstance(item, BaseModel) else item
                    for item in value
                ],
                ensure_ascii=False,
            )

        if isinstance(value, (dict, tuple)):
            return json.dumps(value, ensure_ascii=False)  # Ensure proper JSON formatting

        if isinstance(value, set):
            return json.dumps(
                list(value),
                ensure_ascii=False,
            )  # Convert set to list before serialization

        if isinstance(value, (int, float, bool)):
            return json.dumps(value, ensure_ascii=False)  # Ensures booleans become "true"/"false"

        if isinstance(value, (datetime, date)):
            return value.isoformat()  # Convert date/time to ISO format

        if isinstance(value, Enum):
            return str(value.value)  # Convert Enums to their values

        if isinstance(value, (BaseModel)):
            return value.model_dump_json()  # Use Pydantic's built-in serialization for models

        if isinstance(value, bytes):
            return value.decode("utf-8", errors="ignore")  # Convert bytes to string

        return str(value)  # Fallback for other types


<<<<<<< HEAD
class AgentMemoryOutput(BaseOutput):
=======
class AgentMemoryValue(BaseOutput, Generic[SERIALIZABLE_TYPE_VAR]):
>>>>>>> c6ed781e
    """Output that is stored in agent memory."""

    model_config = ConfigDict(extra="forbid")

    output_name: str
    plan_run_id: PlanRunUUID
    summary: str = Field(
        description="Textual summary of the output of the tool. Not all tools generate summaries.",
    )

    def get_value(self) -> Serializable | None:
        """Return the summary of the output as the value is too large to be retained locally."""
        return self.summary

    def serialize_value(self) -> str:
        """Serialize the value to a string.

        We use the summary as the value is too large to be retained locally.
        """
        return self.summary

    def full_value(self, agent_memory: AgentMemory) -> Serializable | None:
        """Get the full value, fetching from remote storage or file if necessary."""
        return agent_memory.get_plan_run_output(self.output_name, self.plan_run_id).get_value()

    def get_summary(self) -> str:
        """Return the summary of the output."""
        return self.summary


Output = Union[LocalDataValue, AgentMemoryValue]


@deprecated(
    "LocalOutput is deprecated and will be removed in the 0.4 release - "
    "use LocalDataValue instead"
)
class LocalOutput(LocalDataValue):
    """Alias of LocalDataValue kept for backwards compatibility."""


@deprecated(
    "AgentMemoryOutput is deprecated and will be removed in the 0.4 release - "
    "use AgentMemoryValue instead"
)
class AgentMemoryOutput(AgentMemoryValue):
    """Alias of AgentMemoryValue kept for backwards compatibility."""<|MERGE_RESOLUTION|>--- conflicted
+++ resolved
@@ -47,11 +47,7 @@
         """Return the summary of the output."""
 
 
-<<<<<<< HEAD
-class LocalOutput(BaseOutput):
-=======
 class LocalDataValue(BaseOutput, Generic[SERIALIZABLE_TYPE_VAR]):
->>>>>>> c6ed781e
     """Output that is stored locally."""
 
     model_config = ConfigDict(extra="forbid")
@@ -138,11 +134,7 @@
         return str(value)  # Fallback for other types
 
 
-<<<<<<< HEAD
-class AgentMemoryOutput(BaseOutput):
-=======
 class AgentMemoryValue(BaseOutput, Generic[SERIALIZABLE_TYPE_VAR]):
->>>>>>> c6ed781e
     """Output that is stored in agent memory."""
 
     model_config = ConfigDict(extra="forbid")
