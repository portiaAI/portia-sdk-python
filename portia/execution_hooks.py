"""Execution hooks for customizing the behavior of portia during execution."""

from __future__ import annotations

<<<<<<< HEAD
from functools import partial
from typing import Any, Callable
=======
from collections.abc import Callable
from typing import Any
>>>>>>> 5abe5553

from pydantic import BaseModel, ConfigDict

from portia.clarification import (
    Clarification,
    ClarificationCategory,
    UserVerificationClarification,
)
from portia.clarification_handler import ClarificationHandler
from portia.common import PortiaEnum
from portia.errors import ToolHardError
from portia.execution_agents.output import Output
from portia.logger import logger
from portia.plan import Plan, Step
from portia.plan_run import PlanRun
from portia.tool import Tool


class BeforeStepExecutionOutcome(PortiaEnum):
    """The Outcome of the before step execution hook."""

    # Continue with the step execution
    CONTINUE = "CONTINUE"
    # Skip the step execution
    SKIP = "SKIP"


class ExecutionHooks(BaseModel):
    """Hooks that can be used to modify or add extra functionality to the run of a plan.

    Hooks can be registered for various execution events:
    - clarification_handler: A handler for clarifications raised during execution
    - before_step_execution: Called before executing each step
    - after_step_execution: Called after executing each step. When there's an error, this is
        called with the error as the output value.
    - before_plan_run: Called before executing the first step of the plan run.
    - after_plan_run: Called after executing the plan run. This is not called if a clarification
        is raised, as it is expected that the plan will be resumed after the clarification is
        handled.
    - before_tool_call: Called before the tool is called
    - after_tool_call: Called after the tool is called
    """

    model_config = ConfigDict(arbitrary_types_allowed=True)

    clarification_handler: ClarificationHandler | None = None
    """Handler for clarifications raised during execution."""

    before_step_execution: Callable[[Plan, PlanRun, Step], BeforeStepExecutionOutcome] | None = None
    """Called before executing each step.

    Args:
        plan: The plan being executed
        plan_run: The current plan run
        step: The step about to be executed

    Returns:
        BeforeStepExecutionOutcome | None: Whether to continue with the step execution or skip it.
            If None is returned, the default behaviour is to continue with the step execution.
    """

    after_step_execution: Callable[[Plan, PlanRun, Step, Output], None] | None = None
    """Called after executing each step.

    When there's an error, this is called with the error as the output value.

    Args:
        plan: The plan being executed
        plan_run: The current plan run
        step: The step that was executed
        output: The output from the step execution
    """

    before_plan_run: Callable[[Plan, PlanRun], None] | None = None
    """Called before executing the first step of the plan run.

    Args:
        plan: The plan being executed
        plan_run: The current plan run
    """

    after_plan_run: Callable[[Plan, PlanRun, Output], None] | None = None
    """Called after executing the plan run.

    This is not called if a clarification is raised, as it is expected that the plan
    will be resumed after the clarification is handled.

    Args:
        plan: The plan that was executed
        plan_run: The completed plan run
        output: The final output from the plan execution
    """

    before_tool_call: (
        Callable[[Tool, dict[str, Any], PlanRun, Step], Clarification | None] | None
    ) = None
    """Called before the tool is called.

    Args:
        tool: The tool about to be called
        args: The args for the tool call. These are mutable and so can be modified in place as
          required.
        plan_run: The current plan run
        step: The step being executed

    Returns:
        Clarification | None: A clarification to raise, or None to proceed with the tool call
    """

    after_tool_call: Callable[[Tool, Any, PlanRun, Step], Clarification | None] | None = None
    """Called after the tool is called.

    Args:
        tool: The tool that was called
        output: The output returned from the tool call
        plan_run: The current plan run
        step: The step being executed

    Returns:
        Clarification | None: A clarification to raise, or None to proceed. If a clarification
          is raised, when we later resume the plan, the same step will be executed again
    """


# Example execution hooks


def clarify_on_all_tool_calls(
    tool: Tool,
    args: dict[str, Any],
    plan_run: PlanRun,
    step: Step,
) -> Clarification | None:
    """Raise a clarification to check the user is happy with all tool calls before proceeding.

    Example usage:
        portia = Portia(
            execution_hooks=ExecutionHooks(
                before_tool_call=clarify_on_all_tool_calls,
            )
        )
    """
    return _clarify_on_tool_call_hook(tool, args, plan_run, step, tool_ids=None)


def clarify_on_tool_calls(
    tool: str | Tool | list[str] | list[Tool],
) -> Callable[[Tool, dict[str, Any], PlanRun, Step], Clarification | None]:
    """Return a hook that raises a clarification before calls to the specified tool.

    Args:
        tool: The tool or tools to raise a clarification for before running

    Example usage:
        portia = Portia(
            execution_hooks=ExecutionHooks(
                before_tool_call=clarify_on_tool_calls("my_tool_id"),
            )
        )
        # Or with Tool objects:
        portia = Portia(
            execution_hooks=ExecutionHooks(
                before_tool_call=clarify_on_tool_calls([tool1, tool2]),
            )
        )

    """
    if isinstance(tool, Tool):
        tool_ids = [tool.id]
    elif isinstance(tool, str):
        tool_ids = [tool]
    else:
        tool_ids = [t.id if isinstance(t, Tool) else t for t in tool]

    return partial(_clarify_on_tool_call_hook, tool_ids=tool_ids)


def _clarify_on_tool_call_hook(
    tool: Tool,
    args: dict[str, Any],
    plan_run: PlanRun,
    step: Step,  # noqa: ARG001
    tool_ids: list[str] | None,
) -> Clarification | None:
    """Raise a clarification to check the user is happy with all tool calls before proceeding."""
    if tool_ids and tool.id not in tool_ids:
        return None

    previous_clarification = plan_run.get_clarification_for_step(
        ClarificationCategory.USER_VERIFICATION
    )

    if not previous_clarification or not previous_clarification.resolved:
        return UserVerificationClarification(
            plan_run_id=plan_run.id,
            user_guidance=f"Are you happy to proceed with the call to {tool.name} with args "
            f"{args}? Enter 'y' or 'yes' to proceed",
        )

    if str(previous_clarification.response).lower() not in ["y", "yes", "Y", "YES", "Yes"]:
        raise ToolHardError("User rejected tool call to {tool.name} with args {args}")

    return None


def log_step_outputs(plan: Plan, plan_run: PlanRun, step: Step, output: Output) -> None:  # noqa: ARG001
    """Log the output of a step in the plan."""
    logger().info(
        f"Step with task {step.task} using tool {step.tool_id} completed with result: {output}"
    )<|MERGE_RESOLUTION|>--- conflicted
+++ resolved
@@ -2,13 +2,9 @@
 
 from __future__ import annotations
 
-<<<<<<< HEAD
+from collections.abc import Callable
 from functools import partial
-from typing import Any, Callable
-=======
-from collections.abc import Callable
 from typing import Any
->>>>>>> 5abe5553
 
 from pydantic import BaseModel, ConfigDict
 
