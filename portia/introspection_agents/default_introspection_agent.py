--- conflicted
+++ resolved
@@ -90,19 +90,12 @@
                 HumanMessagePromptTemplate.from_template(
                     "Today's date is {current_date} and today is {current_day_of_week}.\n"
                     "Review the following plan + current PlanRun.\n"
-<<<<<<< HEAD
                     "The condition to evaluate is: {condition}.\n"
                     "The current step index is: {current_step_idex}.\n"
                     "Total number of steps in the plan is: {total_steps_count}.\n"
                     "The original query: {query}\n"
                     "All Plan Steps: \n{plan}\n"
                     "Previous Step Outputs: \n{plan_run_outputs}\n"
-=======
-                    "Current Plan: {plan}\n"
-                    "Current PlanRun: {plan_run}\n"
-                    "If any relevant outputs are stored in agent memory, they have been extracted "
-                    "and included here: {memory_outputs}\n",
->>>>>>> b092ba7c
                 ),
             ],
         )
@@ -130,18 +123,12 @@
                 for m in self.prompt.format_messages(
                     current_date=datetime.now(UTC).strftime("%Y-%m-%d"),
                     current_day_of_week=datetime.now(UTC).strftime("%A"),
-<<<<<<< HEAD
                     plan_run_outputs=plan_run.outputs.model_dump_json(),
                     query=plan.plan_context.query,
                     condition=plan.steps[plan_run.current_step_index].condition,
                     current_step_idex=plan_run.current_step_index + 1,
                     total_steps_count=len(plan.steps),
                     plan=self._get_plan_steps_pretty(plan),
-=======
-                    plan_run=plan_run.model_dump_json(),
-                    plan=plan.model_dump_json(),
-                    memory_outputs=memory_outputs,
->>>>>>> b092ba7c
                 )
             ],
         )
@@ -150,4 +137,10 @@
         """Get the pretty print representation of the plan steps."""
         return "\n".join(
             [f"Step {i+1}: {step.pretty_print()}" for i, step in enumerate(plan.steps)]
+        )
+
+    def _get_plan_steps_pretty(self, plan: Plan) -> str:
+        """Get the pretty print representation of the plan steps."""
+        return "\n".join(
+            [f"Step {i+1}: {step.pretty_print()}" for i, step in enumerate(plan.steps)]
         )