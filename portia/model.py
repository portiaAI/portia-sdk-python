--- conflicted
+++ resolved
@@ -691,42 +691,7 @@
                 temperature=temperature or 0,
                 **kwargs,
             )
-<<<<<<< HEAD
-            super().__init__(client, model_name, cache=cache)
-=======
             super().__init__(client, model_name)
-            wrapped_gemini_model = wrap_gemini(
-                genai.GenerativeModel(  # pyright: ignore[reportPrivateImportUsage]
-                    model_name=model_name,
-                    generation_config=generation_config,
-                )
-            )
-            self._instructor_client = instructor.from_gemini(
-                client=wrapped_gemini_model,
-                mode=instructor.Mode.GEMINI_JSON,
-                use_async=False,
-            )
-
-        def get_structured_response(
-            self,
-            messages: list[Message],
-            schema: type[BaseModelT],
-            **_: Any,
-        ) -> BaseModelT:
-            """Get structured response from Google Generative AI model using instructor.
-
-            NB. We use the instructor library to get the structured response, because the Google
-            Generative AI API does not support Any-types in structured output mode. Instructor
-            works around this by NOT using the API structured output mode, and instead using the
-            text generation API to generate a JSON-formatted response, which is then parsed into
-            the Pydantic model.
-
-            Args:
-                messages (list[Message]): The list of messages to send to the model.
-                schema (type[BaseModelT]): The Pydantic model to use for the response.
-                **kwargs: Additional keyword arguments to pass to the model.
->>>>>>> f9ce563c
-
             wrapped_gemini_client = wrap_gemini(genai_client)
 
             self._instructor_client = instructor.from_genai(
