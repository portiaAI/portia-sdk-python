"""Browser tools.

This module contains tools that can be used to navigate to a URL, authenticate the user,
and complete tasks.

The browser tool can run locally or using [Browserbase](https://browserbase.com/). If using
Browserbase, a Browserbase API key is required and project ID is required, and the tool can handle
separate end user authentication.

The browser tool can be used to navigate to a URL and complete tasks. If authentication is
required, the tool will return an ActionClarification with the user guidance and login URL.
If authentication is not required, the tool will return the task output. It uses
(BrowserUse)[https://browser-use.com/] for the task navigation.

"""

from __future__ import annotations

import asyncio
import json
import os
import sys
from abc import ABC, abstractmethod
from enum import Enum
from functools import cached_property
from typing import TYPE_CHECKING, Any, Generic, TypeVar

from browser_use import Agent, Browser, BrowserConfig, Controller
from browser_use.browser.context import BrowserContextConfig
<<<<<<< HEAD
from pydantic import BaseModel, ConfigDict, Field, HttpUrl, field_validator
=======
from pydantic import BaseModel, ConfigDict, Field, HttpUrl
>>>>>>> ec54fa5c
from pydantic_core import PydanticUndefined

from portia import logger
from portia.clarification import ActionClarification
from portia.common import validate_extras_dependencies
from portia.errors import ToolHardError
from portia.model import GenerativeModel  # noqa: TC001 - used in Pydantic Schema
from portia.tool import Tool, ToolRunContext

if TYPE_CHECKING:
    from browserbase.types import SessionCreateResponse

    from portia import Plan, PlanRun

NotSet: Any = PydanticUndefined

BROWSERBASE_AVAILABLE = validate_extras_dependencies("tools-browser-browserbase", raise_error=False)

T = TypeVar("T", bound=str | BaseModel)


class BrowserToolForUrlSchema(BaseModel):
    """Input schema for the BrowserToolForUrl.

    This schema defines the expected input parameters for the BrowserToolForUrl class.

    Attributes:
        task (str): The task description that should be performed by the browser tool.
            This is a required field that specifies what actions should be taken
            on the predefined URL.
        task_data (list[Any] | str | None): Task data that should be used to complete the task.
            Can be a string, a list of strings, or a list of objects that will be converted to
            strings. Important: This should include all relevant data in their entirety,
            from the first to the last character (i.e. NOT a summary).

    """

    task: str = Field(
        ...,
        description="The task to be completed by the Browser tool.",
    )
    task_data: list[Any] | str | None = Field(
        default=None,
        description="Task data that should be used to complete the task. "
        "Can be a string, a list of strings, "
        "or a list of objects that will be converted to strings. "
        "Important: This should include all relevant data in their entirety, "
        "from the first to the last character (i.e. NOT a summary).",
    )


class BrowserToolSchema(BaseModel):
    """Input schema for the BrowserTool.

    This schema defines the expected input parameters for the BrowserTool class.

    Attributes:
        url (str): The URL that the browser tool should navigate to.
            This is a required field specifying the target webpage.
        task (str): The task description that should be performed by the browser tool.
            This is a required field that specifies what actions should be taken
            on the provided URL.
        task_data (list[Any] | str | None): Task data that should be used to complete the task.
            Can be a string, a list of strings, or a list of objects that will be converted to
            strings. Important: This should include all relevant data in their entirety,
            from the first to the last character (i.e. NOT a summary).

    """

    url: str = Field(
        ...,
        description="The URL to navigate to.",
    )
    task: str = Field(
        ...,
        description="The task to be completed by the Browser tool.",
    )
    task_data: list[Any] | str | None = Field(
        default=None,
        description="Task data that should be used to complete the task. "
        "Can be a string, a list of strings, "
        "or a list of objects that will be converted to strings. "
        "Important: This should include all relevant data in their entirety, "
        "from the first to the last character (i.e. NOT a summary).",
    )


class BrowserTaskOutput(BaseModel, Generic[T]):
    """Output schema for browser task execution.

    This class represents the response from executing a browser task,
    including both the task result and any authentication requirements.

    Attributes:
        task_output (T): The result or output from executing the requested task.
        human_login_required (bool): Indicates if manual user authentication is needed.
            Defaults to False.
        login_url (str, optional): The URL where the user needs to go to authenticate.
            Only provided when human_login_required is True.
        user_login_guidance (str, optional): Instructions for the user on how to complete
            the login process. Only provided when human_login_required is True.

    """

    task_output: T | None = Field(
        default=None,
        description="The output from the task. `None` if authentication is required.",
    )
    human_login_required: bool = Field(
        default=False,
        description="Whether the user needs to login to complete the task.",
    )
    login_url: str | None = Field(
        default=None,
        description="The URL to navigate to for login if the user is not authenticated.",
    )
    user_login_guidance: str | None = Field(
        default=None,
        description="Guidance for the user to login if they are not authenticated.",
    )


class BrowserInfrastructureOption(Enum):
    """Enumeration of supported browser infrastructure providers.

    This enum defines the available options for running browser automation tasks.

    Attributes:
        LOCAL: Uses a local Chrome browser instance for automation.
            Suitable for development and testing.
        BROWSERBASE: Uses the Browserbase cloud service for automation.
            Provides better scalability and isolation between users.

    """

    LOCAL = "local"
    REMOTE = "remote"


class BrowserTool(Tool[str | BaseModel]):
    """General purpose browser tool. Customizable to user requirements.

    This tool is designed to be used for tasks that require a browser. If authentication is
    required, the tool will return an ActionClarification with the user guidance and login URL.
    If authentication is not required, the tool will return the task output. It uses
    (BrowserUse)[https://browser-use.com/] for the task navigation.

    When using the tool, you should ensure that once the user has authenticated, that they
    indicate that authentication is completed and resume the plan run.

    The tool supports both local and BrowserBase infrastructure providers for running the web
    based tasks. If using local, a local Chrome instance will be used, and the tool will not
    support end_user_id. If using BrowserBase, a BrowserBase API key is required and the tool
    can handle separate end users. The infrastructure provider can be specified using the
    `infrastructure_option` argument.

    Args:
        id (str, optional): Custom identifier for the tool. Defaults to "browser_tool".
        name (str, optional): Display name for the tool. Defaults to "Browser Tool".
        description (str, optional): Custom description of the tool's purpose. Defaults to a
            general description of the browser tool's capabilities.
        infrastructure_option (BrowserInfrastructureOption, optional): The infrastructure
            provider to use. Can be either `BrowserInfrastructureOption.LOCAL` or
            `BrowserInfrastructureOption.REMOTE`. Defaults to
            `BrowserInfrastructureOption.REMOTE`.
        custom_infrastructure_provider (BrowserInfrastructureProvider, optional): A custom
            infrastructure provider to use. If not provided, the infrastructure provider will be
            resolved from the `infrastructure_option` argument.
        structured_output_schema (BaseModel, optional): A Pydantic model to use for structured
            output. If not provided, the tool will return a string.

    """

    model_config = ConfigDict(arbitrary_types_allowed=True)

    id: str = Field(init_var=True, default="browser_tool")
    name: str = Field(init_var=True, default="Browser Tool")
    description: str = Field(
        init_var=True,
        default=(
            "General purpose browser tool. Can be used to navigate to a URL and complete tasks. "
            "Should only be used if the task requires a browser and you are sure of the URL. "
            "This tool handles a full end to end task. It is capable of doing multiple things "
            "across different URLs within the same root domain as part of the end to end task. As "
            "a result, do not call this tool more than once back to back unless it is for "
            "different root domains - just call it once with the combined task and the URL set "
            "to the root domain."
        ),
    )
    args_schema: type[BaseModel] = Field(init_var=True, default=BrowserToolSchema)
    output_schema: tuple[str, str] = ("str", "The Browser tool's response to the user query.")

    model: GenerativeModel | None | str = Field(
        default=None,
        exclude=True,
        description="The model to use for the BrowserTool. If not provided, "
        "the model will be resolved from the config.",
    )

    infrastructure_option: BrowserInfrastructureOption = Field(
        default_factory=lambda: BrowserInfrastructureOption.REMOTE
        if (
            BROWSERBASE_AVAILABLE
            and os.getenv("BROWSERBASE_API_KEY")
            and os.getenv("BROWSERBASE_PROJECT_ID")
        )
        else BrowserInfrastructureOption.LOCAL,
        description="The infrastructure provider to use for the browser tool.",
    )

    custom_infrastructure_provider: BrowserInfrastructureProvider | None = Field(default=None)

    structured_output_schema: type[BaseModel] | None = Field(
        default=None,
        description="Optional structured output schema for the browser tool's task output.",
    )

    allowed_domains: list[str] | None = Field(
        default=None,
<<<<<<< HEAD
        description="List of allowed domains that the browser tool can navigate to. "
        "If None, all domains are allowed. Supports exact domain matching and glob patterns. "
        "Examples: ['example.com'], ['https://google.com', 'http*://www.google.com'], "
        "['*.example.com']. Use with caution as wildcards match ALL subdomains. "
        "Explicitly list domains and include schemes for security. Passed directly to "
        "browser-use's BrowserConfig.allowed_domains for built-in validation.",
    )

    @field_validator('allowed_domains', mode='before')
    @classmethod
    def validate_allowed_domains(cls, v: list[str] | None) -> list[str] | None:
        """Validate allowed_domains format and warn about security implications."""
        if v is None:
            return v
        
        return cls._validate_domains_list(v)
    
    @classmethod
    def _validate_domains_list(cls, domains: list[str]) -> list[str]:
        """Centralized validation for allowed_domains list.
        
        Args:
            domains: List of domain strings to validate
            
        Returns:
            Validated list of domains
            
        Raises:
            ValueError: If domains format is invalid
        """
        if not isinstance(domains, list):
            raise ValueError(f"Invalid allowed_domains: {domains}. Must be a list of non-empty strings.")
            
        validated_domains = []
        for domain in domains:
            if not isinstance(domain, str) or not domain.strip():
                raise ValueError(f"Invalid domain in allowed_domains: {domain}. Must be non-empty strings.")
            
            # Enhanced security warning based on browser-use documentation
            cls._warn_about_domain_security(domain)
            validated_domains.append(domain.strip())
        
        return validated_domains
    
    @classmethod
    def _warn_about_domain_security(cls, domain: str) -> None:
        """Warn about domain security implications based on browser-use patterns.
        
        Based on browser-use docs: 'Make sure _all_ the subdomains are safe for the agent!'
        
        Args:
            domain: Domain string to check for security issues
        """
        if '*' in domain:
            if domain.startswith('*.'):
                # Pattern like '*.example.com' - high risk as per docs
                logger().warning(
                    f"Wildcard domain '{domain}' matches ALL subdomains. "
                    "Per browser-use docs: 'Make sure _all_ the subdomains are safe for the agent!' "
                    "Consider explicitly listing specific subdomains for better security."
                )
            elif domain == '*' or '/*' in domain:
                # Extremely dangerous patterns
                logger().warning(
                    f"Wildcard pattern '{domain}' allows access to ANY domain. "
                    "This is extremely dangerous. Use specific domain patterns instead."
                )
            else:
                # Other wildcard patterns
                logger().warning(
                    f"Wildcard pattern '{domain}' may match unintended domains. "
                    "Per browser-use docs, be very cautious with wildcards. "
                    "Use full URLs with schemes (https://example.com) for security."
                )
        
        # Warn about missing scheme as recommended in docs
        if not domain.startswith(('http://', 'https://')) and not domain.startswith('*'):
            logger().info(
                f"Domain '{domain}' lacks scheme. "
                "Browser-use docs recommend full URLs like 'https://example.com' for clarity."
            )
    
    @classmethod 
    def _create_browser_context_config(cls, allowed_domains: list[str] | None) -> BrowserContextConfig:
        """Create BrowserContextConfig with optional allowed_domains.
        
        Args:
            allowed_domains: List of allowed domains or None
            
        Returns:
            Configured BrowserContextConfig instance
        """
        if allowed_domains is not None:
            return BrowserContextConfig(allowed_domains=allowed_domains)
        return BrowserContextConfig()
    
=======
        description="List of allowed domains for browser navigation.",
    )

    def __init__(self, **kwargs) -> None:
        """Initialize the BrowserTool with validation."""
        allowed_domains = kwargs.get('allowed_domains')
        if allowed_domains:
            for domain in allowed_domains:
                if not isinstance(domain, str) or not domain.strip():
                    raise ValueError(f"Invalid domain in allowed_domains: {domain}")
        super().__init__(**kwargs)

>>>>>>> ec54fa5c
    @cached_property
    def infrastructure_provider(self) -> BrowserInfrastructureProvider:
        """Get the infrastructure provider instance (cached)."""
        if self.custom_infrastructure_provider:
            return self.custom_infrastructure_provider
        if self.infrastructure_option == BrowserInfrastructureOption.REMOTE:
            # Ensure error is raised if not installed
            validate_extras_dependencies("tools-browser-browserbase", raise_error=True)
            return BrowserInfrastructureProviderBrowserBase()
        return BrowserInfrastructureProviderLocal()

    @staticmethod
    def process_task_data(task_data: list[Any] | str | None) -> str:
        """Process task_data into a string, handling different input types.

        Args:
            task_data: Data that can be a None, a string or a list of objects.

        Returns:
            A string representation of the data, with list items joined by newlines.

        """
        if task_data is None:
            return ""

        if isinstance(task_data, str):
            return task_data

        return "\n".join(str(item) for item in task_data)

    def run(
        self, ctx: ToolRunContext, url: str, task: str, task_data: list[Any] | str | None = None
    ) -> str | BaseModel | ActionClarification:
        """Run the BrowserTool."""
        model = ctx.config.get_generative_model(self.model) or ctx.config.get_default_model()
        llm = model.to_langchain()

        # Pass allowed_domains to infrastructure provider via context
        if hasattr(self, 'allowed_domains'):
            ctx._tool_allowed_domains = self.allowed_domains
        else:
            ctx._tool_allowed_domains = None

        async def run_browser_tasks() -> str | BaseModel | ActionClarification:
            def handle_login_requirement(
                result: BrowserTaskOutput,
            ) -> ActionClarification:
                """Handle cases where login is required with an ActionClarification."""
                if result.user_login_guidance is None or result.login_url is None:
                    raise ToolHardError(
                        "Expected user guidance and login URL if human login is required",
                    )
                return ActionClarification(
                    user_guidance=result.user_login_guidance,
                    action_url=self.infrastructure_provider.construct_auth_clarification_url(
                        ctx,
                        result.login_url,
                    ),
                    plan_run_id=ctx.plan_run.id,
                    require_confirmation=True,
                    source="Browser tool",
                )

            output_schema = self.structured_output_schema if self.structured_output_schema else str
            output_model = BrowserTaskOutput[output_schema]

            async def run_agent_task(
                task_description: str,
                output_model: type[BaseModel],
            ) -> BaseModel:
                agent = Agent(
                    task=task_description,
                    llm=llm,
                    browser=self.infrastructure_provider.setup_browser(ctx, self.allowed_domains),
                    controller=Controller(output_model=output_model),
                )
                result = await agent.run()
                return output_model.model_validate(json.loads(result.final_result()))  # type: ignore reportCallIssue

            # Main task
            task_to_complete = (
                f"Go to {url} and complete the following task: {task}. The user may already be "
                "logged in. If the user is NOT already logged in and at any point login is "
                "required to complete the task, please return human_login_required=True, and the "
                "url of the sign in page as well as what the user should do to sign in. "
                "Additional data is available below: "
                f"{self.process_task_data(task_data)}"
            )

            task_result = await run_agent_task(task_to_complete, output_model)
            if task_result.human_login_required:  # type: ignore reportCallIssue
                return handle_login_requirement(task_result)  # type: ignore reportCallIssue

            self.infrastructure_provider.step_complete(ctx)
            return task_result.task_output  # type: ignore reportCallIssue

        try:
            loop = asyncio.get_event_loop()
        except RuntimeError:  # pragma: no cover
            loop = asyncio.new_event_loop()
            asyncio.set_event_loop(loop)
        return loop.run_until_complete(run_browser_tasks())


class BrowserToolForUrl(BrowserTool):
    """Browser tool for a specific URL.

    This tool is designed to be used for browser-based tasks on the specified URL.
    If authentication is required, the tool will return an ActionClarification with the user
    guidance and login URL. If authentication is not required, the tool will return the task
    output. It uses (BrowserUse)[https://browser-use.com/] for the task navigation.

    When using the tool, the developer should ensure that once the user has completed
    authentication, that they resume the plan run.

    The tool supports both local and BrowserBase infrastructure providers for running the web
    based tasks. If using local, a local Chrome instance will be used, and the tool will not
    support end_user_id. If using BrowserBase, a BrowserBase API key is required and the tool
    can handle separate end users. The infrastructure provider can be specified using the
    `infrastructure_option` argument.

    Args:
        id (str, optional): Custom identifier for the tool. Defaults to "browser_tool".
        name (str, optional): Display name for the tool. Defaults to "Browser Tool".
        description (str, optional): Custom description of the tool's purpose.
        infrastructure_option (BrowserInfrastructureOption, optional): The infrastructure
            provider to use. Can be either `BrowserInfrastructureOption.LOCAL` or
            `BrowserInfrastructureOption.REMOTE`. Defaults to
            `BrowserInfrastructureOption.REMOTE`.
        custom_infrastructure_provider (BrowserInfrastructureProvider, optional): A custom
            infrastructure provider to use. If not provided, the infrastructure provider will be
            resolved from the `infrastructure_option` argument.
        allowed_domains (list[str], optional): List of allowed domains for browser navigation.

    """

    allowed_domains: list[str] | None = Field(
        default=None,
        description="List of allowed domains for browser navigation.",
    )
    url: str | None = Field(
        default=None,
        description="The URL that this browser tool should navigate to.",
    )

    def __init__(
        self,
        url: str | None = None,
        id: str | None = None,  # noqa: A002
        name: str | None = None,
        description: str | None = None,
        model: GenerativeModel | None | str = NotSet,
        infrastructure_option: BrowserInfrastructureOption | None = NotSet,
        custom_infrastructure_provider: BrowserInfrastructureProvider | None = None,
        structured_output_schema: type[BaseModel] | None = None,
        allowed_domains: list[str] | None = None,
    ) -> None:
        """Initialize the BrowserToolForUrl."""
<<<<<<< HEAD
        
        # Validate allowed_domains format using centralized validation
        if allowed_domains is not None:
            allowed_domains = self._validate_domains_list(allowed_domains)
        
        super().__init__(
            id=id or f"browser_tool_for_url_{url.replace('https://', '').replace('http://', '').replace('/', '_').replace('.', '_')}",
            name=name or f"Browser Tool for {url.replace('https://', '').replace('http://', '')}",
            description=description
            or (
                f"Browser tool specifically configured for {url}. Can be used to navigate to this URL and complete tasks. "
                "This tool handles a full end to end task. It is capable of doing multiple things "
                "across different URLs within the same root domain as part of the end to end task."
=======
        # Validate allowed_domains format if provided
        if allowed_domains:
            for domain in allowed_domains:
                if not isinstance(domain, str) or not domain.strip():
                    raise ValueError(f"Invalid domain in allowed_domains: {domain}")
        
        super().__init__(
            id=id or "browser_tool",
            name=name or "Browser Tool",
            description=description
            or (
                "General purpose browser tool. Can be used to navigate to a URL and complete tasks. "
                "Should only be used if the task requires a browser and you are sure of the URL. "
                "This tool handles a full end to end task. It is capable of doing multiple things "
                "across different URLs within the same root domain as part of the end to end task. As "
                "a result, do not call this tool more than once back to back unless it is for "
                "different root domains - just call it once with the combined task and the URL set "
                "to the root domain."
>>>>>>> ec54fa5c
            ),
            args_schema=BrowserToolForUrlSchema,
            model=model,
            infrastructure_option=infrastructure_option,
            custom_infrastructure_provider=custom_infrastructure_provider,
            structured_output_schema=structured_output_schema,
<<<<<<< HEAD
            allowed_domains=allowed_domains,
            url=url,  # Pass url to parent init
=======
>>>>>>> ec54fa5c
        )
        self.allowed_domains = allowed_domains
        self.url = url

    def run(  # type: ignore reportIncompatibleMethodOverride
        self,
        ctx: ToolRunContext,
        task: str,
        task_data: list[Any] | str | None = None,
    ) -> str | BaseModel | ActionClarification:
        """Run the BrowserToolForUrl."""
        # Use the URL provided during initialization, or about:blank as fallback
        url_to_use = self.url or "about:blank"
        return super().run(ctx, url_to_use, task, task_data)


class BrowserInfrastructureProvider(ABC):
    """Abstract base class for browser infrastructure providers."""

    @abstractmethod
    def setup_browser(self, ctx: ToolRunContext, allowed_domains: list[str] | None = None) -> Browser:
        """Get a Browser instance.

        This is called at the start of every step using this tool.
        
        Args:
            ctx: Tool run context
            allowed_domains: List of allowed domains for browser navigation
        """

    @abstractmethod
    def construct_auth_clarification_url(self, ctx: ToolRunContext, sign_in_url: str) -> HttpUrl:
        """Construct the URL for the auth clarification."""

    @abstractmethod
    def step_complete(self, ctx: ToolRunContext) -> None:
        """Call when the step is complete to e.g. release the session if needed."""

    def _create_browser_context_config(self, allowed_domains: list[str] | None) -> BrowserContextConfig:
        """Create BrowserContextConfig with optional allowed_domains.
        
        Args:
            allowed_domains: List of allowed domains or None
            
        Returns:
            Configured BrowserContextConfig instance
        """
        if allowed_domains is not None:
            return BrowserContextConfig(allowed_domains=allowed_domains)
        return BrowserContextConfig()


class BrowserInfrastructureProviderLocal(BrowserInfrastructureProvider):
    """Browser infrastructure provider for local browser instances."""

    def __init__(
        self,
        chrome_path: str | None = None,
        extra_chromium_args: list[str] | None = None,
    ) -> None:
        """Initialize the BrowserInfrastructureProviderLocal."""
        self.chrome_path = chrome_path or self.get_chrome_instance_path()
        self.extra_chromium_args = extra_chromium_args or self.get_extra_chromium_args()

    def setup_browser(self, ctx: ToolRunContext, allowed_domains: list[str] | None = None) -> Browser:
        """Get a Browser instance.

        Note: This provider does not support end_user_id.

        Args:
            ctx (ToolRunContext): The context for the tool run, containing execution context
                and other relevant information.
            allowed_domains: List of allowed domains for browser navigation

        Returns:
            Browser: A configured Browser instance for local browser automation.

        """
        if ctx.end_user.external_id:
            logger().warning(
                "BrowserTool is using a local browser instance and does not support "
                "end users and so will be ignored.",
            )
<<<<<<< HEAD
        context_config = self._create_browser_context_config(allowed_domains)
            
=======
        
        # Retrieve allowed_domains from context
        allowed_domains = getattr(ctx, '_tool_allowed_domains', None)
        
        # Create browser context config with allowed_domains
        browser_context_config = BrowserContextConfig(
            allowed_domains=allowed_domains,
        )
        
>>>>>>> ec54fa5c
        return Browser(
            config=BrowserConfig(
                chrome_instance_path=self.chrome_path,
                extra_chromium_args=self.extra_chromium_args or [],
<<<<<<< HEAD
                new_context_config=context_config,
=======
                new_context_config=browser_context_config,
>>>>>>> ec54fa5c
            ),
        )

    def construct_auth_clarification_url(
        self,
        ctx: ToolRunContext,  # noqa: ARG002
        sign_in_url: str,
    ) -> HttpUrl:
        """Construct the URL for the auth clarification.

        Args:
            ctx (ToolRunContext): The context for the tool run, containing execution context
                and other relevant information.
            sign_in_url (str): The URL that the user needs to sign in to.

        Returns:
            HttpUrl: The URL for the auth clarification, which in this case is simply the sign-in
                URL passed directly through.

        """
        return HttpUrl(sign_in_url)

    def get_chrome_instance_path(self) -> str:
        """Get the path to the Chrome instance based on the operating system or env variable.

        Returns:
            str: The path to the Chrome executable. First checks for the
                PORTIA_BROWSER_LOCAL_CHROME_EXEC environment variable, then falls back to default
                locations based on the operating system.

        Raises:
            RuntimeError: If the platform is not supported (not macOS, Windows, or Linux) and the
            env variable isn't set.

        """
        chrome_path_from_env = os.environ.get("PORTIA_BROWSER_LOCAL_CHROME_EXEC")
        if chrome_path_from_env:
            return chrome_path_from_env

        match sys.platform:
            case "darwin":  # macOS
                return "/Applications/Google Chrome.app/Contents/MacOS/Google Chrome"
            case "win32":  # Windows
                return r"C:\\Program Files\\Google\\Chrome\\Application\\chrome.exe"
            case "linux":  # Linux
                return "/usr/bin/google-chrome"
            case _:
                raise RuntimeError(f"Unsupported platform: {sys.platform}")

    def step_complete(self, ctx: ToolRunContext) -> None:
        """Call when the step is complete to e.g release the session."""

    def get_extra_chromium_args(self) -> list[str] | None:
        """Get the extra Chromium arguments.

        Returns:
            list[str] | None: A list of extra Chromium arguments if the environment variable
                is set, otherwise None.

        """
        extra_chromium_args_from_env = os.environ.get("PORTIA_BROWSER_LOCAL_EXTRA_CHROMIUM_ARGS")
        if extra_chromium_args_from_env:
            return extra_chromium_args_from_env.split(",")
        return None


if BROWSERBASE_AVAILABLE:
    from browserbase import Browserbase

    class BrowserInfrastructureProviderBrowserBase(BrowserInfrastructureProvider):
        """Browser infrastructure provider for BrowserBase.

        This provider implements browser automation using BrowserBase's cloud infrastructure.
        It manages browser sessions and contexts for remote browser automation, with support
        for user-specific contexts.

        The provider requires both a BrowserBase API key and project ID, which can be provided
        either directly through the constructor or via environment variables (BROWSERBASE_API_KEY
        and BROWSERBASE_PROJECT_ID).

        Args:
            api_key (str, optional): The BrowserBase API key. If not provided, will be read from
                the BROWSERBASE_API_KEY environment variable.
            project_id (str, optional): The BrowserBase project ID. If not provided, will be read
                from the BROWSERBASE_PROJECT_ID environment variable.

        Raises:
            ToolHardError: If either the API key or project ID is not provided and cannot be found
                in environment variables.

        """

        def __init__(self, api_key: str | None = None, project_id: str | None = None) -> None:
            """Initialize the BrowserBase infrastructure provider.

            Args:
                api_key (str, optional): The BrowserBase API key. If not provided, will be read from
                    the BROWSERBASE_API_KEY environment variable.
                project_id (str, optional): The BrowserBase project ID. If not provided, will be
                    read from the BROWSERBASE_PROJECT_ID environment variable.

            Raises:
                ToolHardError: If either the API key or project ID is not provided and cannot be
                    found in environment variables.

            """
            api_key = api_key or os.environ.get("BROWSERBASE_API_KEY")
            if not api_key:
                raise ToolHardError("BROWSERBASE_API_KEY is not set")

            self.project_id = project_id or os.environ.get("BROWSERBASE_PROJECT_ID")
            if not self.project_id:
                raise ToolHardError("BROWSERBASE_PROJECT_ID is not set")

            self.bb = Browserbase(api_key=api_key)

        def step_complete(self, ctx: ToolRunContext) -> None:
            """Call when the step is complete closes the session to persist context."""
            # Only clean up the session on the final browser tool call
            if any(
                step.tool_id == "browser_tool"
                for step in ctx.plan.steps[ctx.plan_run.current_step_index + 1 :]
            ):
                return

            session_id = ctx.end_user.get_additional_data("bb_session_id")
            logger().debug(f"Closing BrowserBase session with id: {session_id}")
            if session_id:
                self.bb.sessions.update(
                    session_id,
                    project_id=self.project_id,  # type: ignore reportArgumentType
                    status="REQUEST_RELEASE",
                )
                ctx.end_user.set_additional_data("bb_session_id", "")
                ctx.end_user.set_additional_data("bb_session_connect_url", "")

        def get_context_id(self, ctx: ToolRunContext, bb: Browserbase) -> str:
            """Get the Browserbase context id.

            Creates a new context in the BrowserBase project. This method can be overridden in
            subclasses to implement custom context management, such as returning a saved context ID
            for a specific user.

            Args:
                ctx (ToolRunContext): The tool run context containing execution information.
                bb (Browserbase): The Browserbase client instance.

            Returns:
                str: The ID of the created or retrieved context.

            """
            if ctx.end_user.get_additional_data("bb_context_id"):
                logger().debug(
                    "Reusing existing context id: "
                    f"{ctx.end_user.get_additional_data('bb_context_id')}, "
                    f"end user: {ctx.end_user.external_id}"
                )
                return ctx.end_user.get_additional_data("bb_context_id")  # type: ignore reportReturnType

            fresh_context = bb.contexts.create(project_id=self.project_id)  # type: ignore reportArgumentType
            ctx.end_user.set_additional_data("bb_context_id", fresh_context.id)
            return fresh_context.id

        def create_session(self, bb_context_id: str) -> SessionCreateResponse:
            """Create a new BrowserBase session with the given context ID.

            Creates a persistent session that will remain active through clarification resolution.

            Args:
                bb_context_id (str): The BrowserBase context ID to associate with the session.

            Returns:
                SessionCreateResponse: The response containing session details including the
                    session ID and connection URL.

            """
            logger().debug(f"Creating BrowserBase session with context id: {bb_context_id}")
            return self.bb.sessions.create(
                project_id=self.project_id,  # type: ignore reportArgumentType
                browser_settings={
                    "context": {
                        "id": bb_context_id,
                        "persist": True,
                    },
                    "solve_captchas": False,  # We use HITL to solve captchas.
                },
                # keep_alive is needed so that the session can last through clarification
                # resolution.
                keep_alive=True,
            )

        def get_or_create_session(self, context: ToolRunContext, bb: Browserbase) -> str:
            """Get an existing session or create a new one if none exists.

            Manages session lifecycle by either retrieving an existing session from the context
            or creating a new one. Session details are stored in the execution context's
            additional_data for future retrieval.

            Args:
                context (ToolRunContext): The tool run context containing execution information.
                bb (Browserbase): The Browserbase client instance.

            Returns:
                str: The session connection URL that can be used to connect to the browser.

            """
            context_id = context.end_user.get_additional_data(
                "bb_context_id"
            ) or self.get_context_id(context, bb)

            context.end_user.set_additional_data("bb_context_id", context_id)

            session_id = context.end_user.get_additional_data("bb_session_id")
            session_connect_url = context.end_user.get_additional_data("bb_session_connect_url")

            if (
                # Force a new session for each plan run
                self._is_first_browser_tool_call(context.plan_run, context.plan)
                or not session_id
                or not session_connect_url
            ):
                session = self.create_session(context_id)
                session_connect_url = session.connect_url
                session_id = session.id
                context.end_user.set_additional_data("bb_session_id", session_id)
                context.end_user.set_additional_data("bb_session_connect_url", session_connect_url)
            else:
                logger().debug(f"Reusing existing BrowserBase session with id: {session_id}")

            logger().info(
                f"Browser tool debug link: {self.bb.sessions.debug(session_id).debugger_url}"
            )

            return session_connect_url

        def construct_auth_clarification_url(
            self,
            ctx: ToolRunContext,
            sign_in_url: str,  # noqa: ARG002
        ) -> HttpUrl:
            """Construct the URL for authentication clarification.

            Creates URL that allows viewing the browser session during authentication flows.

            Args:
                ctx (ToolRunContext): The tool run context containing execution information.
                sign_in_url (str): The URL where authentication should occur (not used in this
                    implementation as we return the debug view URL instead).

            Returns:
                HttpUrl: The URL for the debug view of the browser session.

            Raises:
                ToolHardError: If no session ID is found in the context.

            """
            session_id = ctx.end_user.get_additional_data("bb_session_id")
            if not session_id:
                raise ToolHardError("Session ID not found")
            live_view_link = self.bb.sessions.debug(session_id)
            return HttpUrl(live_view_link.pages[-1].debugger_fullscreen_url)

        def setup_browser(self, ctx: ToolRunContext, allowed_domains: list[str] | None = None) -> Browser:
            """Set up a Browser instance connected to BrowserBase.

            Creates or retrieves a BrowserBase session and configures a Browser instance
            to connect to it using the Chrome DevTools Protocol (CDP).

            Args:
                ctx (ToolRunContext): The tool run context containing execution information.
                allowed_domains: List of allowed domains for browser navigation

            Returns:
                Browser: A configured Browser instance connected to the BrowserBase session.

            """
            session_connect_url = self.get_or_create_session(ctx, self.bb)

<<<<<<< HEAD
            context_config = self._create_browser_context_config(allowed_domains)
                
            return Browser(
                config=BrowserConfig(
                    cdp_url=session_connect_url,
                    new_context_config=context_config,
=======
            # Retrieve allowed_domains from context
            allowed_domains = getattr(ctx, '_tool_allowed_domains', None)

            # Create browser context config with allowed_domains
            browser_context_config = BrowserContextConfig(
                allowed_domains=allowed_domains,
            )

            return Browser(
                config=BrowserConfig(
                    cdp_url=session_connect_url,
                    new_context_config=browser_context_config,
>>>>>>> ec54fa5c
                ),
            )

        def _is_first_browser_tool_call(self, plan_run: PlanRun, plan: Plan) -> bool:
            """Check if the current call is the first browser call in the plan run.

            This will return false if we have resumed after a clarification.
            """
            if len(plan_run.get_clarifications_for_step()) > 0:
                return False

            return not any(
                step.tool_id == "browser_tool" for step in plan.steps[: plan_run.current_step_index]
            )<|MERGE_RESOLUTION|>--- conflicted
+++ resolved
@@ -27,11 +27,7 @@
 
 from browser_use import Agent, Browser, BrowserConfig, Controller
 from browser_use.browser.context import BrowserContextConfig
-<<<<<<< HEAD
 from pydantic import BaseModel, ConfigDict, Field, HttpUrl, field_validator
-=======
-from pydantic import BaseModel, ConfigDict, Field, HttpUrl
->>>>>>> ec54fa5c
 from pydantic_core import PydanticUndefined
 
 from portia import logger
@@ -251,7 +247,6 @@
 
     allowed_domains: list[str] | None = Field(
         default=None,
-<<<<<<< HEAD
         description="List of allowed domains that the browser tool can navigate to. "
         "If None, all domains are allowed. Supports exact domain matching and glob patterns. "
         "Examples: ['example.com'], ['https://google.com', 'http*://www.google.com'], "
@@ -348,20 +343,6 @@
             return BrowserContextConfig(allowed_domains=allowed_domains)
         return BrowserContextConfig()
     
-=======
-        description="List of allowed domains for browser navigation.",
-    )
-
-    def __init__(self, **kwargs) -> None:
-        """Initialize the BrowserTool with validation."""
-        allowed_domains = kwargs.get('allowed_domains')
-        if allowed_domains:
-            for domain in allowed_domains:
-                if not isinstance(domain, str) or not domain.strip():
-                    raise ValueError(f"Invalid domain in allowed_domains: {domain}")
-        super().__init__(**kwargs)
-
->>>>>>> ec54fa5c
     @cached_property
     def infrastructure_provider(self) -> BrowserInfrastructureProvider:
         """Get the infrastructure provider instance (cached)."""
@@ -520,11 +501,11 @@
         allowed_domains: list[str] | None = None,
     ) -> None:
         """Initialize the BrowserToolForUrl."""
-<<<<<<< HEAD
-        
-        # Validate allowed_domains format using centralized validation
-        if allowed_domains is not None:
-            allowed_domains = self._validate_domains_list(allowed_domains)
+        # Validate allowed_domains format if provided
+        if allowed_domains:
+            for domain in allowed_domains:
+                if not isinstance(domain, str) or not domain.strip():
+                    raise ValueError(f"Invalid domain in allowed_domains: {domain}")
         
         super().__init__(
             id=id or f"browser_tool_for_url_{url.replace('https://', '').replace('http://', '').replace('/', '_').replace('.', '_')}",
@@ -534,37 +515,13 @@
                 f"Browser tool specifically configured for {url}. Can be used to navigate to this URL and complete tasks. "
                 "This tool handles a full end to end task. It is capable of doing multiple things "
                 "across different URLs within the same root domain as part of the end to end task."
-=======
-        # Validate allowed_domains format if provided
-        if allowed_domains:
-            for domain in allowed_domains:
-                if not isinstance(domain, str) or not domain.strip():
-                    raise ValueError(f"Invalid domain in allowed_domains: {domain}")
-        
-        super().__init__(
-            id=id or "browser_tool",
-            name=name or "Browser Tool",
-            description=description
-            or (
-                "General purpose browser tool. Can be used to navigate to a URL and complete tasks. "
-                "Should only be used if the task requires a browser and you are sure of the URL. "
-                "This tool handles a full end to end task. It is capable of doing multiple things "
-                "across different URLs within the same root domain as part of the end to end task. As "
-                "a result, do not call this tool more than once back to back unless it is for "
-                "different root domains - just call it once with the combined task and the URL set "
-                "to the root domain."
->>>>>>> ec54fa5c
             ),
             args_schema=BrowserToolForUrlSchema,
             model=model,
             infrastructure_option=infrastructure_option,
             custom_infrastructure_provider=custom_infrastructure_provider,
             structured_output_schema=structured_output_schema,
-<<<<<<< HEAD
             allowed_domains=allowed_domains,
-            url=url,  # Pass url to parent init
-=======
->>>>>>> ec54fa5c
         )
         self.allowed_domains = allowed_domains
         self.url = url
@@ -648,29 +605,13 @@
                 "BrowserTool is using a local browser instance and does not support "
                 "end users and so will be ignored.",
             )
-<<<<<<< HEAD
         context_config = self._create_browser_context_config(allowed_domains)
             
-=======
-        
-        # Retrieve allowed_domains from context
-        allowed_domains = getattr(ctx, '_tool_allowed_domains', None)
-        
-        # Create browser context config with allowed_domains
-        browser_context_config = BrowserContextConfig(
-            allowed_domains=allowed_domains,
-        )
-        
->>>>>>> ec54fa5c
         return Browser(
             config=BrowserConfig(
                 chrome_instance_path=self.chrome_path,
                 extra_chromium_args=self.extra_chromium_args or [],
-<<<<<<< HEAD
                 new_context_config=context_config,
-=======
-                new_context_config=browser_context_config,
->>>>>>> ec54fa5c
             ),
         )
 
@@ -949,27 +890,12 @@
             """
             session_connect_url = self.get_or_create_session(ctx, self.bb)
 
-<<<<<<< HEAD
             context_config = self._create_browser_context_config(allowed_domains)
                 
             return Browser(
                 config=BrowserConfig(
                     cdp_url=session_connect_url,
                     new_context_config=context_config,
-=======
-            # Retrieve allowed_domains from context
-            allowed_domains = getattr(ctx, '_tool_allowed_domains', None)
-
-            # Create browser context config with allowed_domains
-            browser_context_config = BrowserContextConfig(
-                allowed_domains=allowed_domains,
-            )
-
-            return Browser(
-                config=BrowserConfig(
-                    cdp_url=session_connect_url,
-                    new_context_config=browser_context_config,
->>>>>>> ec54fa5c
                 ),
             )
 
