--- conflicted
+++ resolved
@@ -247,18 +247,11 @@
     allowed_domains: list[str] | None = Field(
         default=None,
         description="List of allowed domains that the browser tool can navigate to. "
-<<<<<<< HEAD
-        "If None, all domains are allowed. If provided, browser-use will restrict "
-        "navigation to URLs whose domains match the allowed list. Supports glob patterns "
-        "like ['example.com', '*.wikipedia.org']. This provides security by restricting "
-        "browser agent navigation to specific domains using browser-use's built-in feature.",
-=======
         "If None, all domains are allowed. Supports exact domain matching and glob patterns. "
         "Examples: ['example.com'], ['https://google.com', 'http*://www.google.com'], "
         "['*.example.com']. Use with caution as wildcards match ALL subdomains. "
         "Explicitly list domains and include schemes for security. Passed directly to "
         "browser-use's BrowserConfig.allowed_domains for built-in validation.",
->>>>>>> 800094f5
     )
 
     @cached_property
@@ -411,13 +404,6 @@
         allowed_domains: list[str] | None = None,
     ) -> None:
         """Initialize the BrowserTool."""
-<<<<<<< HEAD
-        # Validate allowed_domains format if provided
-        if allowed_domains:
-            for domain in allowed_domains:
-                if not isinstance(domain, str) or not domain.strip():
-                    raise ValueError(f"Invalid domain in allowed_domains: {domain}")
-=======
         # Basic validation for allowed_domains format
         if allowed_domains:
             for domain in allowed_domains:
@@ -427,7 +413,6 @@
                 if '*' in domain and not domain.startswith('http'):
                     from portia.logger import logger
                     logger().warning(f"Wildcard domain '{domain}' matches ALL subdomains. Use with caution for security.")
->>>>>>> 800094f5
         
         super().__init__(
             id=id or "browser_tool",
