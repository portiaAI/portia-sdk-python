--- conflicted
+++ resolved
@@ -256,60 +256,66 @@
         "browser-use's BrowserConfig.allowed_domains for built-in validation.",
     )
 
-    @field_validator('allowed_domains', mode='before')
+    @field_validator("allowed_domains", mode="before")
     @classmethod
     def validate_allowed_domains(cls, v: list[str] | None) -> list[str] | None:
         """Validate allowed_domains format and warn about security implications."""
         if v is None:
             return v
-        
+
         return cls._validate_domains_list(v)
-    
+
     @classmethod
     def _validate_domains_list(cls, domains: list[str]) -> list[str]:
         """Centralized validation for allowed_domains list.
-        
+
         Args:
             domains: List of domain strings to validate
-            
+
         Returns:
             Validated list of domains
-            
+
         Raises:
             ValueError: If domains format is invalid
+
         """
         if not isinstance(domains, list):
-            raise ValueError(f"Invalid allowed_domains: {domains}. Must be a list of non-empty strings.")
-            
+            raise ValueError(
+                f"Invalid allowed_domains: {domains}. Must be a list of non-empty strings."
+            )
+
         validated_domains = []
         for domain in domains:
             if not isinstance(domain, str) or not domain.strip():
-                raise ValueError(f"Invalid domain in allowed_domains: {domain}. Must be non-empty strings.")
-            
+                raise ValueError(
+                    f"Invalid domain in allowed_domains: {domain}. Must be non-empty strings."
+                )
+
             # Enhanced security warning based on browser-use documentation
             cls._warn_about_domain_security(domain)
             validated_domains.append(domain.strip())
-        
+
         return validated_domains
-    
+
     @classmethod
     def _warn_about_domain_security(cls, domain: str) -> None:
         """Warn about domain security implications based on browser-use patterns.
-        
+
         Based on browser-use docs: 'Make sure _all_ the subdomains are safe for the agent!'
-        
+
         Args:
             domain: Domain string to check for security issues
-        """
-        if '*' in domain:
-            if domain.startswith('*.'):
+
+        """
+        if "*" in domain:
+            if domain.startswith("*."):
                 # Pattern like '*.example.com' - high risk as per docs
                 logger().warning(
                     f"Wildcard domain '{domain}' matches ALL subdomains. "
                     "Per browser-use docs: 'Make sure _all_ the subdomains are safe for the agent!' "
                     "Consider explicitly listing specific subdomains for better security."
                 )
-            elif domain == '*' or '/*' in domain:
+            elif domain == "*" or "/*" in domain:
                 # Extremely dangerous patterns
                 logger().warning(
                     f"Wildcard pattern '{domain}' allows access to ANY domain. "
@@ -322,28 +328,31 @@
                     "Per browser-use docs, be very cautious with wildcards. "
                     "Use full URLs with schemes (https://example.com) for security."
                 )
-        
+
         # Warn about missing scheme as recommended in docs
-        if not domain.startswith(('http://', 'https://')) and not domain.startswith('*'):
+        if not domain.startswith(("http://", "https://")) and not domain.startswith("*"):
             logger().info(
                 f"Domain '{domain}' lacks scheme. "
                 "Browser-use docs recommend full URLs like 'https://example.com' for clarity."
             )
-    
-    @classmethod 
-    def _create_browser_context_config(cls, allowed_domains: list[str] | None) -> BrowserContextConfig:
+
+    @classmethod
+    def _create_browser_context_config(
+        cls, allowed_domains: list[str] | None
+    ) -> BrowserContextConfig:
         """Create BrowserContextConfig with optional allowed_domains.
-        
+
         Args:
             allowed_domains: List of allowed domains or None
-            
+
         Returns:
             Configured BrowserContextConfig instance
+
         """
         if allowed_domains is not None:
             return BrowserContextConfig(allowed_domains=allowed_domains)
         return BrowserContextConfig()
-    
+
     @cached_property
     def infrastructure_provider(self) -> BrowserInfrastructureProvider:
         """Get the infrastructure provider instance (cached)."""
@@ -378,71 +387,6 @@
         self, ctx: ToolRunContext, url: str, task: str, task_data: list[Any] | str | None = None
     ) -> str | BaseModel | ActionClarification:
         """Run the BrowserTool."""
-<<<<<<< HEAD
-        model = ctx.config.get_generative_model(self.model) or ctx.config.get_default_model()
-        llm = model.to_langchain()
-
-        # Pass allowed_domains to infrastructure provider via context
-        if hasattr(self, 'allowed_domains'):
-            ctx._tool_allowed_domains = self.allowed_domains
-        else:
-            ctx._tool_allowed_domains = None
-
-        async def run_browser_tasks() -> str | BaseModel | ActionClarification:
-            def handle_login_requirement(
-                result: BrowserTaskOutput,
-            ) -> ActionClarification:
-                """Handle cases where login is required with an ActionClarification."""
-                if result.user_login_guidance is None or result.login_url is None:
-                    raise ToolHardError(
-                        "Expected user guidance and login URL if human login is required",
-                    )
-                return ActionClarification(
-                    user_guidance=result.user_login_guidance,
-                    action_url=self.infrastructure_provider.construct_auth_clarification_url(
-                        ctx,
-                        result.login_url,
-                    ),
-                    plan_run_id=ctx.plan_run.id,
-                    require_confirmation=True,
-                    source="Browser tool",
-                )
-
-            output_schema = self.structured_output_schema if self.structured_output_schema else str
-            output_model = BrowserTaskOutput[output_schema]
-
-            async def run_agent_task(
-                task_description: str,
-                output_model: type[BaseModel],
-            ) -> BaseModel:
-                agent = Agent(
-                    task=task_description,
-                    llm=llm,
-                    browser=self.infrastructure_provider.setup_browser(ctx, self.allowed_domains),
-                    controller=Controller(output_model=output_model),
-                )
-                result = await agent.run()
-                return output_model.model_validate(json.loads(result.final_result()))  # type: ignore reportCallIssue
-
-            # Main task
-            task_to_complete = (
-                f"Go to {url} and complete the following task: {task}. The user may already be "
-                "logged in. If the user is NOT already logged in and at any point login is "
-                "required to complete the task, please return human_login_required=True, and the "
-                "url of the sign in page as well as what the user should do to sign in. "
-                "Additional data is available below: "
-                f"{self.process_task_data(task_data)}"
-            )
-
-            task_result = await run_agent_task(task_to_complete, output_model)
-            if task_result.human_login_required:  # type: ignore reportCallIssue
-                return handle_login_requirement(task_result)  # type: ignore reportCallIssue
-
-            self.infrastructure_provider.step_complete(ctx)
-            return task_result.task_output  # type: ignore reportCallIssue
-
-=======
->>>>>>> 80767390
         try:
             loop = asyncio.get_event_loop()
         except RuntimeError:  # pragma: no cover
@@ -495,7 +439,7 @@
         agent = Agent(
             task=task_description,
             llm=llm,
-            browser=self.infrastructure_provider.setup_browser(ctx),
+            browser=self.infrastructure_provider.setup_browser(ctx, self.allowed_domains),
             controller=Controller(output_model=output_model),
         )
         result = await agent.run()
@@ -585,9 +529,10 @@
             for domain in allowed_domains:
                 if not isinstance(domain, str) or not domain.strip():
                     raise ValueError(f"Invalid domain in allowed_domains: {domain}")
-        
+
         super().__init__(
-            id=id or f"browser_tool_for_url_{url.replace('https://', '').replace('http://', '').replace('/', '_').replace('.', '_')}",
+            id=id
+            or f"browser_tool_for_url_{url.replace('https://', '').replace('http://', '').replace('/', '_').replace('.', '_')}",
             name=name or f"Browser Tool for {url.replace('https://', '').replace('http://', '')}",
             description=description
             or (
@@ -621,14 +566,17 @@
     """Abstract base class for browser infrastructure providers."""
 
     @abstractmethod
-    def setup_browser(self, ctx: ToolRunContext, allowed_domains: list[str] | None = None) -> Browser:
+    def setup_browser(
+        self, ctx: ToolRunContext, allowed_domains: list[str] | None = None
+    ) -> Browser:
         """Get a Browser instance.
 
         This is called at the start of every step using this tool.
-        
+
         Args:
             ctx: Tool run context
             allowed_domains: List of allowed domains for browser navigation
+
         """
 
     @abstractmethod
@@ -639,14 +587,17 @@
     def step_complete(self, ctx: ToolRunContext) -> None:
         """Call when the step is complete to e.g. release the session if needed."""
 
-    def _create_browser_context_config(self, allowed_domains: list[str] | None) -> BrowserContextConfig:
+    def _create_browser_context_config(
+        self, allowed_domains: list[str] | None
+    ) -> BrowserContextConfig:
         """Create BrowserContextConfig with optional allowed_domains.
-        
+
         Args:
             allowed_domains: List of allowed domains or None
-            
+
         Returns:
             Configured BrowserContextConfig instance
+
         """
         if allowed_domains is not None:
             return BrowserContextConfig(allowed_domains=allowed_domains)
@@ -665,7 +616,9 @@
         self.chrome_path = chrome_path or self.get_chrome_instance_path()
         self.extra_chromium_args = extra_chromium_args or self.get_extra_chromium_args()
 
-    def setup_browser(self, ctx: ToolRunContext, allowed_domains: list[str] | None = None) -> Browser:
+    def setup_browser(
+        self, ctx: ToolRunContext, allowed_domains: list[str] | None = None
+    ) -> Browser:
         """Get a Browser instance.
 
         Note: This provider does not support end_user_id.
@@ -685,7 +638,7 @@
                 "end users and so will be ignored.",
             )
         context_config = self._create_browser_context_config(allowed_domains)
-            
+
         return Browser(
             config=BrowserConfig(
                 chrome_instance_path=self.chrome_path,
@@ -953,7 +906,9 @@
             live_view_link = self.bb.sessions.debug(session_id)
             return HttpUrl(live_view_link.pages[-1].debugger_fullscreen_url)
 
-        def setup_browser(self, ctx: ToolRunContext, allowed_domains: list[str] | None = None) -> Browser:
+        def setup_browser(
+            self, ctx: ToolRunContext, allowed_domains: list[str] | None = None
+        ) -> Browser:
             """Set up a Browser instance connected to BrowserBase.
 
             Creates or retrieves a BrowserBase session and configures a Browser instance
@@ -970,7 +925,7 @@
             session_connect_url = self.get_or_create_session(ctx, self.bb)
 
             context_config = self._create_browser_context_config(allowed_domains)
-                
+
             return Browser(
                 config=BrowserConfig(
                     cdp_url=session_connect_url,
