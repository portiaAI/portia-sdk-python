--- conflicted
+++ resolved
@@ -108,18 +108,14 @@
             values["id"] = uuid4()
         return values
 
-<<<<<<< HEAD
     @field_serializer("id")
     def serialize_id(self, plan_id: UUID) -> str:
         """Serialize the id to a string."""
         return str(plan_id)
 
-    def create_workflow(self) -> Workflow:
-=======
     def create_workflow(
         self,
     ) -> Workflow:
->>>>>>> cec92912
         """Create a new workflow from this plan."""
         ctx = get_execution_context()
         return Workflow(
