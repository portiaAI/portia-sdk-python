--- conflicted
+++ resolved
@@ -209,9 +209,6 @@
             state=plan_run.state,
             end_user_id=plan_run.end_user_id,
             execution_context=plan_run.execution_context,
-<<<<<<< HEAD
+            plan_run_inputs=plan_run.plan_run_inputs,
             structured_output_schema=plan_run.structured_output_schema,
-=======
-            plan_run_inputs=plan_run.plan_run_inputs,
->>>>>>> 3c8d1db8
         )