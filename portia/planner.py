--- conflicted
+++ resolved
@@ -40,13 +40,8 @@
     def generate_plan_or_error(
         self,
         query: str,
-<<<<<<< HEAD
-        tool_list: ToolSet,
+        tool_list: list[Tool],
         system_context_extension: list[str] | None = None,
-=======
-        tool_list: list[Tool],
-        system_context: list[str] | None = None,
->>>>>>> 7ce70abc
         examples: list[Plan] | None = None,
     ) -> PlanOrError:
         """Generate a plan or error using an LLM from a query and a list of tools."""
@@ -78,13 +73,8 @@
 
 def _render_prompt_insert_defaults(
     query: str,
-<<<<<<< HEAD
-    tool_list: ToolSet,
-    system_context_extension: list[str] | None = None,
-=======
     tool_list: list[Tool],
-    system_context: list[str] | None = None,
->>>>>>> 7ce70abc
+    system_context_extension: list[str] | None = None,    
     examples: list[Plan] | None = None,
 ) -> str:
     """Render the prompt for the query planner with defaults inserted if not provided."""
