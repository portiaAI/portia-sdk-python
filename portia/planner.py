"""Planner module creates plans from queries."""

from __future__ import annotations

import logging
from datetime import UTC, datetime
from typing import TYPE_CHECKING
from uuid import uuid4

from pydantic import BaseModel, Field

from portia.plan import Plan
from portia.templates.example_plans import DEFAULT_EXAMPLE_PLANS
from portia.templates.render import render_template

if TYPE_CHECKING:
<<<<<<< HEAD
    from portia.config import Config
    from portia.tool import Tool

=======
    from portia.llm_wrapper import BaseLLMWrapper
    from portia.tool_registry import ToolSet
>>>>>>> 468a7815

logger = logging.getLogger(__name__)


class PlanOrError(BaseModel):
    """A plan or an error."""

    plan: Plan
    error: str | None = Field(
        default=None,
        description="An error message if the plan could not be created.",
    )


class Planner:
    """planner class."""

    def __init__(self, llm_wrapper: BaseLLMWrapper) -> None:
        """Init with the config."""
        self.llm_wrapper = llm_wrapper

    def generate_plan_or_error(
        self,
        query: str,
        tool_list: list[Tool],
        system_context: list[str] | None = None,
        examples: list[Plan] | None = None,
    ) -> PlanOrError:
        """Generate a plan or error using an LLM from a query and a list of tools."""
        prompt = _render_prompt_insert_defaults(
            query,
            tool_list,
            system_context,
            examples,
        )
        response = self.llm_wrapper.to_instructor(
            response_model=PlanOrError,
            messages=[
                {
                    "role": "system",
                    "content": "You are an outstanding task planner who can leverage many \
    tools as their disposal. Your job is provide a detailed plan of action to respond \
    to a user's prompt. When using multiple tools, pay attention to the arguments \
    that tools need to make sure the chain of calls works. If you are missing information do not \
    make up place holder variables like example@example.com. If you can't come up with a plan \
    provide a descriptive error instead - do not return plans with no steps.",
                },
                {"role": "user", "content": prompt},
            ],
        )
        # don't use the ID assigned by the LLM but assign our own to ensure uniqueness.
        response.plan.id = uuid4()
        return response


def _render_prompt_insert_defaults(
    query: str,
    tool_list: list[Tool],
    system_context: list[str] | None = None,
    examples: list[Plan] | None = None,
) -> str:
    """Render the prompt for the query planner with defaults inserted if not provided."""
    if system_context is None:
        system_context = _default_query_system_context()

    if examples is None:
        examples = DEFAULT_EXAMPLE_PLANS

    tools_with_descriptions = _get_tool_descriptions_for_tools(tool_list=tool_list)

    return render_template(
        "query_planner.xml.jinja",
        query=query,
        tool_list=tools_with_descriptions,
        examples=examples,
        system_context=system_context,
    )


def _default_query_system_context() -> list[str]:
    """Return the default system context."""
    return [f"Today is {datetime.now(UTC).strftime('%Y-%m-%d')}"]


def _get_tool_descriptions_for_tools(tool_list: list[Tool]) -> list[dict[str, str]]:
    """Given a list of tool names, return the descriptions of the tools."""
    return [{"name": tool.name, "description": tool.description} for tool in tool_list]<|MERGE_RESOLUTION|>--- conflicted
+++ resolved
@@ -14,14 +14,10 @@
 from portia.templates.render import render_template
 
 if TYPE_CHECKING:
-<<<<<<< HEAD
     from portia.config import Config
     from portia.tool import Tool
-
-=======
     from portia.llm_wrapper import BaseLLMWrapper
     from portia.tool_registry import ToolSet
->>>>>>> 468a7815
 
 logger = logging.getLogger(__name__)
 
