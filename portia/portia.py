--- conflicted
+++ resolved
@@ -691,29 +691,19 @@
 
         match pre_step_outcome.outcome:
             case PreStepIntrospectionOutcome.SKIP:
-<<<<<<< HEAD
-                logger().debug(*log_message)
                 output = Output(
-                    value="SKIPPED",
-=======
-                plan_run.outputs.step_outputs[step.output] = Output(
                     value=PreStepIntrospectionOutcome.SKIP,
->>>>>>> fb03d459
                     summary=pre_step_outcome.reason,
                 )
+                plan_run.outputs.step_outputs[step.output] = output
                 self._save_output(output, step.output, plan_run)
                 self.storage.save_plan_run(plan_run)
             case PreStepIntrospectionOutcome.STOP:
-<<<<<<< HEAD
-                logger().debug(*log_message)
                 output = Output(
-                    value="STOPPED",
-=======
-                plan_run.outputs.step_outputs[step.output] = Output(
                     value=PreStepIntrospectionOutcome.STOP,
->>>>>>> fb03d459
                     summary=pre_step_outcome.reason,
                 )
+                plan_run.outputs.step_outputs[step.output] = output
                 self._save_output(output, step.output, plan_run)
                 if last_executed_step_output:
                     plan_run.outputs.final_output = self._get_final_output(
@@ -864,9 +854,8 @@
         example_plans: list[Plan] | None = None,
     ) -> None:
         """Generate a plan using Portia cloud tools for users who's plans fail without them."""
-        cloud_registry = (
-            self.tool_registry
-            + PortiaToolRegistry.with_unauthenticated_client(self.config)
+        cloud_registry = self.tool_registry + PortiaToolRegistry.with_unauthenticated_client(
+            self.config
         )
         tools = cloud_registry.match_tools(query)
         planning_agent = self._get_planning_agent()
