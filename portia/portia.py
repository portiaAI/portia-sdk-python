--- conflicted
+++ resolved
@@ -2727,11 +2727,7 @@
 
         return plan_run
 
-<<<<<<< HEAD
-    async def _execute_builder_plan(self, plan: PlanV2, run_data: RunContext) -> PlanRun:  # noqa: C901
-=======
     async def _execute_builder_plan(self, plan: PlanV2, run_data: RunContext) -> PlanRun:  # noqa: C901, PLR0912
->>>>>>> 8287cfeb
         """Execute a Portia plan."""
         self._set_plan_run_state(run_data.plan_run, PlanRunState.IN_PROGRESS)
         self._log_execute_start(run_data.plan_run, run_data.legacy_plan)
