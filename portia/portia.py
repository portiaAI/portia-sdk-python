"""Portia classes that plan and execute runs for queries.

This module contains the core classes responsible for generating, managing, and executing plans
in response to queries. The `Portia` class serves as the main entry point, orchestrating the
planning and execution process. It uses various agents and tools to carry out tasks step by step,
saving the state of the run at each stage. It also handles error cases, clarification
requests, and run state transitions.

The `Portia` class provides methods to:

- Generate a plan for executing a query.
- Create and manage runs.
- Execute runs step by step, using agents to handle the execution of tasks.
- Resolve clarifications required during the execution of runs.
- Wait for runs to reach a state where they can be resumed.

Modules in this file work with different storage backends (memory, disk, cloud) and can handle
complex queries using various planning and execution agent configurations.

"""

from __future__ import annotations

import time
from importlib.metadata import version
from typing import TYPE_CHECKING
from uuid import UUID

from pydantic import BaseModel

from portia.clarification import (
    Clarification,
    ClarificationCategory,
)
from portia.cloud import PortiaCloudClient
from portia.config import (
    Config,
    ExecutionAgentType,
    GenerativeModelsConfig,
    PlanningAgentType,
    StorageClass,
)
from portia.end_user import EndUser
from portia.errors import (
    InvalidPlanRunStateError,
    PlanError,
    PlanNotFoundError,
)
from portia.execution_agents.base_execution_agent import BaseExecutionAgent
from portia.execution_agents.default_execution_agent import DefaultExecutionAgent
from portia.execution_agents.one_shot_agent import OneShotAgent
from portia.execution_agents.output import (
    LocalDataValue,
    Output,
)
from portia.execution_agents.utils.final_output_summarizer import FinalOutputSummarizer
from portia.execution_hooks import ExecutionHooks
from portia.introspection_agents.default_introspection_agent import DefaultIntrospectionAgent
from portia.introspection_agents.introspection_agent import (
    COMPLETED_OUTPUT,
    SKIPPED_OUTPUT,
    BaseIntrospectionAgent,
    PreStepIntrospection,
    PreStepIntrospectionOutcome,
)
from portia.logger import logger, logger_manager
from portia.open_source_tools.llm_tool import LLMTool
from portia.plan import Plan, PlanContext, PlanInput, ReadOnlyPlan, ReadOnlyStep, Step
from portia.plan_run import PlanRun, PlanRunState, PlanRunUUID, ReadOnlyPlanRun
from portia.planning_agents.default_planning_agent import DefaultPlanningAgent
from portia.prefixed_uuid import PlanUUID
from portia.storage import (
    DiskFileStorage,
    InMemoryStorage,
    PortiaCloudStorage,
)
from portia.tool import Tool, ToolRunContext
from portia.tool_registry import (
    DefaultToolRegistry,
    PortiaToolRegistry,
    ToolRegistry,
)
from portia.tool_wrapper import ToolCallWrapper

if TYPE_CHECKING:
    from portia.common import Serializable
    from portia.execution_agents.base_execution_agent import BaseExecutionAgent
    from portia.planning_agents.base_planning_agent import BasePlanningAgent


class Portia:
    """Portia client is the top level abstraction and entrypoint for most programs using the SDK.

    It is responsible for intermediating planning via PlanningAgents and
    execution via ExecutionAgents.
    """

    def __init__(
        self,
        config: Config | None = None,
        tools: ToolRegistry | list[Tool] | None = None,
        execution_hooks: ExecutionHooks | None = None,
    ) -> None:
        """Initialize storage and tools.

        Args:
            config (Config): The configuration to initialize the Portia client. If not provided, the
                default configuration will be used.
            tools (ToolRegistry | list[Tool]): The registry or list of tools to use. If not
                provided, the open source tool registry will be used, alongside the default tools
                from Portia cloud if a Portia API key is set.
            execution_hooks (ExecutionHooks | None): Hooks that can be used to modify or add
                extra functionality to the run of a plan.

        """
        self.config = config if config else Config.from_default()
        logger_manager.configure_from_config(self.config)
        logger().info(f"Starting Portia v{version('portia-sdk-python')}")
        if self.config.portia_api_key and self.config.portia_api_endpoint:
            logger().info(f"Using Portia cloud API endpoint: {self.config.portia_api_endpoint}")
        self._log_models(self.config)
        self.execution_hooks = execution_hooks if execution_hooks else ExecutionHooks()
        if not self.config.has_api_key("portia_api_key"):
            logger().warning(
                "No Portia API key found, Portia cloud tools and storage will not be available.",
            )

        if isinstance(tools, ToolRegistry):
            self.tool_registry = tools
        elif isinstance(tools, list):
            self.tool_registry = ToolRegistry(tools)
        else:
            self.tool_registry = DefaultToolRegistry(self.config)

        match self.config.storage_class:
            case StorageClass.MEMORY:
                self.storage = InMemoryStorage()
            case StorageClass.DISK:
                self.storage = DiskFileStorage(storage_dir=self.config.must_get("storage_dir", str))
            case StorageClass.CLOUD:
                self.storage = PortiaCloudStorage(config=self.config)

    def initialize_end_user(self, end_user: str | EndUser | None = None) -> EndUser:
        """Handle initializing the end_user based on the provided type."""
        default_external_id = "portia:default_user"
        if isinstance(end_user, str):
            if end_user == "":
                end_user = default_external_id
            end_user_instance = self.storage.get_end_user(external_id=end_user)
            if end_user_instance:
                return end_user_instance
            end_user_instance = EndUser(external_id=end_user or default_external_id)
            return self.storage.save_end_user(end_user_instance)

        if not end_user:
            end_user = EndUser(external_id=default_external_id)
            return self.storage.save_end_user(end_user)

        return self.storage.save_end_user(end_user)

    def run(  # noqa: PLR0913
        self,
        query: str,
        tools: list[Tool] | list[str] | None = None,
        example_plans: list[Plan] | None = None,
        end_user: str | EndUser | None = None,
<<<<<<< HEAD
        plan_run_inputs: dict[PlanInput, Serializable] | None = None,
        structured_output_schema: type[BaseModel] | None = None,
=======
        plan_run_inputs: list[PlanInput] | list[dict[str, str]] | dict[str, str] | None = None,
>>>>>>> 96bc8a16
    ) -> PlanRun:
        """End-to-end function to generate a plan and then execute it.

        This is the simplest way to plan and execute a query using the SDK.

        Args:
            query (str): The query to be executed.
            tools (list[Tool] | list[str] | None): List of tools to use for the query.
            If not provided all tools in the registry will be used.
            example_plans (list[Plan] | None): Optional list of example plans. If not
            provide a default set of example plans will be used.
            end_user (str | EndUser | None = None): The end user for this plan run.
<<<<<<< HEAD
            plan_run_inputs (dict[PlanInput, Serializable] | None): Optional dictionary mapping
                PlanInput objects to their values.
            structured_output_schema (type[BaseModel] | None): The optional structured output schema
                for the query. This is passed on to plan runs created from this plan but will be
                not be stored with the plan itself if using cloud storage and must be re-attached
                to the plan run if using cloud storage.
=======
            plan_run_inputs (list[PlanInput] | list[dict[str, str]] | dict[str, str] | None):
                Provides input values for the run. This can be a list of PlanInput objects, a list
                of dicts with keys "name", "description" (optional) and "value", or a dict of
                plan run input name to value.
>>>>>>> 96bc8a16

        Returns:
            PlanRun: The run resulting from executing the query.

        """
<<<<<<< HEAD
        plan_inputs = list(plan_run_inputs.keys()) if plan_run_inputs else None
        plan = self.plan(
            query, tools, example_plans, end_user, plan_inputs, structured_output_schema
        )
=======
        coerced_plan_run_inputs = self._coerce_plan_run_inputs(plan_run_inputs)
        plan = self.plan(query, tools, example_plans, end_user, coerced_plan_run_inputs)
>>>>>>> 96bc8a16
        end_user = self.initialize_end_user(end_user)
        plan_run = self.create_plan_run(plan, end_user, coerced_plan_run_inputs)
        return self.resume(plan_run)

<<<<<<< HEAD
    def plan(  # noqa: PLR0913
=======
    def _coerce_plan_run_inputs(
        self,
        plan_run_inputs: list[PlanInput]
        | list[dict[str, Serializable]]
        | dict[str, Serializable]
        | None,
    ) -> list[PlanInput] | None:
        """Coerce plan inputs from any input type into a list of PlanInputs we use internally."""
        if plan_run_inputs is None:
            return None
        if isinstance(plan_run_inputs, list):
            to_return = []
            for plan_run_input in plan_run_inputs:
                if isinstance(plan_run_input, dict):
                    if "name" not in plan_run_input or "value" not in plan_run_input:
                        raise ValueError("Plan input must have a name and value")
                    to_return.append(
                        PlanInput(
                            name=plan_run_input["name"],
                            description=plan_run_input.get("description", None),
                            value=plan_run_input["value"],
                        )
                    )
                else:
                    to_return.append(plan_run_input)
            return to_return
        if isinstance(plan_run_inputs, dict):
            to_return = []
            for key, value in plan_run_inputs.items():
                to_return.append(PlanInput(name=key, value=value))
            return to_return
        raise ValueError("Invalid plan run inputs received")

    def plan(
>>>>>>> 96bc8a16
        self,
        query: str,
        tools: list[Tool] | list[str] | None = None,
        example_plans: list[Plan] | None = None,
        end_user: str | EndUser | None = None,
<<<<<<< HEAD
        plan_inputs: list[PlanInput] | None = None,
        structured_output_schema: type[BaseModel] | None = None,
=======
        plan_inputs: list[PlanInput] | list[dict[str, str]] | list[str] | None = None,
>>>>>>> 96bc8a16
    ) -> Plan:
        """Plans how to do the query given the set of tools and any examples.

        Args:
            query (str): The query to generate the plan for.
            tools (list[Tool] | list[str] | None): List of tools to use for the query.
            If not provided all tools in the registry will be used.
            example_plans (list[Plan] | None): Optional list of example plans. If not
            provide a default set of example plans will be used.
            end_user (str | EndUser | None = None): The optional end user for this plan.
<<<<<<< HEAD
            plan_inputs (list[PlanInput] | None): Optional list of PlanInput objects defining
              the inputs required for the plan.
            structured_output_schema (type[BaseModel] | None): The optional structured output schema
                for the query. This is passed on to plan runs created from this plan but will be
                not be stored with the plan itself if using cloud storage and must be re-attached
                to the plan run if using cloud storage.
=======
            plan_inputs (list[PlanInput] | None): Optional list of inputs required for the plan.
              This can be a list of Planinput objects, a list of dicts with keys "name" and
              "description" (optional), or a list of plan run input names. If a value is provided
              with a PlanInput object or in a dictionary, it will be ignored as values are only
              used when running the plan.
>>>>>>> 96bc8a16

        Returns:
            Plan: The plan for executing the query.

        Raises:
            PlanError: If there is an error while generating the plan.

        """
        if isinstance(tools, list):
            tools = [
                self.tool_registry.get_tool(tool) if isinstance(tool, str) else tool
                for tool in tools
            ]

        if not tools:
            tools = self.tool_registry.match_tools(query)

        end_user = self.initialize_end_user(end_user)
        logger().info(f"Running planning_agent for query - {query}")
        planning_agent = self._get_planning_agent()
        coerced_plan_inputs = self._coerce_plan_inputs(plan_inputs)
        outcome = planning_agent.generate_steps_or_error(
            query=query,
            tool_list=tools,
            end_user=end_user,
            examples=example_plans,
            plan_inputs=coerced_plan_inputs,
        )
        if outcome.error:
            if (
                isinstance(self.tool_registry, DefaultToolRegistry)
                and not self.config.portia_api_key
            ):
                self._log_replan_with_portia_cloud_tools(
                    outcome.error,
                    query,
                    end_user,
                    example_plans,
                )
            logger().error(f"Error in planning - {outcome.error}")
            raise PlanError(outcome.error)
        plan = Plan(
            plan_context=PlanContext(
                query=query,
                tool_ids=[tool.id for tool in tools],
            ),
            steps=outcome.steps,
<<<<<<< HEAD
            inputs=plan_inputs or [],
            structured_output_schema=structured_output_schema,
=======
            plan_inputs=coerced_plan_inputs or [],
>>>>>>> 96bc8a16
        )
        self.storage.save_plan(plan)
        logger().info(
            f"Plan created with {len(plan.steps)} steps",
            plan=str(plan.id),
        )
        logger().debug(plan.pretty_print())

        return plan

    def _coerce_plan_inputs(
        self, plan_inputs: list[PlanInput] | list[dict[str, str]] | list[str] | None
    ) -> list[PlanInput] | None:
        """Coerce plan inputs from any input type into a list of PlanInputs we use internally."""
        if plan_inputs is None:
            return None
        if isinstance(plan_inputs, list):
            to_return = []
            for plan_input in plan_inputs:
                if isinstance(plan_input, dict):
                    if "name" not in plan_input:
                        raise ValueError("Plan input must have a name and description")
                    to_return.append(
                        PlanInput(
                            name=plan_input["name"],
                            description=plan_input.get("description", None),
                        )
                    )
                elif isinstance(plan_input, str):
                    to_return.append(PlanInput(name=plan_input))
                else:
                    to_return.append(plan_input)
            return to_return
        raise ValueError("Invalid plan inputs received")

    def run_plan(
        self,
        plan: Plan | PlanUUID | UUID,
        end_user: str | EndUser | None = None,
<<<<<<< HEAD
        plan_run_inputs: dict[PlanInput, Serializable] | None = None,
        structured_output_schema: type[BaseModel] | None = None,
=======
        plan_run_inputs: list[PlanInput]
        | list[dict[str, Serializable]]
        | dict[str, Serializable]
        | None = None,
>>>>>>> 96bc8a16
    ) -> PlanRun:
        """Run a plan.

        Args:
            plan (Plan | PlanUUID | UUID): The plan to run, or the ID of the plan to load from
              storage.
            end_user (str | EndUser | None = None): The end user to use.
<<<<<<< HEAD
            plan_run_inputs (dict[PlanInput, Serializable] | None): Optional dictionary mapping
                PlanInput objects to their values.
            structured_output_schema (type[BaseModel] | None): The optional structured output schema
                for the plan run. This is passed on to plan runs created from this plan but will be
=======
            plan_run_inputs (list[PlanInput] | list[dict[str, Serializable]] | dict[str, Serializable] | None):
              Provides input values for the run. This can be a list of PlanInput objects, a list
              of dicts with keys "name", "description" (optional) and "value", or a dict of
              plan run input name to value.
>>>>>>> 96bc8a16

        Returns:
            PlanRun: The resulting PlanRun object.

        """  # noqa: E501
        # ensure we have the plan in storage.
        # we won't if for example the user used PlanBuilder instead of dynamic planning.
        plan_id = (
            plan
            if isinstance(plan, PlanUUID)
            else PlanUUID(uuid=plan)
            if isinstance(plan, UUID)
            else plan.id
        )

        if self.storage.plan_exists(plan_id):
            plan = self.storage.get_plan(plan_id)
        elif isinstance(plan, Plan):
            self.storage.save_plan(plan)
        else:
            raise PlanNotFoundError(plan_id) from None

        end_user = self.initialize_end_user(end_user)
<<<<<<< HEAD
        plan.structured_output_schema = structured_output_schema
        plan_run = self.create_plan_run(plan, end_user, plan_run_inputs)
=======
        coerced_plan_run_inputs = self._coerce_plan_run_inputs(plan_run_inputs)
        plan_run = self.create_plan_run(plan, end_user, coerced_plan_run_inputs)
>>>>>>> 96bc8a16
        return self.resume(plan_run)

    def resume(
        self,
        plan_run: PlanRun | None = None,
        plan_run_id: PlanRunUUID | str | None = None,
    ) -> PlanRun:
        """Resume a PlanRun.

        If a clarification handler was provided as part of the execution hooks, it will be used
        to handle any clarifications that are raised during the execution of the plan run.
        If no clarification handler was provided and a clarification is raised, the run will be
        returned in the `NEED_CLARIFICATION` state. The clarification will then need to be handled
        by the caller before the plan run is resumed.

        Args:
            plan_run (PlanRun | None): The PlanRun to resume. Defaults to None.
            plan_run_id (RunUUID | str | None): The ID of the PlanRun to resume. Defaults to
                None.

        Returns:
            PlanRun: The resulting PlanRun after execution.

        Raises:
            ValueError: If neither plan_run nor plan_run_id is provided.
            InvalidPlanRunStateError: If the plan run is not in a valid state to be resumed.

        """
        if not plan_run:
            if not plan_run_id:
                raise ValueError("Either plan_run or plan_run_id must be provided")

            parsed_id = (
                PlanRunUUID.from_string(plan_run_id)
                if isinstance(plan_run_id, str)
                else plan_run_id
            )
            plan_run = self.storage.get_plan_run(parsed_id)

        if plan_run.state not in [
            PlanRunState.NOT_STARTED,
            PlanRunState.IN_PROGRESS,
            PlanRunState.NEED_CLARIFICATION,
            PlanRunState.READY_TO_RESUME,
        ]:
            raise InvalidPlanRunStateError(plan_run.id)

        plan = self.storage.get_plan(plan_id=plan_run.plan_id)

        return self.execute_plan_run_and_handle_clarifications(plan, plan_run)

    def _process_plan_input_values(
        self,
        plan: Plan,
        plan_run: PlanRun,
        plan_run_inputs: list[PlanInput] | None = None,
    ) -> None:
        """Process plan input values and add them to the plan run.

        Args:
            plan (Plan): The plan containing required inputs.
            plan_run (PlanRun): The plan run to update with input values.
            plan_run_inputs (list[PlanInput] | None): Values for plan inputs.

        Raises:
            ValueError: If required plan inputs are missing.

        """
        if plan.plan_inputs and not plan_run_inputs:
            raise ValueError("Inputs are required for this plan but have not been specified")
        if plan_run_inputs and not plan.plan_inputs:
            logger().warning(
                "Inputs are not required for this plan but plan inputs were provided",
            )

        if plan_run_inputs and plan.plan_inputs:
            input_values_by_name = {input_obj.name: input_obj for input_obj in plan_run_inputs}

            # Validate all required inputs are provided
            missing_inputs = [
                input_obj.name
                for input_obj in plan.plan_inputs
                if input_obj.name not in input_values_by_name
            ]
            if missing_inputs:
                raise ValueError(f"Missing required plan input values: {', '.join(missing_inputs)}")

            for plan_input in plan.plan_inputs:
                if plan_input.name in input_values_by_name:
                    plan_run.plan_run_inputs[plan_input.name] = LocalDataValue(
                        value=input_values_by_name[plan_input.name].value
                    )

            # Check for unknown inputs
            for input_obj in plan_run_inputs:
                if not any(plan_input.name == input_obj.name for plan_input in plan.plan_inputs):
                    logger().warning(f"Ignoring unknown plan input: {input_obj.name}")

            self.storage.save_plan_run(plan_run)

    def execute_plan_run_and_handle_clarifications(
        self,
        plan: Plan,
        plan_run: PlanRun,
    ) -> PlanRun:
        """Execute a plan run and handle any clarifications that are raised."""
        while plan_run.state not in [
            PlanRunState.COMPLETE,
            PlanRunState.FAILED,
        ]:
            plan_run = self._execute_plan_run(plan, plan_run)

            # If we don't have a clarification handler, return the plan run even if a clarification
            # has been raised
            if not self.execution_hooks.clarification_handler:
                return plan_run

            clarifications = plan_run.get_outstanding_clarifications()
            for clarification in clarifications:
                self.execution_hooks.clarification_handler.handle(
                    clarification=clarification,
                    on_resolution=lambda c, r: self.resolve_clarification(c, r) and None,
                    on_error=lambda c, r: self.error_clarification(c, r) and None,
                )

            if len(clarifications) > 0:
                # If clarifications are handled synchronously, we'll go through this immediately.
                # If they're handled asynchronously, we'll wait for the plan run to be ready.
                plan_run = self.wait_for_ready(plan_run)

        return plan_run

    def resolve_clarification(
        self,
        clarification: Clarification,
        response: object,
        plan_run: PlanRun | None = None,
    ) -> PlanRun:
        """Resolve a clarification updating the run state as needed.

        Args:
            clarification (Clarification): The clarification to resolve.
            response (object): The response to the clarification.
            plan_run (PlanRun | None): Optional - the plan run being updated.

        Returns:
            PlanRun: The updated PlanRun.

        """
        if plan_run is None:
            plan_run = self.storage.get_plan_run(clarification.plan_run_id)

        matched_clarification = next(
            (c for c in plan_run.outputs.clarifications if c.id == clarification.id),
            None,
        )

        if not matched_clarification:
            raise InvalidPlanRunStateError("Could not match clarification to run")

        matched_clarification.resolved = True
        matched_clarification.response = response

        if len(plan_run.get_outstanding_clarifications()) == 0:
            self._set_plan_run_state(plan_run, PlanRunState.READY_TO_RESUME)

        logger().info(
            f"Clarification resolved with response: {matched_clarification.response}",
        )

        logger().debug(
            f"Clarification resolved: {matched_clarification.model_dump_json(indent=4)}",
        )
        self.storage.save_plan_run(plan_run)
        return plan_run

    def error_clarification(
        self,
        clarification: Clarification,
        error: object,
        plan_run: PlanRun | None = None,
    ) -> PlanRun:
        """Mark that there was an error handling the clarification."""
        logger().error(
            f"Error handling clarification with guidance '{clarification.user_guidance}': {error}",
        )
        if plan_run is None:
            plan_run = self.storage.get_plan_run(clarification.plan_run_id)
        self._set_plan_run_state(plan_run, PlanRunState.FAILED)
        return plan_run

    def wait_for_ready(  # noqa: C901
        self,
        plan_run: PlanRun,
        max_retries: int = 6,
        backoff_start_time_seconds: int = 7 * 60,
        backoff_time_seconds: int = 2,
    ) -> PlanRun:
        """Wait for the run to be in a state that it can be re-plan_run.

        This is generally because there are outstanding clarifications that need to be resolved.

        Args:
            plan_run (PlanRun): The PlanRun to wait for.
            max_retries (int): The maximum number of retries to wait for the run to be ready
                after the backoff period starts.
            backoff_start_time_seconds (int): The time after which the backoff period starts.
            backoff_time_seconds (int): The time to wait between retries after the backoff period
                starts.

        Returns:
            PlanRun: The updated PlanRun once it is ready to be re-plan_run.

        Raises:
            InvalidRunStateError: If the run cannot be waited for.

        """
        start_time = time.time()
        tries = 0
        if plan_run.state not in [
            PlanRunState.IN_PROGRESS,
            PlanRunState.NOT_STARTED,
            PlanRunState.READY_TO_RESUME,
            PlanRunState.NEED_CLARIFICATION,
        ]:
            raise InvalidPlanRunStateError("Cannot wait for run that is not ready to run")

        # These states can continue straight away
        if plan_run.state in [
            PlanRunState.IN_PROGRESS,
            PlanRunState.NOT_STARTED,
            PlanRunState.READY_TO_RESUME,
        ]:
            return plan_run

        plan = self.storage.get_plan(plan_run.plan_id)
        while plan_run.state != PlanRunState.READY_TO_RESUME:
            plan_run = self.storage.get_plan_run(plan_run.id)
            current_step_clarifications = plan_run.get_clarifications_for_step()
            if tries >= max_retries:
                raise InvalidPlanRunStateError("Run is not ready to resume after max retries")

            # if we've waited longer than the backoff time, start the backoff period
            if time.time() - start_time > backoff_start_time_seconds:
                tries += 1
                backoff_time_seconds *= 2

            # wait a couple of seconds as we're long polling
            time.sleep(backoff_time_seconds)

            step = plan.steps[plan_run.current_step_index]
            next_tool = self._get_tool_for_step(step, plan_run)
            if next_tool:
                ready_response = next_tool.ready(
                    ToolRunContext(
                        end_user=self.initialize_end_user(plan_run.end_user_id),
                        plan_run_id=plan_run.id,
                        config=self.config,
                        clarifications=current_step_clarifications,
                    ),
                )
                logger().debug(f"Tool state for {next_tool.name} is ready={ready_response.ready}")
                if ready_response.ready:
                    for clarification in current_step_clarifications:
                        if clarification.category is ClarificationCategory.ACTION:
                            clarification.resolved = True
                            clarification.response = "complete"
                    if len(plan_run.get_outstanding_clarifications()) == 0:
                        self._set_plan_run_state(plan_run, PlanRunState.READY_TO_RESUME)
                else:
                    for clarification in current_step_clarifications:
                        logger().info(
                            f"Waiting for clarification {clarification.category} to be resolved",
                        )

            logger().info(f"New run state for {plan_run.id!s} is {plan_run.state!s}")

        logger().info(f"Run {plan_run.id!s} is ready to resume")

        return plan_run

    def _set_plan_run_state(self, plan_run: PlanRun, state: PlanRunState) -> None:
        """Set the state of a plan run and persist it to storage."""
        plan_run.state = state
        self.storage.save_plan_run(plan_run)

    def create_plan_run(
        self,
        plan: Plan,
        end_user: str | EndUser | None = None,
        plan_run_inputs: list[PlanInput] | None = None,
    ) -> PlanRun:
        """Create a PlanRun from a Plan.

        Args:
            plan (Plan): The plan to create a plan run from.
            end_user (str | EndUser | None = None): The end user this plan run is for.
            plan_run_inputs (list[PlanInput] | None = None): The plan inputs for the
              plan run with their values.

        Returns:
            PlanRun: The created PlanRun object.

        """
        end_user = self.initialize_end_user(end_user)
        plan_run = PlanRun(
            plan_id=plan.id,
            state=PlanRunState.NOT_STARTED,
            end_user_id=end_user.external_id,
            structured_output_schema=plan.structured_output_schema,
        )
        self._process_plan_input_values(plan, plan_run, plan_run_inputs)
        self.storage.save_plan_run(plan_run)
        return plan_run

    def _execute_plan_run(self, plan: Plan, plan_run: PlanRun) -> PlanRun:  # noqa: C901, PLR0912, PLR0915
        """Execute the run steps, updating the run state as needed.

        Args:
            plan (Plan): The plan to execute.
            plan_run (PlanRun): The plan run to execute.

        Returns:
            Run: The updated run after execution.

        """
        self._set_plan_run_state(plan_run, PlanRunState.IN_PROGRESS)

        dashboard_url = self.config.must_get("portia_dashboard_url", str)

        dashboard_message = (
            (
                f" View in your Portia AI dashboard: "
                f"{dashboard_url}/dashboard/plan-runs?plan_run_id={plan_run.id!s}"
            )
            if self.config.storage_class == StorageClass.CLOUD
            else ""
        )

        logger().info(
            f"Plan Run State is updated to {plan_run.state!s}.{dashboard_message}",
        )

        if self.execution_hooks.before_first_step_execution and plan_run.current_step_index == 0:
            self.execution_hooks.before_first_step_execution(
                ReadOnlyPlan.from_plan(plan), ReadOnlyPlanRun.from_plan_run(plan_run)
            )

        last_executed_step_output = self._get_last_executed_step_output(plan, plan_run)
        introspection_agent = self._get_introspection_agent()
        for index in range(plan_run.current_step_index, len(plan.steps)):
            step = plan.steps[index]
            plan_run.current_step_index = index

            try:
                # Handle the introspection outcome
                (plan_run, pre_step_outcome) = self._handle_introspection_outcome(
                    introspection_agent=introspection_agent,
                    plan=plan,
                    plan_run=plan_run,
                    last_executed_step_output=last_executed_step_output,
                )
                if pre_step_outcome.outcome == PreStepIntrospectionOutcome.SKIP:
                    continue
                if pre_step_outcome.outcome != PreStepIntrospectionOutcome.CONTINUE:
                    self._log_final_output(plan_run, plan)
                    if (
                        self.execution_hooks.after_last_step_execution
                        and plan_run.outputs.final_output
                    ):
                        self.execution_hooks.after_last_step_execution(
                            ReadOnlyPlan.from_plan(plan),
                            ReadOnlyPlanRun.from_plan_run(plan_run),
                            plan_run.outputs.final_output,
                        )
                    return plan_run

                logger().info(
                    f"Executing step {index}: {step.task}",
                    plan=str(plan.id),
                    plan_run=str(plan_run.id),
                )

                if self.execution_hooks.before_step_execution:
                    self.execution_hooks.before_step_execution(
                        ReadOnlyPlan.from_plan(plan),
                        ReadOnlyPlanRun.from_plan_run(plan_run),
                        ReadOnlyStep.from_step(step),
                    )

                # we pass read only copies of the state to the agent so that the portia remains
                # responsible for handling the output of the agent and updating the state.
                agent = self._get_agent_for_step(
                    step=ReadOnlyStep.from_step(step),
                    plan_run=ReadOnlyPlanRun.from_plan_run(plan_run),
                )
                logger().debug(
                    f"Using agent: {type(agent).__name__}",
                    plan=str(plan.id),
                    plan_run=str(plan_run.id),
                )
                last_executed_step_output = agent.execute_sync()
            except Exception as e:  # noqa: BLE001 - We want to capture all failures here
                logger().error(f"Error executing step {index}: {e}")
                error_output = LocalDataValue(value=str(e))
                self._set_step_output(error_output, plan_run, step)
                plan_run.outputs.final_output = error_output
                self._set_plan_run_state(plan_run, PlanRunState.FAILED)
                logger().error(
                    "error: {error}",
                    error=e,
                    plan=str(plan.id),
                    plan_run=str(plan_run.id),
                )
                logger().debug(
                    f"Final run status: {plan_run.state!s}",
                    plan=str(plan.id),
                    plan_run=str(plan_run.id),
                )

                if self.execution_hooks.after_step_execution:
                    self.execution_hooks.after_step_execution(
                        ReadOnlyPlan.from_plan(plan),
                        ReadOnlyPlanRun.from_plan_run(plan_run),
                        ReadOnlyStep.from_step(step),
                        error_output,
                    )

                if self.execution_hooks.after_last_step_execution:
                    self.execution_hooks.after_last_step_execution(
                        ReadOnlyPlan.from_plan(plan),
                        ReadOnlyPlanRun.from_plan_run(plan_run),
                        plan_run.outputs.final_output,
                    )

                return plan_run
            else:
                self._set_step_output(last_executed_step_output, plan_run, step)
                logger().info(
                    f"Step output - {last_executed_step_output.get_summary()!s}",
                )

            if self.execution_hooks.after_step_execution:
                self.execution_hooks.after_step_execution(
                    ReadOnlyPlan.from_plan(plan),
                    ReadOnlyPlanRun.from_plan_run(plan_run),
                    ReadOnlyStep.from_step(step),
                    last_executed_step_output,
                )

            if self._raise_clarifications(plan_run, last_executed_step_output, plan):
                # No after_last_step_execution call here as the plan run will be resumed later
                return plan_run

            # persist at the end of each step
            self.storage.save_plan_run(plan_run)
            logger().debug(
                f"New PlanRun State: {plan_run.model_dump_json(indent=4)}",
            )

        if last_executed_step_output:
            plan_run.outputs.final_output = self._get_final_output(
                plan,
                plan_run,
                last_executed_step_output,
            )
        self._set_plan_run_state(plan_run, PlanRunState.COMPLETE)
        self._log_final_output(plan_run, plan)

        if self.execution_hooks.after_last_step_execution and plan_run.outputs.final_output:
            self.execution_hooks.after_last_step_execution(
                ReadOnlyPlan.from_plan(plan),
                ReadOnlyPlanRun.from_plan_run(plan_run),
                plan_run.outputs.final_output,
            )

        return plan_run

    def _log_final_output(self, plan_run: PlanRun, plan: Plan) -> None:
        logger().debug(
            f"Final run status: {plan_run.state!s}",
            plan=str(plan.id),
            plan_run=str(plan_run.id),
        )
        if plan_run.outputs.final_output:
            logger().info(
                f"Final output: {plan_run.outputs.final_output.get_summary()!s}",
            )

    def _get_last_executed_step_output(self, plan: Plan, plan_run: PlanRun) -> Output | None:
        """Get the output of the last executed step.

        Args:
            plan (Plan): The plan containing steps.
            plan_run (PlanRun): The plan run to get the output from.

        Returns:
            Output | None: The output of the last executed step.

        """
        return next(
            (
                plan_run.outputs.step_outputs[step.output]
                for i in range(plan_run.current_step_index, -1, -1)
                if i < len(plan.steps)
                and (step := plan.steps[i]).output in plan_run.outputs.step_outputs
                and (step_output := plan_run.outputs.step_outputs[step.output])
                and step_output.get_value() != PreStepIntrospectionOutcome.SKIP
            ),
            None,
        )

    def _handle_introspection_outcome(
        self,
        introspection_agent: BaseIntrospectionAgent,
        plan: Plan,
        plan_run: PlanRun,
        last_executed_step_output: Output | None,
    ) -> tuple[PlanRun, PreStepIntrospection]:
        """Handle the outcome of the pre-step introspection.

        Args:
            introspection_agent (BaseIntrospectionAgent): The introspection agent to use.
            plan (Plan): The plan being executed.
            plan_run (PlanRun): The plan run being executed.
            last_executed_step_output (Output | None): The output of the last step executed.

        Returns:
            tuple[PlanRun, PreStepIntrospectionOutcome]: The updated plan run and the
                outcome of the introspection.

        """
        current_step_index = plan_run.current_step_index
        step = plan.steps[current_step_index]
        if not step.condition:
            return (
                plan_run,
                PreStepIntrospection(
                    outcome=PreStepIntrospectionOutcome.CONTINUE,
                    reason="No condition to evaluate.",
                ),
            )

        logger().info(
            f"Evaluating condition for Step #{current_step_index}: #{step.condition}",
        )

        pre_step_outcome = introspection_agent.pre_step_introspection(
            plan=ReadOnlyPlan.from_plan(plan),
            plan_run=ReadOnlyPlanRun.from_plan_run(plan_run),
        )

        log_message = (
            f"Condition Evaluation Outcome for Step #{current_step_index} is "
            f"{pre_step_outcome.outcome.value}. "
            f"Reason: {pre_step_outcome.reason}",
        )

        logger().info(*log_message)

        match pre_step_outcome.outcome:
            case PreStepIntrospectionOutcome.SKIP:
                output = LocalDataValue(
                    value=SKIPPED_OUTPUT,
                    summary=pre_step_outcome.reason,
                )
                self._set_step_output(output, plan_run, step)
            case PreStepIntrospectionOutcome.COMPLETE:
                output = LocalDataValue(
                    value=COMPLETED_OUTPUT,
                    summary=pre_step_outcome.reason,
                )
                self._set_step_output(output, plan_run, step)
                if last_executed_step_output:
                    plan_run.outputs.final_output = self._get_final_output(
                        plan,
                        plan_run,
                        last_executed_step_output,
                    )
                self._set_plan_run_state(plan_run, PlanRunState.COMPLETE)
        return (plan_run, pre_step_outcome)

    def _get_planning_agent(self) -> BasePlanningAgent:
        """Get the planning_agent based on the configuration.

        Returns:
            BasePlanningAgent: The planning agent to be used for generating plans.

        """
        cls: type[BasePlanningAgent]
        match self.config.planning_agent_type:
            case PlanningAgentType.DEFAULT:
                cls = DefaultPlanningAgent

        return cls(self.config)

    def _get_final_output(self, plan: Plan, plan_run: PlanRun, step_output: Output) -> Output:
        """Get the final output and add summarization to it.

        Args:
            plan (Plan): The plan to execute.
            plan_run (PlanRun): The PlanRun to execute.
            step_output (Output): The output of the last step.

        """
        final_output = LocalDataValue(
            value=step_output.get_value(),
            summary=None,
        )
        try:
            summarizer = FinalOutputSummarizer(config=self.config)
            output = summarizer.create_summary(
                plan_run=ReadOnlyPlanRun.from_plan_run(plan_run),
                plan=ReadOnlyPlan.from_plan(plan),
            )
            if (
                isinstance(output, BaseModel)
                and plan_run.structured_output_schema
                and hasattr(output, "fo_summary")
            ):
                unsumarrized_output = plan_run.structured_output_schema(**output.model_dump())
                final_output.value = unsumarrized_output
                final_output.summary = output.fo_summary  # type: ignore[reportAttributeAccessIssue]
            elif isinstance(output, str):
                final_output.summary = output

        except Exception as e:  # noqa: BLE001
            logger().warning(f"Error summarising run: {e}")

        return final_output

    def _raise_clarifications(self, plan_run: PlanRun, step_output: Output, plan: Plan) -> bool:
        """Update the plan run based on any clarifications raised.

        Args:
            plan_run (PlanRun): The PlanRun to execute.
            step_output (Output): The output of the last step.
            plan (Plan): The plan to execute.

        Returns:
            bool: True if clarification is needed and run execution should stop.

        """
        output_value = step_output.get_value()
        if isinstance(output_value, Clarification) or (
            isinstance(output_value, list)
            and len(output_value) > 0
            and all(isinstance(item, Clarification) for item in output_value)
        ):
            new_clarifications = (
                [output_value] if isinstance(output_value, Clarification) else output_value
            )
            for clarification in new_clarifications:
                clarification.step = plan_run.current_step_index
                logger().info(
                    "Clarification requested - category: %s, user_guidance: %r.",
                    clarification.category,
                    clarification.user_guidance,
                    extra={"plan": str(plan.id), "plan_run": str(plan_run.id)},
                )
                logger().debug(
                    f"Clarification requested: {clarification.model_dump_json(indent=4)}",
                )

            plan_run.outputs.clarifications = plan_run.outputs.clarifications + new_clarifications
            self._set_plan_run_state(plan_run, PlanRunState.NEED_CLARIFICATION)
            return True
        return False

    def _get_tool_for_step(self, step: Step, plan_run: PlanRun) -> Tool | None:
        if not step.tool_id:
            return None
        if step.tool_id == LLMTool.LLM_TOOL_ID:
            # Special case LLMTool so it doesn't need to be in all tool registries
            child_tool = LLMTool()
        else:
            child_tool = self.tool_registry.get_tool(step.tool_id)
        return ToolCallWrapper(
            child_tool=child_tool,
            storage=self.storage,
            plan_run=plan_run,
        )

    def _get_agent_for_step(
        self,
        step: Step,
        plan_run: PlanRun,
    ) -> BaseExecutionAgent:
        """Get the appropriate agent for executing a given step.

        Args:
            step (Step): The step for which the agent is needed.
            plan_run (PlanRun): The run associated with the step.

        Returns:
            BaseAgent: The agent to execute the step.

        """
        tool = self._get_tool_for_step(step, plan_run)
        cls: type[BaseExecutionAgent]
        match self.config.execution_agent_type:
            case ExecutionAgentType.ONE_SHOT:
                cls = OneShotAgent
            case ExecutionAgentType.DEFAULT:
                cls = DefaultExecutionAgent
        cls = OneShotAgent if isinstance(tool, LLMTool) else cls
        return cls(
            step,
            plan_run,
            self.config,
            self.storage,
            self.initialize_end_user(plan_run.end_user_id),
            tool,
            execution_hooks=self.execution_hooks,
        )

    def _log_replan_with_portia_cloud_tools(
        self,
        original_error: str,
        query: str,
        end_user: EndUser,
        example_plans: list[Plan] | None = None,
    ) -> None:
        """Generate a plan using Portia cloud tools for users who's plans fail without them."""
        unauthenticated_client = PortiaCloudClient.new_client(
            self.config,
            allow_unauthenticated=True,
        )
        portia_registry = PortiaToolRegistry(
            client=unauthenticated_client,
        ).with_default_tool_filter()
        cloud_registry = self.tool_registry + portia_registry
        tools = cloud_registry.match_tools(query)
        planning_agent = self._get_planning_agent()
        replan_outcome = planning_agent.generate_steps_or_error(
            query=query,
            tool_list=tools,
            end_user=end_user,
            examples=example_plans,
        )
        if not replan_outcome.error:
            tools_used = ", ".join([str(step.tool_id) for step in replan_outcome.steps])
            logger().error(
                f"Error in planning - {original_error.rstrip('.')}.\n"
                f"Replanning with Portia cloud tools would successfully generate a plan using "
                f"tools: {tools_used}.\n"
                f"Go to https://app.portialabs.ai to sign up.",
            )
            raise PlanError(
                "PORTIA_API_KEY is required to use Portia cloud tools.",
            ) from PlanError(original_error)

    def _get_introspection_agent(self) -> BaseIntrospectionAgent:
        return DefaultIntrospectionAgent(self.config, self.storage)

    def _set_step_output(self, output: Output, plan_run: PlanRun, step: Step) -> None:
        """Set the output for a step."""
        plan_run.outputs.step_outputs[step.output] = output
        self._persist_step_state(plan_run, step)

    def _persist_step_state(self, plan_run: PlanRun, step: Step) -> None:
        """Ensure the plan run state is persisted to storage."""
        step_output = plan_run.outputs.step_outputs[step.output]
        if (
            isinstance(step_output, LocalDataValue)
            and self.config.exceeds_output_threshold(
                step_output.serialize_value(),
            )
            # One-shot agent does not support pulling outputs from agent memory
            and self.config.execution_agent_type != ExecutionAgentType.ONE_SHOT
        ):
            step_output = self.storage.save_plan_run_output(step.output, step_output, plan_run.id)
            plan_run.outputs.step_outputs[step.output] = step_output

        self.storage.save_plan_run(plan_run)

    @staticmethod
    def _log_models(config: Config) -> None:
        """Log the models set in the configuration."""
        logger().debug("Portia Generative Models")
        for model in GenerativeModelsConfig.model_fields:
            getter = getattr(config, f"get_{model}")
            logger().debug(f"{model}: {getter()}")<|MERGE_RESOLUTION|>--- conflicted
+++ resolved
@@ -164,12 +164,8 @@
         tools: list[Tool] | list[str] | None = None,
         example_plans: list[Plan] | None = None,
         end_user: str | EndUser | None = None,
-<<<<<<< HEAD
-        plan_run_inputs: dict[PlanInput, Serializable] | None = None,
+        plan_run_inputs: list[PlanInput] | list[dict[str, str]] | dict[str, str] | None = None,
         structured_output_schema: type[BaseModel] | None = None,
-=======
-        plan_run_inputs: list[PlanInput] | list[dict[str, str]] | dict[str, str] | None = None,
->>>>>>> 96bc8a16
     ) -> PlanRun:
         """End-to-end function to generate a plan and then execute it.
 
@@ -182,40 +178,32 @@
             example_plans (list[Plan] | None): Optional list of example plans. If not
             provide a default set of example plans will be used.
             end_user (str | EndUser | None = None): The end user for this plan run.
-<<<<<<< HEAD
-            plan_run_inputs (dict[PlanInput, Serializable] | None): Optional dictionary mapping
-                PlanInput objects to their values.
+            plan_run_inputs (list[PlanInput] | list[dict[str, str]] | dict[str, str] | None):
+                Provides input values for the run. This can be a list of PlanInput objects, a list
+                of dicts with keys "name", "description" (optional) and "value", or a dict of
+                plan run input name to value.
             structured_output_schema (type[BaseModel] | None): The optional structured output schema
                 for the query. This is passed on to plan runs created from this plan but will be
                 not be stored with the plan itself if using cloud storage and must be re-attached
                 to the plan run if using cloud storage.
-=======
-            plan_run_inputs (list[PlanInput] | list[dict[str, str]] | dict[str, str] | None):
-                Provides input values for the run. This can be a list of PlanInput objects, a list
-                of dicts with keys "name", "description" (optional) and "value", or a dict of
-                plan run input name to value.
->>>>>>> 96bc8a16
 
         Returns:
             PlanRun: The run resulting from executing the query.
 
         """
-<<<<<<< HEAD
-        plan_inputs = list(plan_run_inputs.keys()) if plan_run_inputs else None
+        coerced_plan_run_inputs = self._coerce_plan_run_inputs(plan_run_inputs)
         plan = self.plan(
-            query, tools, example_plans, end_user, plan_inputs, structured_output_schema
-        )
-=======
-        coerced_plan_run_inputs = self._coerce_plan_run_inputs(plan_run_inputs)
-        plan = self.plan(query, tools, example_plans, end_user, coerced_plan_run_inputs)
->>>>>>> 96bc8a16
+            query,
+            tools,
+            example_plans,
+            end_user,
+            coerced_plan_run_inputs,
+            structured_output_schema,
+        )
         end_user = self.initialize_end_user(end_user)
         plan_run = self.create_plan_run(plan, end_user, coerced_plan_run_inputs)
         return self.resume(plan_run)
 
-<<<<<<< HEAD
-    def plan(  # noqa: PLR0913
-=======
     def _coerce_plan_run_inputs(
         self,
         plan_run_inputs: list[PlanInput]
@@ -250,18 +238,13 @@
         raise ValueError("Invalid plan run inputs received")
 
     def plan(
->>>>>>> 96bc8a16
         self,
         query: str,
         tools: list[Tool] | list[str] | None = None,
         example_plans: list[Plan] | None = None,
         end_user: str | EndUser | None = None,
-<<<<<<< HEAD
-        plan_inputs: list[PlanInput] | None = None,
+        plan_inputs: list[PlanInput] | list[dict[str, str]] | list[str] | None = None,
         structured_output_schema: type[BaseModel] | None = None,
-=======
-        plan_inputs: list[PlanInput] | list[dict[str, str]] | list[str] | None = None,
->>>>>>> 96bc8a16
     ) -> Plan:
         """Plans how to do the query given the set of tools and any examples.
 
@@ -272,20 +255,15 @@
             example_plans (list[Plan] | None): Optional list of example plans. If not
             provide a default set of example plans will be used.
             end_user (str | EndUser | None = None): The optional end user for this plan.
-<<<<<<< HEAD
-            plan_inputs (list[PlanInput] | None): Optional list of PlanInput objects defining
-              the inputs required for the plan.
-            structured_output_schema (type[BaseModel] | None): The optional structured output schema
-                for the query. This is passed on to plan runs created from this plan but will be
-                not be stored with the plan itself if using cloud storage and must be re-attached
-                to the plan run if using cloud storage.
-=======
             plan_inputs (list[PlanInput] | None): Optional list of inputs required for the plan.
               This can be a list of Planinput objects, a list of dicts with keys "name" and
               "description" (optional), or a list of plan run input names. If a value is provided
               with a PlanInput object or in a dictionary, it will be ignored as values are only
               used when running the plan.
->>>>>>> 96bc8a16
+            structured_output_schema (type[BaseModel] | None): The optional structured output schema
+                for the query. This is passed on to plan runs created from this plan but will be
+                not be stored with the plan itself if using cloud storage and must be re-attached
+                to the plan run if using cloud storage.
 
         Returns:
             Plan: The plan for executing the query.
@@ -333,12 +311,8 @@
                 tool_ids=[tool.id for tool in tools],
             ),
             steps=outcome.steps,
-<<<<<<< HEAD
-            inputs=plan_inputs or [],
+            plan_inputs=coerced_plan_inputs or [],
             structured_output_schema=structured_output_schema,
-=======
-            plan_inputs=coerced_plan_inputs or [],
->>>>>>> 96bc8a16
         )
         self.storage.save_plan(plan)
         logger().info(
@@ -378,15 +352,11 @@
         self,
         plan: Plan | PlanUUID | UUID,
         end_user: str | EndUser | None = None,
-<<<<<<< HEAD
-        plan_run_inputs: dict[PlanInput, Serializable] | None = None,
-        structured_output_schema: type[BaseModel] | None = None,
-=======
         plan_run_inputs: list[PlanInput]
         | list[dict[str, Serializable]]
         | dict[str, Serializable]
         | None = None,
->>>>>>> 96bc8a16
+        structured_output_schema: type[BaseModel] | None = None,
     ) -> PlanRun:
         """Run a plan.
 
@@ -394,17 +364,12 @@
             plan (Plan | PlanUUID | UUID): The plan to run, or the ID of the plan to load from
               storage.
             end_user (str | EndUser | None = None): The end user to use.
-<<<<<<< HEAD
-            plan_run_inputs (dict[PlanInput, Serializable] | None): Optional dictionary mapping
-                PlanInput objects to their values.
-            structured_output_schema (type[BaseModel] | None): The optional structured output schema
-                for the plan run. This is passed on to plan runs created from this plan but will be
-=======
             plan_run_inputs (list[PlanInput] | list[dict[str, Serializable]] | dict[str, Serializable] | None):
               Provides input values for the run. This can be a list of PlanInput objects, a list
               of dicts with keys "name", "description" (optional) and "value", or a dict of
               plan run input name to value.
->>>>>>> 96bc8a16
+            structured_output_schema (type[BaseModel] | None): The optional structured output schema
+                for the plan run. This is passed on to plan runs created from this plan but will be
 
         Returns:
             PlanRun: The resulting PlanRun object.
@@ -428,13 +393,9 @@
             raise PlanNotFoundError(plan_id) from None
 
         end_user = self.initialize_end_user(end_user)
-<<<<<<< HEAD
+        coerced_plan_run_inputs = self._coerce_plan_run_inputs(plan_run_inputs)
         plan.structured_output_schema = structured_output_schema
-        plan_run = self.create_plan_run(plan, end_user, plan_run_inputs)
-=======
-        coerced_plan_run_inputs = self._coerce_plan_run_inputs(plan_run_inputs)
         plan_run = self.create_plan_run(plan, end_user, coerced_plan_run_inputs)
->>>>>>> 96bc8a16
         return self.resume(plan_run)
 
     def resume(
