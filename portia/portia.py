"""Portia classes that plan and execute runs for queries.

This module contains the core classes responsible for generating, managing, and executing plans
in response to queries. The `Portia` class serves as the main entry point, orchestrating the
planning and execution process. It uses various agents and tools to carry out tasks step by step,
saving the state of the run at each stage. It also handles error cases, clarification
requests, and run state transitions.

The `Portia` class provides methods to:

- Generate a plan for executing a query.
- Create and manage runs.
- Execute runs step by step, using agents to handle the execution of tasks.
- Resolve clarifications required during the execution of runs.
- Wait for runs to reach a state where they can be resumed.

Modules in this file work with different storage backends (memory, disk, cloud) and can handle
complex queries using various planning and execution agent configurations.

"""

from __future__ import annotations

import asyncio
import time
from typing import TYPE_CHECKING
from uuid import UUID

from langsmith import traceable
from pydantic import BaseModel, ConfigDict, Field

from portia.builder.conditionals import ConditionalBlockClauseType, ConditionalStepResult
from portia.builder.plan_v2 import PlanV2
from portia.builder.reference import ReferenceValue
from portia.builder.step_v2 import FunctionStep
from portia.clarification import (
    Clarification,
    ClarificationCategory,
)
from portia.cloud import PortiaCloudClient
from portia.config import (
    Config,
    ExecutionAgentType,
    GenerativeModelsConfig,
    PlanningAgentType,
    StorageClass,
)
from portia.end_user import EndUser
from portia.errors import (
    InvalidPlanRunStateError,
    PlanError,
    PlanNotFoundError,
    SkipExecutionError,
    ToolNotFoundError,
)
from portia.execution_agents.base_execution_agent import BaseExecutionAgent
from portia.execution_agents.default_execution_agent import DefaultExecutionAgent
from portia.execution_agents.execution_utils import is_clarification
from portia.execution_agents.one_shot_agent import OneShotAgent
from portia.execution_agents.output import (
    LocalDataValue,
    Output,
)
from portia.execution_agents.utils.final_output_summarizer import FinalOutputSummarizer
from portia.execution_hooks import BeforeStepExecutionOutcome, ExecutionHooks
from portia.introspection_agents.default_introspection_agent import DefaultIntrospectionAgent
from portia.introspection_agents.introspection_agent import (
    COMPLETED_OUTPUT,
    SKIPPED_OUTPUT,
    BaseIntrospectionAgent,
    PreStepIntrospection,
    PreStepIntrospectionOutcome,
)
from portia.logger import logger, logger_manager
from portia.open_source_tools.llm_tool import LLMTool
from portia.plan import Plan, PlanContext, PlanInput, PlanUUID, ReadOnlyPlan, ReadOnlyStep, Step
from portia.plan_run import PlanRun, PlanRunState, PlanRunUUID, ReadOnlyPlanRun
from portia.planning_agents.default_planning_agent import DefaultPlanningAgent
from portia.storage import (
    MAX_OUTPUT_LOG_LENGTH,
    DiskFileStorage,
    InMemoryStorage,
    PortiaCloudStorage,
    StorageError,
)
from portia.telemetry.telemetry_service import BaseProductTelemetry, ProductTelemetry
from portia.telemetry.views import (
    PlanV2StepExecutionTelemetryEvent,
    PortiaFunctionCallTelemetryEvent,
)
from portia.tool import PortiaRemoteTool, Tool, ToolRunContext
from portia.tool_registry import (
    DefaultToolRegistry,
    PortiaToolRegistry,
    ToolRegistry,
)
from portia.tool_wrapper import ToolCallWrapper
from portia.version import get_version

if TYPE_CHECKING:
    from collections.abc import Sequence

    from portia.common import Serializable
    from portia.execution_agents.base_execution_agent import BaseExecutionAgent
    from portia.planning_agents.base_planning_agent import BasePlanningAgent


class StepOutputValue(ReferenceValue):
    """Value that can be referenced by name."""

    step_name: str = Field(description="The name of the referenced value.")
    step_num: int = Field(description="The step number of the referenced value.")


class RunContext(BaseModel):
    """Data that is returned from a step."""

    model_config = ConfigDict(arbitrary_types_allowed=True)

    plan: PlanV2 = Field(description="The Portia plan being executed.")
    legacy_plan: Plan = Field(description="The legacy plan representation.")
    plan_run: PlanRun = Field(description="The current plan run instance.")
    end_user: EndUser = Field(description="The end user executing the plan.")
    step_output_values: list[StepOutputValue] = Field(
        default_factory=list, description="Outputs set by the step."
    )
    portia: Portia = Field(description="The Portia client instance.")


class Portia:
    """Portia client is the top level abstraction and entrypoint for most programs using the SDK.

    It is responsible for intermediating planning via PlanningAgents and
    execution via ExecutionAgents.
    """

    def __init__(
        self,
        config: Config | None = None,
        tools: ToolRegistry | list[Tool] | None = None,
        execution_hooks: ExecutionHooks | None = None,
        telemetry: BaseProductTelemetry | None = None,
    ) -> None:
        """Initialize storage and tools.

        Args:
            config (Config): The configuration to initialize the Portia client. If not provided, the
                default configuration will be used.
            tools (ToolRegistry | list[Tool]): The registry or list of tools to use. If not
                provided, the open source tool registry will be used, alongside the default tools
                from Portia cloud if a Portia API key is set.
            execution_hooks (ExecutionHooks | None): Hooks that can be used to modify or add
                extra functionality to the run of a plan.
            telemetry (BaseProductTelemetry | None): Anonymous telemetry service.

        """
        self.config = config if config else Config.from_default()
        logger_manager.configure_from_config(self.config)
        logger().info(f"Starting Portia v{get_version()}")
        if self.config.portia_api_key and self.config.portia_api_endpoint:
            logger().info(f"Using Portia cloud API endpoint: {self.config.portia_api_endpoint}")
        self._log_models(self.config)
        self.telemetry = telemetry if telemetry else ProductTelemetry()
        self.execution_hooks = execution_hooks if execution_hooks else ExecutionHooks()
        if not self.config.has_api_key("portia_api_key"):
            logger().warning(
                "No Portia API key found, Portia cloud tools and storage will not be available.",
            )

        if isinstance(tools, ToolRegistry):
            self.tool_registry = tools
        elif isinstance(tools, list):
            self.tool_registry = ToolRegistry(tools)
        else:
            self.tool_registry = DefaultToolRegistry(self.config)

        match self.config.storage_class:
            case StorageClass.MEMORY:
                self.storage = InMemoryStorage()
            case StorageClass.DISK:
                self.storage = DiskFileStorage(storage_dir=self.config.storage_dir)
            case StorageClass.CLOUD:
                self.storage = PortiaCloudStorage(config=self.config)

    def initialize_end_user(self, end_user: str | EndUser | None = None) -> EndUser:
        """Handle initializing the end_user based on the provided type."""
        default_external_id = "portia:default_user"
        if isinstance(end_user, str):
            if end_user == "":
                end_user = default_external_id
            end_user_instance = self.storage.get_end_user(external_id=end_user)
            if end_user_instance:
                return end_user_instance
            end_user_instance = EndUser(external_id=end_user or default_external_id)
            return self.storage.save_end_user(end_user_instance)

        if not end_user:
            end_user = EndUser(external_id=default_external_id)
            return self.storage.save_end_user(end_user)

        return self.storage.save_end_user(end_user)

    async def ainitialize_end_user(self, end_user: str | EndUser | None = None) -> EndUser:
        """Handle initializing the end_user based on the provided type."""
        default_external_id = "portia:default_user"
        if isinstance(end_user, str):
            if end_user == "":
                end_user = default_external_id
            end_user_instance = await self.storage.aget_end_user(external_id=end_user)
            if end_user_instance:
                return end_user_instance
            end_user_instance = EndUser(external_id=end_user or default_external_id)
            return await self.storage.asave_end_user(end_user_instance)

        if not end_user:
            end_user = EndUser(external_id=default_external_id)
            return await self.storage.asave_end_user(end_user)

        return await self.storage.asave_end_user(end_user)

    def run(
        self,
        query: str,
        tools: list[Tool] | list[str] | None = None,
        example_plans: Sequence[Plan | PlanUUID | str] | None = None,
        end_user: str | EndUser | None = None,
        plan_run_inputs: list[PlanInput] | list[dict[str, str]] | dict[str, str] | None = None,
        structured_output_schema: type[BaseModel] | None = None,
        use_cached_plan: bool = False,
    ) -> PlanRun:
        """End-to-end function to generate a plan and then execute it.

        This is the simplest way to plan and execute a query using the SDK.

        Args:
            query (str): The query to be executed.
            tools (list[Tool] | list[str] | None): List of tools to use for the query.
            If not provided all tools in the registry will be used.
            example_plans (Sequence[Plan | PlanUUID | str] | None): Optional list of example
            plans or plan IDs. This can include Plan objects, PlanUUID objects,
            or plan ID strings (starting with "plan-"). Plan IDs will be loaded from
            storage. If not provided, a default set of example plans will be used.
            end_user (str | EndUser | None = None): The end user for this plan run.
            plan_run_inputs (list[PlanInput] | list[dict[str, str]] | dict[str, str] | None):
                Provides input values for the run. This can be a list of PlanInput objects, a list
                of dicts with keys "name", "description" (optional) and "value", or a dict of
                plan run input name to value.
            structured_output_schema (type[BaseModel] | None): The optional structured output schema
                for the query. This is passed on to plan runs created from this plan but will not be
                stored with the plan itself if using cloud storage and must be re-attached to the
                plan run if using cloud storage.
            use_cached_plan (bool): Whether to use a cached plan if it exists.

        Returns:
            PlanRun: The run resulting from executing the query.

        """
        self.telemetry.capture(
            PortiaFunctionCallTelemetryEvent(
                function_name="portia_run",
                function_call_details={
                    "tools": (
                        ",".join([tool.id if isinstance(tool, Tool) else tool for tool in tools])
                        if tools
                        else None
                    ),
                    "example_plans_provided": example_plans is not None,
                    "end_user_provided": end_user is not None,
                    "plan_run_inputs_provided": plan_run_inputs is not None,
                },
            )
        )
        coerced_plan_run_inputs = self._coerce_plan_run_inputs(plan_run_inputs)
        plan = self._plan(
            query,
            tools,
            example_plans,
            end_user,
            coerced_plan_run_inputs,
            structured_output_schema,
            use_cached_plan,
        )
        end_user = self.initialize_end_user(end_user)
        plan_run = self._create_plan_run(plan, end_user, coerced_plan_run_inputs)
        return self._resume(plan_run)

    async def arun(
        self,
        query: str,
        tools: list[Tool] | list[str] | None = None,
        example_plans: Sequence[Plan | PlanUUID | str] | None = None,
        end_user: str | EndUser | None = None,
        plan_run_inputs: list[PlanInput] | list[dict[str, str]] | dict[str, str] | None = None,
        structured_output_schema: type[BaseModel] | None = None,
        use_cached_plan: bool = False,
    ) -> PlanRun:
        """End-to-end function to generate a plan and then execute it.

        This is the simplest way to plan and execute a query using the SDK.

        Args:
            query (str): The query to be executed.
            tools (list[Tool] | list[str] | None): List of tools to use for the query.
            If not provided all tools in the registry will be used.
            example_plans (Sequence[Plan | PlanUUID | str] | None): Optional list of example
            plans or plan IDs. This can include Plan objects, PlanUUID objects,
            or plan ID strings (starting with "plan-"). Plan IDs will be loaded from
            storage. If not provided, a default set of example plans will be used.
            end_user (str | EndUser | None = None): The end user for this plan run.
            plan_run_inputs (list[PlanInput] | list[dict[str, str]] | dict[str, str] | None):
                Provides input values for the run. This can be a list of PlanInput objects, a list
                of dicts with keys "name", "description" (optional) and "value", or a dict of
                plan run input name to value.
            structured_output_schema (type[BaseModel] | None): The optional structured output schema
                for the query. This is passed on to plan runs created from this plan but will not be
                stored with the plan itself if using cloud storage and must be re-attached to the
                plan run if using cloud storage.
            use_cached_plan (bool): Whether to use a cached plan if it exists.

        Returns:
            PlanRun: The run resulting from executing the query.

        """
        self.telemetry.capture(
            PortiaFunctionCallTelemetryEvent(
                function_name="portia_arun",
                function_call_details={
                    "tools": (
                        ",".join([tool.id if isinstance(tool, Tool) else tool for tool in tools])
                        if tools
                        else None
                    ),
                    "example_plans_provided": example_plans is not None,
                    "end_user_provided": end_user is not None,
                    "plan_run_inputs_provided": plan_run_inputs is not None,
                },
            )
        )
        coerced_plan_run_inputs = self._coerce_plan_run_inputs(plan_run_inputs)
        plan = await self._aplan(
            query,
            tools,
            example_plans,
            end_user,
            coerced_plan_run_inputs,
            structured_output_schema,
            use_cached_plan,
        )
        end_user = await self.ainitialize_end_user(end_user)
        plan_run = await self._acreate_plan_run(plan, end_user, coerced_plan_run_inputs)
        return await self._aresume(plan_run)

    def _coerce_plan_run_inputs(
        self,
        plan_run_inputs: list[PlanInput]
        | list[dict[str, Serializable]]
        | dict[str, Serializable]
        | None,
    ) -> list[PlanInput] | None:
        """Coerce plan inputs from any input type into a list of PlanInputs we use internally."""
        if plan_run_inputs is None:
            return None
        if isinstance(plan_run_inputs, list):
            to_return = []
            for plan_run_input in plan_run_inputs:
                if isinstance(plan_run_input, dict):
                    if "name" not in plan_run_input or "value" not in plan_run_input:
                        raise ValueError("Plan input must have a name and value")
                    to_return.append(
                        PlanInput(
                            name=plan_run_input["name"],
                            description=plan_run_input.get("description", None),
                            value=plan_run_input["value"],
                        )
                    )
                else:
                    to_return.append(plan_run_input)
            return to_return
        if isinstance(plan_run_inputs, dict):
            to_return = []
            for key, value in plan_run_inputs.items():
                to_return.append(PlanInput(name=key, value=value))
            return to_return
        raise ValueError("Invalid plan run inputs received")

    def plan(
        self,
        query: str,
        tools: list[Tool] | list[str] | None = None,
        example_plans: Sequence[Plan | PlanUUID | str] | None = None,
        end_user: str | EndUser | None = None,
        plan_inputs: list[PlanInput] | list[dict[str, str]] | list[str] | None = None,
        structured_output_schema: type[BaseModel] | None = None,
        use_cached_plan: bool = False,
    ) -> Plan:
        """Plans how to do the query given the set of tools and any examples.

        Args:
            query (str): The query to generate the plan for.
            tools (list[Tool] | list[str] | None): List of tools to use for the query.
            If not provided all tools in the registry will be used.
            example_plans (Sequence[Plan | PlanUUID | str] | None): Optional list of example
            plans or plan IDs.
            This can include Plan objects, PlanUUID objects, or plan ID strings
            (starting with "plan-"). Plan IDs will be loaded from storage.
            If not provided, a default set of example plans will be used.
            end_user (str | EndUser | None = None): The optional end user for this plan.
            plan_inputs (list[PlanInput] | list[dict[str, str]] | list[str] | None): Optional list
                of inputs required for the plan.
                This can be a list of Planinput objects, a list of dicts with keys "name" and
                "description" (optional), or a list of plan run input names. If a value is provided
                with a PlanInput object or in a dictionary, it will be ignored as values are only
                used when running the plan.
            structured_output_schema (type[BaseModel] | None): The optional structured output schema
                for the query. This is passed on to plan runs created from this plan but will be
                not be stored with the plan itself if using cloud storage and must be re-attached
                to the plan run if using cloud storage.
            use_cached_plan (bool): Whether to use a cached plan if it exists.

        Returns:
            Plan: The plan for executing the query.

        Raises:
            PlanError: If there is an error while generating the plan.

        """
        self.telemetry.capture(
            PortiaFunctionCallTelemetryEvent(
                function_name="portia_plan",
                function_call_details={
                    "tools": (
                        ",".join([tool.id if isinstance(tool, Tool) else tool for tool in tools])
                        if tools
                        else None
                    ),
                    "example_plans_provided": example_plans is not None,
                    "end_user_provided": end_user is not None,
                    "plan_inputs_provided": plan_inputs is not None,
                },
            )
        )
        return self._plan(
            query,
            tools,
            example_plans,
            end_user,
            plan_inputs,
            structured_output_schema,
            use_cached_plan,
        )

    def _resolve_example_plans(
        self, example_plans: Sequence[Plan | PlanUUID | str] | None
    ) -> list[Plan] | None:
        """Resolve example plans from Plan objects, PlanUUIDs and planID strings.

        Args:
            example_plans (Sequence[Plan | PlanUUID | str] | None): List of example plans or
            plan IDs.
                - Plan objects are used directly
                - PlanUUID objects are loaded from storage
                - String objects must be plan ID strings (starting with "plan-")

        Returns:
            list[Plan] | None: List of resolved Plan objects, or None if input was None.

        Raises:
            PlanNotFoundError: If a plan ID cannot be found in storage.
            ValueError: If a string is not a plan ID string.
            TypeError: If an invalid type is provided.

        """
        if example_plans is None:
            return None

        resolved_plans = []
        for example_plan in example_plans:
            resolved_plan = self._resolve_single_example_plan(example_plan)
            resolved_plans.append(resolved_plan)

        return resolved_plans

    async def _aresolve_example_plans(
        self, example_plans: Sequence[Plan | PlanUUID | str] | None
    ) -> list[Plan] | None:
        """Resolve example plans from Plan objects, PlanUUIDs and planID strings.

        Args:
            example_plans (Sequence[Plan | PlanUUID | str] | None): List of example plans or
            plan IDs.
                - Plan objects are used directly
                - PlanUUID objects are loaded from storage
                - String objects must be plan ID strings (starting with "plan-")

        Returns:
            list[Plan] | None: List of resolved Plan objects, or None if input was None.

        Raises:
            PlanNotFoundError: If a plan ID cannot be found in storage.
            ValueError: If a string is not a plan ID string.
            TypeError: If an invalid type is provided.

        """
        if example_plans is None:
            return None

        resolved_plans = []
        for example_plan in example_plans:
            resolved_plan = await self._aresolve_single_example_plan(example_plan)
            resolved_plans.append(resolved_plan)

        return resolved_plans

    def _resolve_single_example_plan(self, example_plan: Plan | PlanUUID | str) -> Plan:
        """Resolve a single example plan from various input types."""
        if isinstance(example_plan, Plan):
            return example_plan
        if isinstance(example_plan, PlanUUID):
            return self._load_plan_by_uuid(example_plan)
        if isinstance(example_plan, str):
            return self._resolve_string_example_plan(example_plan)
        raise TypeError(
            f"Invalid example plan type: {type(example_plan)}. Expected Plan, PlanUUID, or str."
        )

    async def _aresolve_single_example_plan(self, example_plan: Plan | PlanUUID | str) -> Plan:
        if isinstance(example_plan, Plan):
            return example_plan
        if isinstance(example_plan, PlanUUID):
            return await self._aload_plan_by_uuid(example_plan)
        if isinstance(example_plan, str):
            return await self._aresolve_string_example_plan(example_plan)
        raise TypeError(
            f"Invalid example plan type: {type(example_plan)}. Expected Plan, PlanUUID, or str."
        )

    def _load_plan_by_uuid(self, plan_uuid: PlanUUID) -> Plan:
        """Load a plan from storage by UUID."""
        try:
            return self.storage.get_plan(plan_uuid)
        except Exception as e:
            raise PlanNotFoundError(plan_uuid) from e

    async def _aload_plan_by_uuid(self, plan_uuid: PlanUUID) -> Plan:
        """Load a plan from storage by UUID asynchronously."""
        try:
            return await self.storage.aget_plan(plan_uuid)
        except Exception as e:
            raise PlanNotFoundError(plan_uuid) from e

    def _resolve_string_example_plan(self, example_plan: str) -> Plan:
        """Resolve a string example plan - must be a plan ID string."""
        # Only support plan ID strings, not query strings
        if not example_plan.startswith("plan-"):
            raise ValueError(
                f"String '{example_plan}' must be a plan ID (starting with 'plan-'). "
                "Query strings are not supported."
            )

        plan_uuid = PlanUUID.from_string(example_plan)
        try:
            return self._load_plan_by_uuid(plan_uuid)
        except Exception as e:
            raise PlanNotFoundError(plan_uuid) from e

    async def _aresolve_string_example_plan(self, example_plan: str) -> Plan:
        """Resolve a string example plan - must be a plan ID string."""
        # Only support plan ID strings, not query strings
        if not example_plan.startswith("plan-"):
            raise ValueError(
                f"String '{example_plan}' must be a plan ID (starting with 'plan-'). "
                "Query strings are not supported."
            )

        plan_uuid = PlanUUID.from_string(example_plan)
        try:
            return await self._aload_plan_by_uuid(plan_uuid)
        except Exception as e:
            raise PlanNotFoundError(plan_uuid) from e

    async def aplan(
        self,
        query: str,
        tools: list[Tool] | list[str] | None = None,
        example_plans: Sequence[Plan | PlanUUID | str] | None = None,
        end_user: str | EndUser | None = None,
        plan_inputs: list[PlanInput] | list[dict[str, str]] | list[str] | None = None,
        structured_output_schema: type[BaseModel] | None = None,
        use_cached_plan: bool = False,
    ) -> Plan:
        """Plans how to do the query given the set of tools and any examples asynchronously.

        Args:
            query (str): The query to generate the plan for.
            tools (list[Tool] | list[str] | None): List of tools to use for the query.
            If not provided all tools in the registry will be used.
            example_plans (list[Plan] | None): Optional list of example plans. If not
            provide a default set of example plans will be used.
            end_user (str | EndUser | None = None): The optional end user for this plan.
            plan_inputs (list[PlanInput] | list[dict[str, str]] | list[str] | None): Optional list
                of inputs required for the plan.
                This can be a list of Planinput objects, a list of dicts with keys "name" and
                "description" (optional), or a list of plan run input names. If a value is provided
                with a PlanInput object or in a dictionary, it will be ignored as values are only
                used when running the plan.
            structured_output_schema (type[BaseModel] | None): The optional structured output schema
                for the query. This is passed on to plan runs created from this plan but will be
                not be stored with the plan itself if using cloud storage and must be re-attached
                to the plan run if using cloud storage.
            use_cached_plan (bool): Whether to use a cached plan if it exists.

        Returns:
            Plan: The plan for executing the query.

        Raises:
            PlanError: If there is an error while generating the plan.

        """
        self.telemetry.capture(
            PortiaFunctionCallTelemetryEvent(
                function_name="portia_aplan",
                function_call_details={
                    "tools": (
                        ",".join([tool.id if isinstance(tool, Tool) else tool for tool in tools])
                        if tools
                        else None
                    ),
                    "example_plans_provided": example_plans is not None,
                    "end_user_provided": end_user is not None,
                    "plan_inputs_provided": plan_inputs is not None,
                },
            )
        )
        return await self._aplan(
            query,
            tools,
            example_plans,
            end_user,
            plan_inputs,
            structured_output_schema,
            use_cached_plan,
        )

    def _plan(
        self,
        query: str,
        tools: list[Tool] | list[str] | None = None,
        example_plans: Sequence[Plan | PlanUUID | str] | None = None,
        end_user: str | EndUser | None = None,
        plan_inputs: list[PlanInput] | list[dict[str, str]] | list[str] | None = None,
        structured_output_schema: type[BaseModel] | None = None,
        use_cached_plan: bool = False,
    ) -> Plan:
        """Implement synchronous planning logic.

        This is used when we're already in an event loop and can't use asyncio.run().

        Args:
            query (str): The query to generate the plan for.
            tools (list[Tool] | list[str] | None): List of tools to use for the query.
            If not provided all tools in the registry will be used.
            example_plans (Sequence[Plan | PlanUUID | str] | None): Optional list of example
            plans or plan IDs.
            This can include Plan objects, PlanUUID objects or plan ID strings
            (starting with "plan-"). Plan IDs will be loaded from storage.
            If not provided, a default set of example plans will be used.
            end_user (str | EndUser | None = None): The optional end user for this plan.
            plan_inputs (list[PlanInput] | list[dict[str, str]] | list[str] | None): Optional list
                of inputs required for the plan.
                This can be a list of Planinput objects, a list of dicts with keys "name" and
                "description" (optional), or a list of plan run input names. If a value is provided
                with a PlanInput object or in a dictionary, it will be ignored as values are only
                used when running the plan.
            structured_output_schema (type[BaseModel] | None): The optional structured output schema
                for the query. This is passed on to plan runs created from this plan but will be
                not be stored with the plan itself if using cloud storage and must be re-attached
                to the plan run if using cloud storage.
            use_cached_plan (bool): Whether to use a cached plan if it exists.

        Returns:
            Plan: The plan for executing the query.

        Raises:
            PlanError: If there is an error while generating the plan.

        """
        if use_cached_plan:
            try:
                return self.storage.get_plan_by_query(query)
            except StorageError as e:
                logger().warning(f"Error getting cached plan. Using new plan instead: {e}")

        if isinstance(tools, list):
            tools = [
                self.tool_registry.get_tool(tool) if isinstance(tool, str) else tool
                for tool in tools
            ]

        if not tools:
            tools = self.tool_registry.match_tools(query)

        resolved_example_plans = self._resolve_example_plans(example_plans)

        end_user = self.initialize_end_user(end_user)
        logger().info(f"Running planning_agent for query - {query}")
        planning_agent = self._get_planning_agent()
        coerced_plan_inputs = self._coerce_plan_inputs(plan_inputs)

        outcome = planning_agent.generate_steps_or_error(
            query=query,
            tool_list=tools,
            end_user=end_user,
            examples=resolved_example_plans,
            plan_inputs=coerced_plan_inputs,
        )

        if outcome.error:
            self._log_replan_with_portia_cloud_tools(
                outcome.error,
                query,
                end_user,
                resolved_example_plans,
            )
            logger().error(f"Error in planning - {outcome.error}")
            raise PlanError(outcome.error)

        plan = Plan(
            plan_context=PlanContext(
                query=query,
                tool_ids=[tool.id for tool in tools],
            ),
            steps=outcome.steps,
            plan_inputs=coerced_plan_inputs or [],
            structured_output_schema=structured_output_schema,
        )

        self.storage.save_plan(plan)
        logger().info(
            f"Plan created with {len(plan.steps)} steps",
            plan=str(plan.id),
        )
        logger().debug(plan.pretty_print())

        return plan

    async def _aplan(
        self,
        query: str,
        tools: list[Tool] | list[str] | None = None,
        example_plans: Sequence[Plan | PlanUUID | str] | None = None,
        end_user: str | EndUser | None = None,
        plan_inputs: list[PlanInput] | list[dict[str, str]] | list[str] | None = None,
        structured_output_schema: type[BaseModel] | None = None,
        use_cached_plan: bool = False,
    ) -> Plan:
        """Async implementation of planning logic.

        This is the core async implementation that both sync and async methods use.

        Args:
            query (str): The query to generate the plan for.
            tools (list[Tool] | list[str] | None): List of tools to use for the query.
            If not provided all tools in the registry will be used.
            example_plans (list[Plan | PlanUUID | str] | None): Optional list of example
            plans or plan IDs.
            This can include Plan objects, PlanUUID objects or plan ID strings
            (starting with "plan-"). Plan IDs will be loaded from storage.
            If not provided, a default set of example plans will be used.
            end_user (str | EndUser | None = None): The optional end user for this plan.
            plan_inputs (list[PlanInput] | list[dict[str, str]] | list[str] | None): Optional list
                of inputs required for the plan.
                This can be a list of Planinput objects, a list of dicts with keys "name" and
                "description" (optional), or a list of plan run input names. If a value is provided
                with a PlanInput object or in a dictionary, it will be ignored as values are only
                used when running the plan.
            structured_output_schema (type[BaseModel] | None): The optional structured output schema
                for the query. This is passed on to plan runs created from this plan but will be
                not be stored with the plan itself if using cloud storage and must be re-attached
                to the plan run if using cloud storage.
            use_cached_plan (bool): Whether to use a cached plan if it exists.

        Returns:
            Plan: The plan for executing the query.

        Raises:
            PlanError: If there is an error while generating the plan.

        """
        if use_cached_plan:
            try:
                return await self.storage.aget_plan_by_query(query)
            except StorageError as e:
                logger().warning(f"Error getting cached plan. Using new plan instead: {e}")

        if isinstance(tools, list):
            tools = [
                self.tool_registry.get_tool(tool) if isinstance(tool, str) else tool
                for tool in tools
            ]

        if not tools:
            tools = self.tool_registry.match_tools(query)

        resolved_example_plans = await self._aresolve_example_plans(example_plans)

        end_user = await self.ainitialize_end_user(end_user)
        logger().info(f"Running planning_agent for query - {query}")
        planning_agent = self._get_planning_agent()
        coerced_plan_inputs = self._coerce_plan_inputs(plan_inputs)
        outcome = await planning_agent.agenerate_steps_or_error(
            query=query,
            tool_list=tools,
            end_user=end_user,
            examples=resolved_example_plans,
            plan_inputs=coerced_plan_inputs,
        )

        if outcome.error:
            self._log_replan_with_portia_cloud_tools(
                outcome.error,
                query,
                end_user,
                resolved_example_plans,
            )
            logger().error(f"Error in planning - {outcome.error}")
            raise PlanError(outcome.error)

        plan = Plan(
            plan_context=PlanContext(
                query=query,
                tool_ids=[tool.id for tool in tools],
            ),
            steps=outcome.steps,
            plan_inputs=coerced_plan_inputs or [],
            structured_output_schema=structured_output_schema,
        )

        await self.storage.asave_plan(plan)
        logger().info(
            f"Plan created with {len(plan.steps)} steps",
            plan=str(plan.id),
        )
        logger().debug(plan.pretty_print())

        return plan

    def _coerce_plan_inputs(
        self, plan_inputs: list[PlanInput] | list[dict[str, str]] | list[str] | None
    ) -> list[PlanInput] | None:
        """Coerce plan inputs from any input type into a list of PlanInputs we use internally."""
        if plan_inputs is None:
            return None
        if isinstance(plan_inputs, list):
            to_return = []
            for plan_input in plan_inputs:
                if isinstance(plan_input, dict):
                    if "name" not in plan_input:
                        raise ValueError("Plan input must have a name and description")
                    to_return.append(
                        PlanInput(
                            name=plan_input["name"],
                            description=plan_input.get("description", None),
                        )
                    )
                elif isinstance(plan_input, str):
                    to_return.append(PlanInput(name=plan_input))
                else:
                    to_return.append(plan_input)
            return to_return
        raise ValueError("Invalid plan inputs received")

    def run_plan(
        self,
        plan: Plan | PlanUUID | UUID | PlanV2,
        end_user: str | EndUser | None = None,
        plan_run_inputs: list[PlanInput]
        | list[dict[str, Serializable]]
        | dict[str, Serializable]
        | None = None,
        structured_output_schema: type[BaseModel] | None = None,
    ) -> PlanRun:
        """Run a plan.

        Args:
            plan (Plan | PlanUUID | UUID | PlanV2): The plan to run, or the ID of the plan to load from
              storage.
            end_user (str | EndUser | None = None): The end user to use.
            plan_run_inputs (list[PlanInput] | list[dict[str, Serializable]] | dict[str, Serializable] | None):
              Provides input values for the run. This can be a list of PlanInput objects, a list
              of dicts with keys "name", "description" (optional) and "value", or a dict of
              plan run input name to value.
            structured_output_schema (type[BaseModel] | None): The optional structured output schema
                for the plan run. This is passed on to plan runs created from this plan but will be

        Returns:
            PlanRun: The resulting PlanRun object.

        """  # noqa: E501
        self.telemetry.capture(
            PortiaFunctionCallTelemetryEvent(
                function_name="portia_run_plan",
                function_call_details={
                    "plan_type": "PlanBuilderNew"
                    if isinstance(plan, PlanV2)
                    else type(plan).__name__,
                    "end_user_provided": end_user is not None,
                    "plan_run_inputs_provided": plan_run_inputs is not None,
                },
            )
        )

        if isinstance(plan, PlanV2):
            try:
                with asyncio.Runner() as runner:
                    return runner.run(
                        self.run_builder_plan(
                            plan=plan,
                            end_user=self.initialize_end_user(end_user),
                            plan_run_inputs=plan_run_inputs,
                            structured_output_schema=structured_output_schema,
                        )
                    )
            except RuntimeError:
                message = (
                    "run_plan should be called outside of an async context: Use arun_plan instead"
                )
                logger().error(message)
                raise RuntimeError(message) from None

        plan_run = self._get_plan_run_from_plan(
            plan, end_user, plan_run_inputs, structured_output_schema
        )
        return self._resume(plan_run)

    async def arun_plan(
        self,
        plan: Plan | PlanUUID | UUID | PlanV2,
        end_user: str | EndUser | None = None,
        plan_run_inputs: list[PlanInput]
        | list[dict[str, Serializable]]
        | dict[str, Serializable]
        | None = None,
        structured_output_schema: type[BaseModel] | None = None,
    ) -> PlanRun:
        """Run a plan asynchronously.

        Args:
            plan (Plan | PlanUUID | UUID): The plan to run, or the ID of the plan to load from
              storage.
            end_user (str | EndUser | None = None): The end user to use.
            plan_run_inputs (list[PlanInput] | list[dict[str, Serializable]] | dict[str, Serializable] | None):
              Provides input values for the run. This can be a list of PlanInput objects, a list
              of dicts with keys "name", "description" (optional) and "value", or a dict of
              plan run input name to value.
            structured_output_schema (type[BaseModel] | None): The optional structured output schema
                for the plan run. This is passed on to plan runs created from this plan but will be

        Returns:
            PlanRun: The resulting PlanRun object.

        """  # noqa: E501
        self.telemetry.capture(
            PortiaFunctionCallTelemetryEvent(
                function_name="portia_arun_plan",
                function_call_details={
                    "plan_type": "PlanBuilderNew"
                    if isinstance(plan, PlanV2)
                    else type(plan).__name__,
                    "end_user_provided": end_user is not None,
                    "plan_run_inputs_provided": plan_run_inputs is not None,
                },
            )
        )
        if isinstance(plan, PlanV2):
            return await self.run_builder_plan(
                plan=plan,
                end_user=self.initialize_end_user(end_user),
                plan_run_inputs=plan_run_inputs,
                structured_output_schema=structured_output_schema,
            )

        plan_run = await self._aget_plan_run_from_plan(
            plan, end_user, plan_run_inputs, structured_output_schema
        )
        return await self._aresume(plan_run)

    def _get_plan_run_from_plan(
        self,
        plan: Plan | PlanUUID | UUID,
        end_user: str | EndUser | None,
        plan_run_inputs: list[PlanInput]
        | list[dict[str, Serializable]]
        | dict[str, Serializable]
        | None,
        structured_output_schema: type[BaseModel] | None = None,
    ) -> PlanRun:
        """Get a plan run from storage."""
        # ensure we have the plan in storage.
        # we won't if for example the user used PlanBuilder instead of dynamic planning.
        plan_id = (
            plan
            if isinstance(plan, PlanUUID)
            else PlanUUID(uuid=plan)
            if isinstance(plan, UUID)
            else plan.id
        )

        structured_output_schema = (
            structured_output_schema
            if structured_output_schema
            else (plan.structured_output_schema if isinstance(plan, Plan) else None)
        )
        if self.storage.plan_exists(plan_id):
            plan = self.storage.get_plan(plan_id)
            plan.structured_output_schema = structured_output_schema
        elif isinstance(plan, Plan):
            self.storage.save_plan(plan)
        else:
            raise PlanNotFoundError(plan_id) from None

        end_user = self.initialize_end_user(end_user)
        coerced_plan_run_inputs = self._coerce_plan_run_inputs(plan_run_inputs)
        return self._create_plan_run(plan, end_user, coerced_plan_run_inputs)

    async def _aget_plan_run_from_plan(
        self,
        plan: Plan | PlanUUID | UUID,
        end_user: str | EndUser | None,
        plan_run_inputs: list[PlanInput]
        | list[dict[str, Serializable]]
        | dict[str, Serializable]
        | None,
        structured_output_schema: type[BaseModel] | None = None,
    ) -> PlanRun:
        """Get a plan run from storage."""
        # ensure we have the plan in storage.
        # we won't if for example the user used PlanBuilder instead of dynamic planning.
        plan_id = (
            plan
            if isinstance(plan, PlanUUID)
            else PlanUUID(uuid=plan)
            if isinstance(plan, UUID)
            else plan.id
        )

        structured_output_schema = (
            structured_output_schema
            if structured_output_schema
            else (plan.structured_output_schema if isinstance(plan, Plan) else None)
        )
        if await self.storage.aplan_exists(plan_id):
            plan = await self.storage.aget_plan(plan_id)
            plan.structured_output_schema = structured_output_schema
        elif isinstance(plan, Plan):
            await self.storage.asave_plan(plan)
        else:
            raise PlanNotFoundError(plan_id) from None

        end_user = await self.ainitialize_end_user(end_user)
        coerced_plan_run_inputs = self._coerce_plan_run_inputs(plan_run_inputs)
        return await self._acreate_plan_run(plan, end_user, coerced_plan_run_inputs)

    def resume(
        self,
        plan_run: PlanRun | None = None,
        plan_run_id: PlanRunUUID | str | None = None,
        plan: PlanV2 | None = None,
    ) -> PlanRun:
        """Resume a PlanRun.

        If a clarification handler was provided as part of the execution hooks, it will be used
        to handle any clarifications that are raised during the execution of the plan run.
        If no clarification handler was provided and a clarification is raised, the run will be
        returned in the `NEED_CLARIFICATION` state. The clarification will then need to be handled
        by the caller before the plan run is resumed.

        Args:
            plan_run (PlanRun | None): The PlanRun to resume. Defaults to None.
            plan_run_id (RunUUID | str | None): The ID of the PlanRun to resume. Defaults to
                None.
            plan (PlanV2 | None): If using a plan built with the Plan Builder, the plan must be
                passed in here in order to resume.

        Returns:
            PlanRun: The resulting PlanRun after execution.

        Raises:
            ValueError: If neither plan_run nor plan_run_id is provided.
            InvalidPlanRunStateError: If the plan run is not in a valid state to be resumed.

        """
        self.telemetry.capture(
            PortiaFunctionCallTelemetryEvent(
                function_name="portia_resume",
                function_call_details={
                    "plan_run_provided": plan_run is not None,
                    "plan_run_id_provided": plan_run_id is not None,
                },
            )
        )
        if isinstance(plan, PlanV2):
            if not plan_run:
                raise NotImplementedError(
                    "We do not yet support retrieving plan runs by ID with PlanV2"
                )
            with asyncio.Runner() as runner:
                return runner.run(self.resume_builder_plan(plan, plan_run=plan_run))
        return self._resume(plan_run, plan_run_id)

    async def aresume(
        self,
        plan_run: PlanRun | None = None,
        plan_run_id: PlanRunUUID | str | None = None,
        plan: PlanV2 | None = None,
    ) -> PlanRun:
        """Resume a PlanRun.

        If a clarification handler was provided as part of the execution hooks, it will be used
        to handle any clarifications that are raised during the execution of the plan run.
        If no clarification handler was provided and a clarification is raised, the run will be
        returned in the `NEED_CLARIFICATION` state. The clarification will then need to be handled
        by the caller before the plan run is resumed.

        Args:
            plan_run (PlanRun | None): The PlanRun to resume. Defaults to None.
            plan_run_id (RunUUID | str | None): The ID of the PlanRun to resume. Defaults to
                None.
            plan (PlanV2 | None): If using a plan built with the Plan Builder, the plan must be
                passed in here in order to resume.

        Returns:
            PlanRun: The resulting PlanRun after execution.

        Raises:
            ValueError: If neither plan_run nor plan_run_id is provided.
            InvalidPlanRunStateError: If the plan run is not in a valid state to be resumed.

        """
        self.telemetry.capture(
            PortiaFunctionCallTelemetryEvent(
                function_name="portia_aresume",
                function_call_details={
                    "plan_run_provided": plan_run is not None,
                    "plan_run_id_provided": plan_run_id is not None,
                },
            )
        )

        if isinstance(plan, PlanV2):
            if not plan_run:
                raise NotImplementedError(
                    "We do not yet support retrieving plan runs by ID with PlanV2"
                )
            return await self.resume_builder_plan(plan, plan_run=plan_run)

        return await self._aresume(plan_run, plan_run_id)

    def _resume(
        self,
        plan_run: PlanRun | None = None,
        plan_run_id: PlanRunUUID | str | None = None,
    ) -> PlanRun:
        """Resume a PlanRun.

        If a clarification handler was provided as part of the execution hooks, it will be used
        to handle any clarifications that are raised during the execution of the plan run.
        If no clarification handler was provided and a clarification is raised, the run will be
        returned in the `NEED_CLARIFICATION` state. The clarification will then need to be handled
        by the caller before the plan run is resumed.

        Args:
            plan_run (PlanRun | None): The PlanRun to resume. Defaults to None.
            plan_run_id (RunUUID | str | None): The ID of the PlanRun to resume. Defaults to
                None.

        Returns:
            PlanRun: The resulting PlanRun after execution.

        Raises:
            ValueError: If neither plan_run nor plan_run_id is provided.
            InvalidPlanRunStateError: If the plan run is not in a valid state to be resumed.

        """
        if not plan_run:
            if not plan_run_id:
                raise ValueError("Either plan_run or plan_run_id must be provided")

            parsed_id = (
                PlanRunUUID.from_string(plan_run_id)
                if isinstance(plan_run_id, str)
                else plan_run_id
            )
            plan_run = self.storage.get_plan_run(parsed_id)

        plan = self.storage.get_plan(plan_id=plan_run.plan_id)

        ready, plan_run = self._check_initial_readiness(plan, plan_run)
        if not ready:
            return plan_run

        return self.execute_plan_run_and_handle_clarifications(plan, plan_run)

    def _check_initial_readiness(self, plan: Plan, plan_run: PlanRun) -> tuple[bool, PlanRun]:
        """Check the initial readiness of the plan run."""
        if plan_run.state not in [
            PlanRunState.NOT_STARTED,
            PlanRunState.IN_PROGRESS,
            PlanRunState.NEED_CLARIFICATION,
            PlanRunState.READY_TO_RESUME,
        ]:
            logger().warning(
                f"Plan run {plan_run.id} is in state {plan_run.state} so it can't be run - aborting"
            )
            return False, plan_run

        outstanding_clarifications = plan_run.get_outstanding_clarifications()
        ready_clarifications = self._check_remaining_tool_readiness(plan, plan_run)
        if len(clarifications_to_raise := outstanding_clarifications + ready_clarifications):
            plan_run = self._raise_clarifications(clarifications_to_raise, plan_run)
            plan_run = self._handle_clarifications(plan_run)
            if len(plan_run.get_outstanding_clarifications()) > 0:
                return False, plan_run
        return True, plan_run

    async def _aresume(
        self,
        plan_run: PlanRun | None = None,
        plan_run_id: PlanRunUUID | str | None = None,
    ) -> PlanRun:
        """Resume a PlanRun asynchronously.

        If a clarification handler was provided as part of the execution hooks, it will be used
        to handle any clarifications that are raised during the execution of the plan run.
        If no clarification handler was provided and a clarification is raised, the run will be
        returned in the `NEED_CLARIFICATION` state. The clarification will then need to be handled
        by the caller before the plan run is resumed.

        Args:
            plan_run (PlanRun | None): The PlanRun to resume. Defaults to None.
            plan_run_id (RunUUID | str | None): The ID of the PlanRun to resume. Defaults to
                None.

        Returns:
            PlanRun: The resulting PlanRun after execution.

        Raises:
            ValueError: If neither plan_run nor plan_run_id is provided.
            InvalidPlanRunStateError: If the plan run is not in a valid state to be resumed.

        """
        if not plan_run:
            if not plan_run_id:
                raise ValueError("Either plan_run or plan_run_id must be provided")

            parsed_id = (
                PlanRunUUID.from_string(plan_run_id)
                if isinstance(plan_run_id, str)
                else plan_run_id
            )
            plan_run = await self.storage.aget_plan_run(parsed_id)

        plan = await self.storage.aget_plan(plan_id=plan_run.plan_id)

        ready, plan_run = self._check_initial_readiness(plan, plan_run)
        if not ready:
            return plan_run

        return await self.aexecute_plan_run_and_handle_clarifications(plan, plan_run)

    def _process_plan_input_values(  # noqa: C901
        self,
        plan: Plan,
        plan_run: PlanRun,
        plan_run_inputs: list[PlanInput] | None = None,
    ) -> None:
        """Process plan input values and add them to the plan run.

        Args:
            plan (Plan): The plan containing required inputs.
            plan_run (PlanRun): The plan run to update with input values.
            plan_run_inputs (list[PlanInput] | None): Values for plan inputs.

        Raises:
            ValueError: If required plan inputs are missing.

        """
        if plan.plan_inputs and not plan_run_inputs:
            missing_inputs = [
                input_obj.name for input_obj in plan.plan_inputs if input_obj.value is None
            ]
            if missing_inputs:
                raise ValueError(f"Missing required plan input values: {', '.join(missing_inputs)}")

            for plan_input in plan.plan_inputs:
                if plan_input.value is not None:
                    plan_run.plan_run_inputs[plan_input.name] = LocalDataValue(
                        value=plan_input.value
                    )
            return

        if plan_run_inputs and not plan.plan_inputs:
            logger().warning(
                "Inputs are not required for this plan but plan inputs were provided",
            )

        if plan_run_inputs and plan.plan_inputs:
            input_values_by_name = {input_obj.name: input_obj for input_obj in plan_run_inputs}

            # Validate all required inputs are provided or have default values
            missing_inputs = [
                input_obj.name
                for input_obj in plan.plan_inputs
                if input_obj.name not in input_values_by_name and input_obj.value is None
            ]
            if missing_inputs:
                raise ValueError(f"Missing required plan input values: {', '.join(missing_inputs)}")

            for plan_input in plan.plan_inputs:
                if plan_input.name in input_values_by_name:
                    plan_run.plan_run_inputs[plan_input.name] = LocalDataValue(
                        value=input_values_by_name[plan_input.name].value
                    )
                elif plan_input.value is not None:
                    plan_run.plan_run_inputs[plan_input.name] = LocalDataValue(
                        value=plan_input.value
                    )

            # Check for unknown inputs
            for input_obj in plan_run_inputs:
                if not any(plan_input.name == input_obj.name for plan_input in plan.plan_inputs):
                    logger().warning(f"Ignoring unknown plan input: {input_obj.name}")

            self.storage.save_plan_run(plan_run)

    async def _aprocess_plan_input_values(  # noqa: C901
        self,
        plan: Plan,
        plan_run: PlanRun,
        plan_run_inputs: list[PlanInput] | None = None,
    ) -> None:
        """Process plan input values and add them to the plan run.

        Args:
            plan (Plan): The plan containing required inputs.
            plan_run (PlanRun): The plan run to update with input values.
            plan_run_inputs (list[PlanInput] | None): Values for plan inputs.

        Raises:
            ValueError: If required plan inputs are missing.

        """
        if plan.plan_inputs and not plan_run_inputs:
            missing_inputs = [
                input_obj.name for input_obj in plan.plan_inputs if input_obj.value is None
            ]
            if missing_inputs:
                raise ValueError(f"Missing required plan input values: {', '.join(missing_inputs)}")

            for plan_input in plan.plan_inputs:
                if plan_input.value is not None:
                    plan_run.plan_run_inputs[plan_input.name] = LocalDataValue(
                        value=plan_input.value
                    )
            return

        if plan_run_inputs and not plan.plan_inputs:
            logger().warning(
                "Inputs are not required for this plan but plan inputs were provided",
            )

        if plan_run_inputs and plan.plan_inputs:
            input_values_by_name = {input_obj.name: input_obj for input_obj in plan_run_inputs}

            missing_inputs = [
                input_obj.name
                for input_obj in plan.plan_inputs
                if input_obj.name not in input_values_by_name and input_obj.value is None
            ]
            if missing_inputs:
                raise ValueError(f"Missing required plan input values: {', '.join(missing_inputs)}")

            for plan_input in plan.plan_inputs:
                if plan_input.name in input_values_by_name:
                    plan_run.plan_run_inputs[plan_input.name] = LocalDataValue(
                        value=input_values_by_name[plan_input.name].value
                    )
                elif plan_input.value is not None:
                    plan_run.plan_run_inputs[plan_input.name] = LocalDataValue(
                        value=plan_input.value
                    )

            for input_obj in plan_run_inputs:
                if not any(plan_input.name == input_obj.name for plan_input in plan.plan_inputs):
                    logger().warning(f"Ignoring unknown plan input: {input_obj.name}")

            await self.storage.asave_plan_run(plan_run)

    def execute_plan_run_and_handle_clarifications(
        self,
        plan: Plan,
        plan_run: PlanRun,
    ) -> PlanRun:
        """Execute a plan run and handle any clarifications that are raised."""
        try:
            while plan_run.state not in [
                PlanRunState.COMPLETE,
                PlanRunState.FAILED,
            ]:
                plan_run = self._execute_plan_run(plan, plan_run)

                plan_run = self._handle_clarifications(plan_run)
                if len(plan_run.get_outstanding_clarifications()) > 0:
                    return plan_run

        except KeyboardInterrupt:
            logger().info("Execution interrupted by user. Setting plan run state to FAILED.")
            self._set_plan_run_state(plan_run, PlanRunState.FAILED)

        return plan_run

    async def aexecute_plan_run_and_handle_clarifications(
        self,
        plan: Plan,
        plan_run: PlanRun,
    ) -> PlanRun:
        """Execute a plan run and handle any clarifications that are raised."""
        try:
            while plan_run.state not in [
                PlanRunState.COMPLETE,
                PlanRunState.FAILED,
            ]:
                plan_run = await self._aexecute_plan_run(plan, plan_run)

                plan_run = self._handle_clarifications(plan_run)
                if len(plan_run.get_outstanding_clarifications()) > 0:
                    return plan_run

        except KeyboardInterrupt:
            logger().info("Execution interrupted by user. Setting plan run state to FAILED.")
            self._set_plan_run_state(plan_run, PlanRunState.FAILED)

        return plan_run

    def _handle_clarifications(self, plan_run: PlanRun) -> PlanRun:
        """Handle any clarifications that are raised during the execution of a plan run.

        Args:
            plan_run (PlanRun): The plan run to handle clarifications for.

        Returns:
            PlanRun: The updated plan run, after handling the clarifications.

        """
        # If we don't have a clarification handler, return the plan run even if a clarification
        # has been raised
        if not self.execution_hooks.clarification_handler:
            return plan_run

        clarifications = plan_run.get_outstanding_clarifications()
        for clarification in clarifications:
            logger().info(
                f"Clarification of type {clarification.category} requested "
                f"by '{clarification.source}'"
                if clarification.source
                else ""
            )
            logger().debug("Calling clarification_handler execution hook")
            self.execution_hooks.clarification_handler.handle(
                clarification=clarification,
                on_resolution=lambda c, r: self.resolve_clarification(c, r, plan_run) and None,
                on_error=lambda c, r: self.error_clarification(c, r, plan_run) and None,
            )
            logger().debug("Finished clarification_handler execution hook")

        if len(clarifications) > 0:
            # If clarifications are handled synchronously,
            # we'll go through this immediately.
            # If they're handled asynchronously,
            # we'll wait for the plan run to be ready.
            try:
                plan_run = self.wait_for_ready(plan_run)
            except InvalidPlanRunStateError:
                logger().error("Plan run is not ready to resume after clarification")
                return plan_run

        return plan_run

    def resolve_clarification(
        self,
        clarification: Clarification,
        response: object,
        plan_run: PlanRun,
    ) -> PlanRun:
        """Resolve a clarification updating the run state as needed.

        Args:
            clarification (Clarification): The clarification to resolve.
            response (object): The response to the clarification.
            plan_run (PlanRun | None): Optional - the plan run being updated.

        Returns:
            PlanRun: The updated PlanRun.

        """
        self.telemetry.capture(
            PortiaFunctionCallTelemetryEvent(
                function_name="portia_resolve_clarification",
                function_call_details={
                    "clarification_category": clarification.category.value,
                    "plan_run_provided": plan_run is not None,
                },
            )
        )

        matched_clarification = next(
            (c for c in plan_run.outputs.clarifications if c.id == clarification.id),
            None,
        )

        if not matched_clarification:
            raise InvalidPlanRunStateError("Could not match clarification to run")

        matched_clarification.resolved = True
        matched_clarification.response = response

        if len(plan_run.get_outstanding_clarifications()) == 0:
            self._set_plan_run_state(plan_run, PlanRunState.READY_TO_RESUME)

        logger().info(
            f"Clarification resolved with response: {matched_clarification.response}",
        )

        logger().debug(
            f"Clarification resolved: {matched_clarification.model_dump_json(indent=4)}",
        )
        self.storage.save_plan_run(plan_run)
        return plan_run

    def error_clarification(
        self,
        clarification: Clarification,
        error: object,
        plan_run: PlanRun,
    ) -> PlanRun:
        """Mark that there was an error handling the clarification."""
        logger().error(
            f"Error handling clarification with guidance '{clarification.user_guidance}': {error}",
        )
        self._set_plan_run_state(plan_run, PlanRunState.FAILED)
        return plan_run

    def wait_for_ready(  # noqa: C901
        self,
        plan_run: PlanRun,
        max_retries: int = 6,
        backoff_start_time_seconds: int = 7 * 60,
        backoff_time_seconds: int = 2,
    ) -> PlanRun:
        """Wait for the run to be in a state that it can be re-plan_run.

        This is generally because there are outstanding clarifications that need to be resolved.

        Args:
            plan_run (PlanRun): The PlanRun to wait for.
            max_retries (int): The maximum number of retries to wait for the run to be ready
                after the backoff period starts.
            backoff_start_time_seconds (int): The time after which the backoff period starts.
            backoff_time_seconds (int): The time to wait between retries after the backoff period
                starts.

        Returns:
            PlanRun: The updated PlanRun once it is ready to be re-plan_run.

        Raises:
            InvalidRunStateError: If the run cannot be waited for.

        """
        self.telemetry.capture(
            PortiaFunctionCallTelemetryEvent(
                function_name="portia_wait_for_ready", function_call_details={}
            )
        )
        start_time = time.time()
        tries = 0
        if plan_run.state not in [
            PlanRunState.IN_PROGRESS,
            PlanRunState.NOT_STARTED,
            PlanRunState.READY_TO_RESUME,
            PlanRunState.NEED_CLARIFICATION,
        ]:
            raise InvalidPlanRunStateError("Cannot wait for run that is not ready to run")

        # These states can continue straight away
        if plan_run.state in [
            PlanRunState.IN_PROGRESS,
            PlanRunState.NOT_STARTED,
            PlanRunState.READY_TO_RESUME,
        ]:
            return plan_run

        plan = self.storage.get_plan(plan_run.plan_id)
        while plan_run.state != PlanRunState.READY_TO_RESUME:
            plan_run = self.storage.get_plan_run(plan_run.id)
            current_step_clarifications = plan_run.get_clarifications_for_step()
            if tries >= max_retries:
                raise InvalidPlanRunStateError("Run is not ready to resume after max retries")

            # if we've waited longer than the backoff time, start the backoff period
            if time.time() - start_time > backoff_start_time_seconds:
                tries += 1
                backoff_time_seconds *= 2

            # wait a couple of seconds as we're long polling
            time.sleep(backoff_time_seconds)

            ready_clarifications = self._check_remaining_tool_readiness(
                plan, plan_run, start_index=plan_run.current_step_index
            )

            if len(ready_clarifications) == 0:
                for clarification in current_step_clarifications:
                    if clarification.category is ClarificationCategory.ACTION:
                        clarification.resolved = True
                        clarification.response = "complete"
                if len(plan_run.get_outstanding_clarifications()) == 0:
                    self._set_plan_run_state(plan_run, PlanRunState.READY_TO_RESUME)
            else:
                for clarification in current_step_clarifications:
                    logger().info(
                        f"Waiting for clarification {clarification.category} to be resolved",
                    )

            logger().info(f"New run state for {plan_run.id!s} is {plan_run.state!s}")

        logger().info(f"Run {plan_run.id!s} is ready to resume")

        return plan_run

    def _set_plan_run_state(self, plan_run: PlanRun, state: PlanRunState) -> None:
        """Set the state of a plan run and persist it to storage."""
        plan_run.state = state
        self.storage.save_plan_run(plan_run)

    def create_plan_run(
        self,
        plan: Plan,
        end_user: str | EndUser | None = None,
        plan_run_inputs: list[PlanInput] | None = None,
    ) -> PlanRun:
        """Create a PlanRun from a Plan.

        Args:
            plan (Plan): The plan to create a plan run from.
            end_user (str | EndUser | None = None): The end user this plan run is for.
            plan_run_inputs (list[PlanInput] | None = None): The plan inputs for the
              plan run with their values.

        Returns:
            PlanRun: The created PlanRun object.

        """
        self.telemetry.capture(
            PortiaFunctionCallTelemetryEvent(
                function_name="portia_create_plan_run",
                function_call_details={
                    "end_user_provided": end_user is not None,
                    "plan_run_inputs_provided": plan_run_inputs is not None,
                },
            )
        )
        return self._create_plan_run(plan, end_user, plan_run_inputs)

    async def acreate_plan_run(
        self,
        plan: Plan,
        end_user: str | EndUser | None = None,
        plan_run_inputs: list[PlanInput] | None = None,
    ) -> PlanRun:
        """Create a PlanRun from a Plan.

        Args:
            plan (Plan): The plan to create a plan run from.
            end_user (str | EndUser | None = None): The end user this plan run is for.
            plan_run_inputs (list[PlanInput] | None = None): The plan inputs for the
              plan run with their values.

        Returns:
            PlanRun: The created PlanRun object.

        """
        self.telemetry.capture(
            PortiaFunctionCallTelemetryEvent(
                function_name="portia_create_plan_run",
                function_call_details={
                    "end_user_provided": end_user is not None,
                    "plan_run_inputs_provided": plan_run_inputs is not None,
                },
            )
        )
        return await self._acreate_plan_run(plan, end_user, plan_run_inputs)

    def _create_plan_run(
        self,
        plan: Plan,
        end_user: str | EndUser | None = None,
        plan_run_inputs: list[PlanInput] | None = None,
    ) -> PlanRun:
        """Create a PlanRun from a Plan.

        Args:
            plan (Plan): The plan to create a plan run from.
            end_user (str | EndUser | None = None): The end user this plan run is for.
            plan_run_inputs (list[PlanInput] | None = None): The plan inputs for the
              plan run with their values.

        Returns:
            PlanRun: The created PlanRun object.

        """
        end_user = self.initialize_end_user(end_user)
        plan_run = PlanRun(
            plan_id=plan.id,
            state=PlanRunState.NOT_STARTED,
            end_user_id=end_user.external_id,
            structured_output_schema=plan.structured_output_schema,
        )
        self._process_plan_input_values(plan, plan_run, plan_run_inputs)
        # Ensure the plan is saved before the plan run
        self.storage.save_plan_run(plan_run)
        return plan_run

    async def _acreate_plan_run(
        self,
        plan: Plan,
        end_user: str | EndUser | None = None,
        plan_run_inputs: list[PlanInput] | None = None,
    ) -> PlanRun:
        """Create a PlanRun from a Plan.

        Args:
            plan (Plan): The plan to create a plan run from.
            end_user (str | EndUser | None = None): The end user this plan run is for.
            plan_run_inputs (list[PlanInput] | None = None): The plan inputs for the
              plan run with their values.

        Returns:
            PlanRun: The created PlanRun object.

        """
        end_user = await self.ainitialize_end_user(end_user)
        plan_run = PlanRun(
            plan_id=plan.id,
            state=PlanRunState.NOT_STARTED,
            end_user_id=end_user.external_id,
            structured_output_schema=plan.structured_output_schema,
        )
        await self._aprocess_plan_input_values(plan, plan_run, plan_run_inputs)
        # Ensure the plan is saved before the plan run
        await self.storage.asave_plan_run(plan_run)
        return plan_run

    def _execute_plan_run(self, plan: Plan, plan_run: PlanRun) -> PlanRun:
        """Execute the run steps, updating the run state as needed.

        Args:
            plan (Plan): The plan to execute.
            plan_run (PlanRun): The plan run to execute.

        Returns:
            Run: The updated run after execution.

        """
        self._set_plan_run_state(plan_run, PlanRunState.IN_PROGRESS)
        self._log_execute_start(plan_run, plan)
        last_executed_step_output = self._get_last_executed_step_output(plan, plan_run)
        introspection_agent = self._get_introspection_agent()
        for index in range(plan_run.current_step_index, len(plan.steps)):
            step = plan.steps[index]
            plan_run.current_step_index = index

            try:
                last_executed_step_output = self._execute_step(
                    plan, plan_run, step, last_executed_step_output, introspection_agent
                )
            except SkipExecutionError as e:
                logger().info(f"Skipping step {index}: {e}")
                if e.should_return:
                    return plan_run
                continue
            except Exception as e:  # noqa: BLE001 - We want to capture all other failures here
                return self._handle_execution_error(plan_run, plan, index, step, e)
            else:
                self._set_step_output(last_executed_step_output, plan_run, step)
                logger().info(
                    f"Step output - {last_executed_step_output.get_summary()!s}",
                )
            try:
                if clarified_plan_run := self._handle_post_step_execution(
                    plan, plan_run, index, step, last_executed_step_output
                ):
                    # No after_plan_run call here as the plan run will be resumed later
                    return clarified_plan_run
            except Exception as e:  # noqa: BLE001 - We want to capture all exceptions from the hook here
                logger().error(
                    "Error in post-step stage for step {index}: {error}",
                    index=index,
                    error=e,
                    plan=str(plan.id),
                    plan_run=str(plan_run.id),
                )
                error_output = LocalDataValue(value=str(e))
                self._set_step_output(error_output, plan_run, step)
                # Skip the after_step_execution hook as we have already run it
                return self._handle_plan_run_execution_error(plan_run, plan, error_output)

        return self._post_plan_run_execution(plan, plan_run, last_executed_step_output)

    async def _aexecute_plan_run(self, plan: Plan, plan_run: PlanRun) -> PlanRun:
        """Execute the run steps, updating the run state as needed asynchronously.

        Args:
            plan (Plan): The plan to execute.
            plan_run (PlanRun): The plan run to execute.

        Returns:
            Run: The updated run after execution.

        """
        self._set_plan_run_state(plan_run, PlanRunState.IN_PROGRESS)
        self._log_execute_start(plan_run, plan)
        last_executed_step_output = self._get_last_executed_step_output(plan, plan_run)
        introspection_agent = self._get_introspection_agent()
        for index in range(plan_run.current_step_index, len(plan.steps)):
            step = plan.steps[index]
            plan_run.current_step_index = index

            try:
                last_executed_step_output = await self._aexecute_step(
                    plan, plan_run, step, last_executed_step_output, introspection_agent
                )
            except SkipExecutionError as e:
                logger().info(f"Skipping step {index}: {e}")
                if e.should_return:
                    return plan_run
                continue
            except Exception as e:  # noqa: BLE001 - We want to capture all other failures here
                return self._handle_execution_error(plan_run, plan, index, step, e)
            else:
                self._set_step_output(last_executed_step_output, plan_run, step)
                logger().info(
                    f"Step output - {last_executed_step_output.get_summary()!s}",
                )
            try:
                if clarified_plan_run := self._handle_post_step_execution(
                    plan, plan_run, index, step, last_executed_step_output
                ):
                    # No after_plan_run call here as the plan run will be resumed later
                    return clarified_plan_run
            except Exception as e:  # noqa: BLE001 - We want to capture all exceptions from the hook here
                logger().error(
                    "Error in post-step stage for step {index}: {error}",
                    index=index,
                    error=e,
                    plan=str(plan.id),
                    plan_run=str(plan_run.id),
                )
                error_output = LocalDataValue(value=str(e))
                self._set_step_output(error_output, plan_run, step)
                # Skip the after_step_execution hook as we have already run it
                return self._handle_plan_run_execution_error(plan_run, plan, error_output)

        return self._post_plan_run_execution(plan, plan_run, last_executed_step_output)

    def _handle_post_step_execution(
        self,
        plan: Plan,
        plan_run: PlanRun,
        index: int,
        step: Step,
        last_executed_step_output: Output,
    ) -> PlanRun | None:
        """Handle the post step execution.

        Returns a new plan run if the step output raised clarifications.
        """
        if new_clarifications := self._get_clarifications_from_output(
            last_executed_step_output, plan_run
        ):
            combined_clarifications = self._handle_new_clarifications(
                plan, plan_run, index, step, new_clarifications
            )

            return self._raise_clarifications(combined_clarifications, plan_run)

        self._handle_after_step_execution_hook(plan, plan_run, step, last_executed_step_output)

        # persist at the end of each step
        self.storage.save_plan_run(plan_run)
        logger().debug(
            f"New PlanRun State: {plan_run.model_dump_json(indent=4)}",
        )
        return None

    def _handle_after_step_execution_hook(
        self, plan: Plan, plan_run: PlanRun, step: Step, last_executed_step_output: Output
    ) -> None:
        """Handle the after step execution hook."""
        if self.execution_hooks.after_step_execution:
            logger().debug("Calling after_step_execution execution hook")
            self.execution_hooks.after_step_execution(
                ReadOnlyPlan.from_plan(plan),
                ReadOnlyPlanRun.from_plan_run(plan_run),
                ReadOnlyStep.from_step(step),
                last_executed_step_output,
            )
            logger().debug("Finished after_step_execution execution hook")

    def _execute_step(
        self,
        plan: Plan,
        plan_run: PlanRun,
        step: Step,
        last_executed_step_output: Output | None,
        introspection_agent: BaseIntrospectionAgent,
    ) -> Output:
        """Attempt to execute a step.

        Args:
            plan (Plan): The plan being executed.
            plan_run (PlanRun): The plan run being executed.
            step (Step): The step being executed.
            last_executed_step_output (Output | None): The output of the last executed step.
            introspection_agent (BaseIntrospectionAgent): The introspection agent.

        Returns:
            Output: The output of the step.

        Raises:
            SkipExecutionError: If the step should be skipped.

        """
        # Handle the introspection outcome
        (plan_run, pre_step_outcome) = self._generate_introspection_outcome(
            introspection_agent=introspection_agent,
            plan=plan,
            plan_run=plan_run,
            last_executed_step_output=last_executed_step_output,
        )
        self._handle_pre_step_outcome(plan, plan_run, pre_step_outcome)
        self._handle_before_step_execution_hook(plan, plan_run, step)

        # we pass read only copies of the state to the agent so that the portia remains
        # responsible for handling the output of the agent and updating the state.
        agent = self.get_agent_for_step(
            step=ReadOnlyStep.from_step(step),
            plan=ReadOnlyPlan.from_plan(plan),
            plan_run=ReadOnlyPlanRun.from_plan_run(plan_run),
        )
        return agent.execute_sync()

    async def _aexecute_step(
        self,
        plan: Plan,
        plan_run: PlanRun,
        step: Step,
        last_executed_step_output: Output | None,
        introspection_agent: BaseIntrospectionAgent,
    ) -> Output:
        """Attempt to execute a step.

        Args:
            plan (Plan): The plan being executed.
            plan_run (PlanRun): The plan run being executed.
            step (Step): The step being executed.
            last_executed_step_output (Output | None): The output of the last executed step.
            introspection_agent (BaseIntrospectionAgent): The introspection agent.

        Returns:
            Output: The output of the step.

        Raises:
            SkipExecutionError: If the step should be skipped.

        """
        # Handle the introspection outcome
        (plan_run, pre_step_outcome) = await self._agenerate_introspection_outcome(
            introspection_agent=introspection_agent,
            plan=plan,
            plan_run=plan_run,
            last_executed_step_output=last_executed_step_output,
        )
        self._handle_pre_step_outcome(plan, plan_run, pre_step_outcome)
        self._handle_before_step_execution_hook(plan, plan_run, step)

        # we pass read only copies of the state to the agent so that the portia remains
        # responsible for handling the output of the agent and updating the state.
        agent = self.get_agent_for_step(
            step=ReadOnlyStep.from_step(step),
            plan=ReadOnlyPlan.from_plan(plan),
            plan_run=ReadOnlyPlanRun.from_plan_run(plan_run),
        )
        return await agent.execute_async()

    def _handle_before_step_execution_hook(self, plan: Plan, plan_run: PlanRun, step: Step) -> None:
        """Handle the before step execution hook.

        Args:
            plan (Plan): The plan being executed.
            plan_run (PlanRun): The plan run being executed.
            step (Step): The step being executed.

        """
        logger().info(
            f"Executing step {plan_run.current_step_index}: {step.task}",
            plan=str(plan.id),
            plan_run=str(plan_run.id),
        )

        if (
            self.execution_hooks.before_step_execution
            # Don't call before_step_execution if we've already executed the step and
            # raised a clarification
            and len(plan_run.get_clarifications_for_step()) == 0
        ):
            logger().debug("Calling before_step_execution execution hook")
            outcome = self.execution_hooks.before_step_execution(
                ReadOnlyPlan.from_plan(plan),
                ReadOnlyPlanRun.from_plan_run(plan_run),
                ReadOnlyStep.from_step(step),
            )
            logger().debug("Finished before_step_execution execution hook")
            if outcome == BeforeStepExecutionOutcome.SKIP:
                raise SkipExecutionError(outcome.value)

    def _handle_pre_step_outcome(
        self, plan: Plan, plan_run: PlanRun, pre_step_outcome: PreStepIntrospection
    ) -> None:
        """Handle the outcome of the pre-step introspection.

        Args:
            plan (Plan): The plan being executed.
            plan_run (PlanRun): The plan run being executed.
            pre_step_outcome (PreStepIntrospection): The outcome of the pre-step introspection.

        Returns:
            bool: True if the pre-step outcome should be handled, False otherwise.

        Raises:
            SkipExecutionError: If the pre-step outcome is SKIP.

        """
        if pre_step_outcome.outcome == PreStepIntrospectionOutcome.SKIP:
            raise SkipExecutionError(pre_step_outcome.reason)
        if pre_step_outcome.outcome != PreStepIntrospectionOutcome.CONTINUE:
            self._log_final_output(plan_run, plan)
            if self.execution_hooks.after_plan_run and plan_run.outputs.final_output:
                logger().debug("Calling after_plan_run execution hook")
                self.execution_hooks.after_plan_run(
                    ReadOnlyPlan.from_plan(plan),
                    ReadOnlyPlanRun.from_plan_run(plan_run),
                    plan_run.outputs.final_output,
                )
                logger().debug("Finished after_plan_run execution hook")
            raise SkipExecutionError(pre_step_outcome.reason, should_return=True)

    def _post_plan_run_execution(
        self,
        plan: Plan,
        plan_run: PlanRun,
        last_executed_step_output: Output | None,
        skip_summarization: bool = False,
    ) -> PlanRun:
        """Post-execution actions for a plan run."""
        if last_executed_step_output:
            plan_run.outputs.final_output = self._get_final_output(
                plan,
                plan_run,
                last_executed_step_output,
                skip_summarization=skip_summarization,
            )
        self._set_plan_run_state(plan_run, PlanRunState.COMPLETE)
        self._log_final_output(plan_run, plan)

        if self.execution_hooks.after_plan_run and plan_run.outputs.final_output:
            logger().debug("Calling after_plan_run execution hook")
            self.execution_hooks.after_plan_run(
                ReadOnlyPlan.from_plan(plan),
                ReadOnlyPlanRun.from_plan_run(plan_run),
                plan_run.outputs.final_output,
            )
            logger().debug("Finished after_plan_run execution hook")

        return plan_run

    def _handle_new_clarifications(
        self,
        plan: Plan,
        plan_run: PlanRun,
        index: int,
        step: Step,
        new_clarifications: list[Clarification],
    ) -> list[Clarification]:
        """Handle new clarifications from the output of the last step executed."""
        # If execution raised a clarification, re-check readiness of subsequent tools
        # If the clarification raised is an action clarification for a PortiaRemoteTool
        # (i.e. the tool is not ready), run a combined readiness check for this step and
        # all subsequent steps.
        # Otherwise, combine the new clarifications with the ready clarifications from the
        # next step.
        tool_id = step.tool_id or ""
        step_tool = self.tool_registry.get_tool(tool_id) if tool_id in self.tool_registry else None

        if (
            len(new_clarifications) == 1
            and isinstance(step_tool, PortiaRemoteTool)
            and new_clarifications[0].category == ClarificationCategory.ACTION
        ):
            combined_clarifications = self._check_remaining_tool_readiness(
                plan,
                plan_run,
                start_index=index,
            )
        else:
            ready_clarifications = self._check_remaining_tool_readiness(
                plan,
                plan_run,
                start_index=index + 1,
            )
            combined_clarifications = new_clarifications + ready_clarifications
        return combined_clarifications

    def _log_execute_start(self, plan_run: PlanRun, plan: Plan) -> None:
        dashboard_url = self.config.must_get("portia_dashboard_url", str)
        dashboard_message = (
            (
                f" View in your Portia AI dashboard: "
                f"{dashboard_url}/dashboard/plan-runs?plan_run_id={plan_run.id!s}"
            )
            if self.config.storage_class == StorageClass.CLOUD
            else ""
        )
        logger().info(
            f"Plan Run State is updated to {plan_run.state!s}.{dashboard_message}",
        )
        if self.execution_hooks.before_plan_run and plan_run.current_step_index == 0:
            logger().debug("Calling before_plan_run execution hook")
            self.execution_hooks.before_plan_run(
                ReadOnlyPlan.from_plan(plan),
                ReadOnlyPlanRun.from_plan_run(plan_run),
            )
            logger().debug("Finished before_plan_run execution hook")

    def _handle_execution_error(
        self,
        plan_run: PlanRun,
        plan: Plan,
        index: int,
        step: Step,
        error: Exception,
    ) -> PlanRun:
        error_output = LocalDataValue(value=str(error))
        self._set_step_output(error_output, plan_run, step)
        logger().exception(
            "Error executing step {index}: {error}",
            index=index,
            error=error,
            plan=str(plan.id),
            plan_run=str(plan_run.id),
        )
        if self.execution_hooks.after_step_execution:
            logger().debug("Calling after_step_execution execution hook")
            self.execution_hooks.after_step_execution(
                ReadOnlyPlan.from_plan(plan),
                ReadOnlyPlanRun.from_plan_run(plan_run),
                ReadOnlyStep.from_step(step),
                error_output,
            )
            logger().debug("Finished after_step_execution execution hook")
        return self._handle_plan_run_execution_error(plan_run, plan, error_output)

    def _handle_plan_run_execution_error(
        self,
        plan_run: PlanRun,
        plan: Plan,
        error_output: Output,
    ) -> PlanRun:
        plan_run.outputs.final_output = error_output
        self._set_plan_run_state(plan_run, PlanRunState.FAILED)
        logger().debug(
            f"Final run status: {plan_run.state!s}",
            plan=str(plan.id),
            plan_run=str(plan_run.id),
        )
        if self.execution_hooks.after_plan_run:
            logger().debug("Calling after_plan_run execution hook")
            self.execution_hooks.after_plan_run(
                ReadOnlyPlan.from_plan(plan),
                ReadOnlyPlanRun.from_plan_run(plan_run),
                plan_run.outputs.final_output,
            )
            logger().debug("Finished after_plan_run execution hook")
        return plan_run

    def _log_final_output(self, plan_run: PlanRun, plan: Plan) -> None:
        logger().debug(
            f"Final run status: {plan_run.state!s}",
            plan=str(plan.id),
            plan_run=str(plan_run.id),
        )
        if plan_run.outputs.final_output:
            summary = plan_run.outputs.final_output.get_summary()
            if not summary:
                summary = str(plan_run.outputs.final_output.get_value())
            if len(summary) > MAX_OUTPUT_LOG_LENGTH:
                summary = (
                    summary[:MAX_OUTPUT_LOG_LENGTH]
                    + "...[truncated - only first 1000 characters shown]"
                )
            logger().info(
                f"Final output: {summary!s}",
            )

    def _get_last_executed_step_output(self, plan: Plan, plan_run: PlanRun) -> Output | None:
        """Get the output of the last executed step.

        Args:
            plan (Plan): The plan containing steps.
            plan_run (PlanRun): The plan run to get the output from.

        Returns:
            Output | None: The output of the last executed step.

        """
        return next(
            (
                plan_run.outputs.step_outputs[step.output]
                for i in range(plan_run.current_step_index, -1, -1)
                if i < len(plan.steps)
                and (step := plan.steps[i]).output in plan_run.outputs.step_outputs
                and (step_output := plan_run.outputs.step_outputs[step.output])
                and step_output.get_value() != PreStepIntrospectionOutcome.SKIP
            ),
            None,
        )

    def _generate_introspection_outcome(
        self,
        introspection_agent: BaseIntrospectionAgent,
        plan: Plan,
        plan_run: PlanRun,
        last_executed_step_output: Output | None,
    ) -> tuple[PlanRun, PreStepIntrospection]:
        """Generate the outcome of the pre-step introspection.

        Args:
            introspection_agent (BaseIntrospectionAgent): The introspection agent to use.
            plan (Plan): The plan being executed.
            plan_run (PlanRun): The plan run being executed.
            last_executed_step_output (Output | None): The output of the last step executed.

        Returns:
            tuple[PlanRun, PreStepIntrospectionOutcome]: The updated plan run and the
                outcome of the introspection.

        """
        if not self._should_introspect(plan, plan_run):
            return (
                plan_run,
                PreStepIntrospection(
                    outcome=PreStepIntrospectionOutcome.CONTINUE,
                    reason="No condition to evaluate.",
                ),
            )
        pre_step_outcome = introspection_agent.pre_step_introspection(
            plan=ReadOnlyPlan.from_plan(plan),
            plan_run=ReadOnlyPlanRun.from_plan_run(plan_run),
        )
        self._update_introspection_step_output_and_state(
            pre_step_outcome,
            plan,
            plan_run,
            plan.steps[plan_run.current_step_index],
            last_executed_step_output,
        )
        return (plan_run, pre_step_outcome)

    async def _agenerate_introspection_outcome(
        self,
        introspection_agent: BaseIntrospectionAgent,
        plan: Plan,
        plan_run: PlanRun,
        last_executed_step_output: Output | None,
    ) -> tuple[PlanRun, PreStepIntrospection]:
        """Generate the outcome of the pre-step introspection asynchronously.

        Args:
            introspection_agent (BaseIntrospectionAgent): The introspection agent to use.
            plan (Plan): The plan being executed.
            plan_run (PlanRun): The plan run being executed.
            last_executed_step_output (Output | None): The output of the last step executed.

        Returns:
            tuple[PlanRun, PreStepIntrospectionOutcome]: The updated plan run and the
                outcome of the introspection.

        """
        if not self._should_introspect(plan, plan_run):
            return (
                plan_run,
                PreStepIntrospection(
                    outcome=PreStepIntrospectionOutcome.CONTINUE,
                    reason="No condition to evaluate.",
                ),
            )
        pre_step_outcome = await introspection_agent.apre_step_introspection(
            plan=ReadOnlyPlan.from_plan(plan),
            plan_run=ReadOnlyPlanRun.from_plan_run(plan_run),
        )
        self._update_introspection_step_output_and_state(
            pre_step_outcome,
            plan,
            plan_run,
            plan.steps[plan_run.current_step_index],
            last_executed_step_output,
        )
        return (plan_run, pre_step_outcome)

    def _should_introspect(self, plan: Plan, plan_run: PlanRun) -> bool:
        """Determine if the step should be introspected."""
        step = plan.steps[plan_run.current_step_index]
        if not step.condition:
            return False
        logger().info(
            f"Evaluating condition for Step #{plan_run.current_step_index}: #{step.condition}",
        )
        return True

    def _update_introspection_step_output_and_state(
        self,
        pre_step_outcome: PreStepIntrospection,
        plan: Plan,
        plan_run: PlanRun,
        step: Step,
        last_executed_step_output: Output | None,
    ) -> None:
        """Update the step output and state based on the pre-step introspection outcome."""
        log_message = (
            f"Condition Evaluation Outcome for Step #{plan_run.current_step_index} is "
            f"{pre_step_outcome.outcome.value}. "
            f"Reason: {pre_step_outcome.reason}",
        )

        logger().info(*log_message)
        match pre_step_outcome.outcome:
            case PreStepIntrospectionOutcome.SKIP:
                output = LocalDataValue(
                    value=SKIPPED_OUTPUT,
                    summary=pre_step_outcome.reason,
                )
                self._set_step_output(output, plan_run, step)
            case PreStepIntrospectionOutcome.COMPLETE:
                output = LocalDataValue(
                    value=COMPLETED_OUTPUT,
                    summary=pre_step_outcome.reason,
                )
                self._set_step_output(output, plan_run, step)
                if last_executed_step_output:
                    plan_run.outputs.final_output = self._get_final_output(
                        plan,
                        plan_run,
                        last_executed_step_output,
                    )
                self._set_plan_run_state(plan_run, PlanRunState.COMPLETE)

    def _get_planning_agent(self) -> BasePlanningAgent:
        """Get the planning_agent based on the configuration.

        Returns:
            BasePlanningAgent: The planning agent to be used for generating plans.

        """
        cls: type[BasePlanningAgent]
        match self.config.planning_agent_type:
            case PlanningAgentType.DEFAULT:
                cls = DefaultPlanningAgent

        return cls(self.config)

    def _get_final_output(
        self,
        plan: Plan,
        plan_run: PlanRun,
        step_output: Output,
        skip_summarization: bool = False,
    ) -> Output:
        """Get the final output and add summarization to it.

        Args:
            plan (Plan): The plan to execute.
            plan_run (PlanRun): The PlanRun to execute.
            step_output (Output): The output of the last step.
            skip_summarization (bool): Whether to skip summarization.

        """
        final_output = LocalDataValue(
            value=step_output.full_value(self.storage),
            summary=None,
        )
        if skip_summarization:
            return final_output

        try:
            summarizer = FinalOutputSummarizer(config=self.config, agent_memory=self.storage)
            output = summarizer.create_summary(
                plan_run=ReadOnlyPlanRun.from_plan_run(plan_run),
                plan=ReadOnlyPlan.from_plan(plan),
            )
            if (
                isinstance(output, BaseModel)
                and plan_run.structured_output_schema
                and hasattr(output, "fo_summary")
            ):
                unsumarrized_output = plan_run.structured_output_schema(**output.model_dump())
                final_output.value = unsumarrized_output
                final_output.summary = output.fo_summary  # type: ignore[reportAttributeAccessIssue]
            elif isinstance(output, str):
                final_output.summary = output

        except Exception as e:  # noqa: BLE001
            logger().warning(f"Error summarising run: {e}")

        return final_output

    def _get_clarifications_from_output(
        self,
        step_output: Output,
        plan_run: PlanRun,
    ) -> list[Clarification]:
        """Get clarifications from the output of a step.

        Args:
            step_output (Output): The output of the step.
            plan_run (PlanRun): The plan run to get the clarifications from.

        """
        output_value = step_output.get_value()
        if isinstance(output_value, Clarification) or (
            isinstance(output_value, list)
            and len(output_value) > 0
            and any(isinstance(item, Clarification) for item in output_value)
        ):
            new_clarifications = (
                [output_value]
                if isinstance(output_value, Clarification)
                else list(filter(lambda x: isinstance(x, Clarification), output_value))
            )
            for clarification in new_clarifications:
                clarification.step = plan_run.current_step_index
            return new_clarifications
        return []

    def _raise_clarifications(
        self, clarifications: list[Clarification], plan_run: PlanRun
    ) -> PlanRun:
        """Update the plan run based on any clarifications raised.

        Args:
            clarifications (list[Clarification]): The clarifications to raise.
            plan_run (PlanRun): The PlanRun to execute.

        """
        for clarification in clarifications:
            clarification.step = plan_run.current_step_index
            logger().info(
                f"Clarification requested - category: {clarification.category}, ",
                user_guidance=clarification.user_guidance,
                plan=str(plan_run.plan_id),
                plan_run=str(plan_run.id),
            )
            logger().debug(
                f"Clarification requested: {clarification.model_dump_json(indent=4)}",
            )
        existing_clarification_ids = [clar.id for clar in plan_run.outputs.clarifications]
        new_clarifications = [
            clar for clar in clarifications if clar.id not in existing_clarification_ids
        ]

        plan_run.outputs.clarifications = plan_run.outputs.clarifications + new_clarifications
        self._set_plan_run_state(plan_run, PlanRunState.NEED_CLARIFICATION)
        return plan_run

    def get_tool(self, tool_id: str | None, plan_run: PlanRun) -> Tool | None:
        """Get the tool for a step."""
        if not tool_id:
            return None
        try:
            child_tool = self.tool_registry.get_tool(tool_id)
        except ToolNotFoundError:
            # Special case LLMTool so it doesn't need to be in all tool registries
            if tool_id == LLMTool.LLM_TOOL_ID:
                child_tool = LLMTool()
            else:
                raise  # pragma: no cover
        return ToolCallWrapper(
            child_tool=child_tool,
            storage=self.storage,
            plan_run=plan_run,
        )

    def get_agent_for_step(
        self,
        step: Step,
        plan: Plan,
        plan_run: PlanRun,
    ) -> BaseExecutionAgent:
        """Get the appropriate agent for executing a given step.

        Args:
            step (Step): The step for which the agent is needed.
            plan (Plan): The plan associated with the step.
            plan_run (PlanRun): The run associated with the step.

        Returns:
            BaseAgent: The agent to execute the step.

        """
        tool = self.get_tool(step.tool_id, plan_run)
        cls: type[BaseExecutionAgent]
        match self.config.execution_agent_type:
            case ExecutionAgentType.ONE_SHOT:
                cls = OneShotAgent
            case ExecutionAgentType.DEFAULT:
                cls = DefaultExecutionAgent
        cls = OneShotAgent if isinstance(tool, LLMTool) else cls
        logger().debug(
            f"Using agent: {type(cls).__name__}",
            plan=str(plan.id),
            plan_run=str(plan_run.id),
        )
        return cls(
            plan,
            plan_run,
            self.config,
            self.storage,
            self.initialize_end_user(plan_run.end_user_id),
            tool,
            execution_hooks=self.execution_hooks,
        )

    def _log_replan_with_portia_cloud_tools(
        self,
        original_error: str,
        query: str,
        end_user: EndUser,
        example_plans: list[Plan] | None = None,
    ) -> None:
        """Generate a plan using Portia cloud tools for users who's plans fail without them."""
        if not isinstance(self.tool_registry, DefaultToolRegistry) or self.config.portia_api_key:
            return
        unauthenticated_client = PortiaCloudClient.new_client(
            self.config,
            allow_unauthenticated=True,
        )
        portia_registry = PortiaToolRegistry(
            client=unauthenticated_client,
        ).with_default_tool_filter()
        cloud_registry = self.tool_registry + portia_registry
        tools = cloud_registry.match_tools(query)
        planning_agent = self._get_planning_agent()
        replan_outcome = planning_agent.generate_steps_or_error(
            query=query,
            tool_list=tools,
            end_user=end_user,
            examples=example_plans,
        )
        if not replan_outcome.error:
            tools_used = ", ".join([str(step.tool_id) for step in replan_outcome.steps])
            logger().error(
                f"Error in planning - {original_error.rstrip('.')}.\n"
                f"Replanning with Portia cloud tools would successfully generate a plan using "
                f"tools: {tools_used}.\n"
                f"Go to https://app.portialabs.ai to sign up.",
            )
            raise PlanError(
                "PORTIA_API_KEY is required to use Portia cloud tools.",
            ) from PlanError(original_error)

    def _get_introspection_agent(self) -> BaseIntrospectionAgent:
        return DefaultIntrospectionAgent(self.config, self.storage)

    def _set_step_output(self, output: Output, plan_run: PlanRun, step: Step) -> Output:
        """Set the output for a step."""
        plan_run.outputs.step_outputs[step.output] = output
        return self._persist_step_state(plan_run, step)

    def _persist_step_state(self, plan_run: PlanRun, step: Step) -> Output:
        """Ensure the plan run state is persisted to storage."""
        step_output = plan_run.outputs.step_outputs[step.output]
        if isinstance(step_output, LocalDataValue) and self.config.exceeds_output_threshold(
            step_output.serialize_value(),
        ):
            step_output = self.storage.save_plan_run_output(step.output, step_output, plan_run.id)
            plan_run.outputs.step_outputs[step.output] = step_output

        self.storage.save_plan_run(plan_run)
        return step_output

    def _check_remaining_tool_readiness(
        self,
        plan: Plan,
        plan_run: PlanRun,
        start_index: int | None = None,
    ) -> list[Clarification]:
        """Check if there are any new clarifications raised by tools in remaining steps.

        Args:
            plan: The plan containing the steps.
            plan_run: The current plan run.
            start_index: The step index to start checking from. Defaults to the plan run's
                current step index.

        Returns:
            list[Clarification]: The clarifications raised by the tools.

        """
        tools_remaining = set()
        portia_cloud_tool_ids_remaining = set()
        ready_clarifications = []
        check_from_index = start_index if start_index is not None else plan_run.current_step_index
        tool_run_context = ToolRunContext(
            end_user=self.initialize_end_user(plan_run.end_user_id),
            plan_run=plan_run,
            plan=plan,
            config=self.config,
            clarifications=[],
        )
        for step_index in range(check_from_index, len(plan.steps)):
            step = plan.steps[step_index]
            if (
                not step.tool_id
                or step.tool_id in tools_remaining
                or FunctionStep.tool_id_is_local_function(step.tool_id)
            ):
                continue
            tools_remaining.add(step.tool_id)

            tool = self.get_tool(step.tool_id, plan_run)
            if not tool:
                continue  # pragma: no cover - Should not happen if tool_id is set - defensive check
            if tool.id.startswith("portia:"):
                portia_cloud_tool_ids_remaining.add(step.tool_id)
            else:
                ready_response = tool.ready(tool_run_context)
                if not ready_response.ready:
                    ready_clarifications.extend(ready_response.clarifications)

        if len(portia_cloud_tool_ids_remaining) == 0:
            return ready_clarifications

        portia_tools_ready_response = PortiaRemoteTool.batch_ready_check(
            self.config,
            portia_cloud_tool_ids_remaining,
            tool_run_context,
        )
        if not portia_tools_ready_response.ready:
            ready_clarifications.extend(portia_tools_ready_response.clarifications)

        return ready_clarifications

    @traceable(name="Portia - Run Plan")
    async def run_builder_plan(
        self,
        plan: PlanV2,
        end_user: EndUser,
        plan_run_inputs: list[PlanInput]
        | list[dict[str, Serializable]]
        | dict[str, Serializable]
        | None = None,
        structured_output_schema: type[BaseModel] | None = None,
    ) -> PlanRun:
        """Run a Portia plan."""
        if structured_output_schema:
            if plan.final_output_schema:
                logger().warning(
                    "Running plan with structured output schema passed into run_plan - this "
                    "overwrites the final output schema set in the plan builder."
                )
            plan.final_output_schema = structured_output_schema
        legacy_plan = plan.to_legacy_plan(
            PlanContext(
                query=plan.label,
                tool_ids=[tool.id for tool in self.tool_registry.get_tools()],
            ),
        )
        plan_run = await self._aget_plan_run_from_plan(
            legacy_plan, end_user, plan_run_inputs, structured_output_schema
        )
        return await self.resume_builder_plan(
            plan, plan_run, end_user=end_user, legacy_plan=legacy_plan
        )

    async def resume_builder_plan(
        self,
        plan: PlanV2,
        plan_run: PlanRun,
        end_user: EndUser | None = None,
        legacy_plan: Plan | None = None,
    ) -> PlanRun:
        """Resume a Portia plan."""
        if not legacy_plan:
            legacy_plan = plan.to_legacy_plan(
                PlanContext(
                    query=plan.label,
                    tool_ids=[tool.id for tool in self.tool_registry.get_tools()],
                ),
            )
        if not end_user:
            end_user = self.storage.get_end_user(plan_run.end_user_id)

        ready, plan_run = self._check_initial_readiness(legacy_plan, plan_run)
        if not ready:
            return plan_run

        run_data = RunContext(
            plan=plan,
            legacy_plan=legacy_plan,
            plan_run=plan_run,
            end_user=end_user or await self.ainitialize_end_user(plan_run.end_user_id),
            portia=self,
        )

        try:
            while plan_run.state not in [
                PlanRunState.COMPLETE,
                PlanRunState.FAILED,
            ]:
                plan_run = await self._execute_builder_plan(plan, run_data)

                plan_run = self._handle_clarifications(plan_run)
                if len(plan_run.get_outstanding_clarifications()) > 0:
                    return plan_run

        except KeyboardInterrupt:
            logger().info("Execution interrupted by user. Setting plan run state to FAILED.")
            self._set_plan_run_state(plan_run, PlanRunState.FAILED)

        return plan_run

    async def _execute_builder_plan(self, plan: PlanV2, run_data: RunContext) -> PlanRun:  # noqa: C901, PLR0912, PLR0915
        """Execute a Portia plan."""
        self._set_plan_run_state(run_data.plan_run, PlanRunState.IN_PROGRESS)
        self._log_execute_start(run_data.plan_run, run_data.legacy_plan)

        output_value = self._get_last_executed_step_output(run_data.legacy_plan, run_data.plan_run)
        branch_stack: list[ConditionalStepResult] = []
        for i, step in enumerate(plan.steps):
            if i < run_data.plan_run.current_step_index:
                logger().debug(f"Skipping step {i}: {step}")
                continue
            run_data.plan_run.current_step_index = i

            legacy_step = step.to_legacy_step(plan)

            try:
                self._handle_before_step_execution_hook(
                    run_data.legacy_plan,
                    run_data.plan_run,
                    legacy_step,
                )
            except SkipExecutionError as e:
                logger().info(f"Skipping step {i}: {e}")
                if e.should_return:
                    return run_data.plan_run
                continue

            try:
                result = await step.run(run_data)
            except Exception as e:  # noqa: BLE001
                self.telemetry.capture(
                    PlanV2StepExecutionTelemetryEvent(
                        step_type=step.__class__.__name__,
                        success=False,
                        tool_id=step.to_legacy_step(plan).tool_id,
                    )
                )
                return self._handle_execution_error(
                    run_data.plan_run, run_data.legacy_plan, i, legacy_step, e
                )
            else:
                self.telemetry.capture(
                    PlanV2StepExecutionTelemetryEvent(
                        step_type=step.__class__.__name__,
                        success=True,
                        tool_id=step.to_legacy_step(plan).tool_id,
                    )
                )
            jump_to_step_index: int | None = None
            if (
                isinstance(result, ConditionalStepResult)
                and result.type == ConditionalBlockClauseType.NEW_CONDITIONAL_BLOCK
            ):
                logger().debug("Entering new conditional block")
                branch_stack.append(result)
                if not result.conditional_result:
                    logger().debug("Conditional clause is false, jumping to next clause")
                    jump_to_step_index = result.next_clause_step_index
            elif (
                isinstance(result, ConditionalStepResult)
                and result.type == ConditionalBlockClauseType.ALTERNATE_CLAUSE
            ):
                stack_state = branch_stack[-1]
                if stack_state.conditional_result:
                    logger().debug("Previous conditional clause has already run, jumping to exit")
                    # One of the branches has already run, so we jump to exit
                    jump_to_step_index = stack_state.end_condition_block_step_index
                elif result.conditional_result:
                    logger().debug("Conditional clause is true, evaluating steps")
                    # Overwrite the stack state with the new result
                    branch_stack[-1] = result
                elif not result.conditional_result:
                    logger().debug("Conditional clause is false, jumping to next clause or exit")
                    jump_to_step_index = result.next_clause_step_index
            elif (
                isinstance(result, ConditionalStepResult)
                and result.type == ConditionalBlockClauseType.END_CONDITION_BLOCK
            ):
                logger().debug("Exiting conditional branch")
                branch_stack.pop()

            output_value = LocalDataValue(value=result)
            # This may persist the output to memory - store the memory value if it does
            output_value = self._set_step_output(output_value, run_data.plan_run, legacy_step)
<<<<<<< HEAD
            output = ReferenceValue(
                value=output_value,
                description=(f"Output from step '{step.step_name}' (Description: {step})"),
            )
            if not is_clarification(result):
                run_data.step_output_values.append(output)
=======
            if not isinstance(result, Clarification):
                run_data.step_output_values.append(
                    StepOutputValue(
                        step_name=step.step_name,
                        step_num=i,
                        value=output_value,
                        description=(f"Output from step '{step.step_name}' (Description: {step})"),
                    )
                )
>>>>>>> 5ed60db1

            try:
                if clarified_plan_run := self._handle_post_step_execution(
                    run_data.legacy_plan,
                    run_data.plan_run,
                    i,
                    legacy_step,
                    output_value,
                ):
                    # No after_plan_run call here as the plan run will be resumed later
                    return clarified_plan_run
            except Exception as e:  # noqa: BLE001 - We want to capture all exceptions from the hook here
                logger().error(
                    "Error in post-step stage for step {index}: {error}",
                    index=i,
                    error=e,
                    plan=str(plan.id),
                    plan_run=str(run_data.plan_run.id),
                )
                error_value = LocalDataValue(value=str(e))
                self._set_step_output(error_value, run_data.plan_run, step.to_legacy_step(plan))
                run_data.step_output_values.append(
                    StepOutputValue(
                        step_name=step.step_name,
                        step_num=i,
                        value=error_value,
                        description=f"Error from step '{step.step_name}' (Description: {step})",
                    )
                )
                # Skip the after_step_execution hook as we have already run it
                return self._handle_plan_run_execution_error(
                    run_data.plan_run, run_data.legacy_plan, error_value
                )

            if jump_to_step_index is not None:
                logger().debug(f"Jumping to step {jump_to_step_index} from {i}")
                run_data.plan_run.current_step_index = jump_to_step_index
            logger().info(f"Completed step {i}, result: {result}")

        return self._post_plan_run_execution(
            run_data.legacy_plan,
            run_data.plan_run,
            output_value,
            skip_summarization=not plan.summarize and plan.final_output_schema is None,
        )

    @staticmethod
    def _log_models(config: Config) -> None:
        """Log the models set in the configuration."""
        logger().debug("Portia Generative Models")
        for model in GenerativeModelsConfig.model_fields:
            getter = getattr(config, f"get_{model}")
            logger().debug(f"{model}: {getter()}")<|MERGE_RESOLUTION|>--- conflicted
+++ resolved
@@ -2830,15 +2830,7 @@
             output_value = LocalDataValue(value=result)
             # This may persist the output to memory - store the memory value if it does
             output_value = self._set_step_output(output_value, run_data.plan_run, legacy_step)
-<<<<<<< HEAD
-            output = ReferenceValue(
-                value=output_value,
-                description=(f"Output from step '{step.step_name}' (Description: {step})"),
-            )
             if not is_clarification(result):
-                run_data.step_output_values.append(output)
-=======
-            if not isinstance(result, Clarification):
                 run_data.step_output_values.append(
                     StepOutputValue(
                         step_name=step.step_name,
@@ -2847,7 +2839,6 @@
                         description=(f"Output from step '{step.step_name}' (Description: {step})"),
                     )
                 )
->>>>>>> 5ed60db1
 
             try:
                 if clarified_plan_run := self._handle_post_step_execution(
