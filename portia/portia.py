"""Portia classes that plan and execute runs for queries.

This module contains the core classes responsible for generating, managing, and executing plans
in response to queries. The `Portia` class serves as the main entry point, orchestrating the
planning and execution process. It uses various agents and tools to carry out tasks step by step,
saving the state of the run at each stage. It also handles error cases, clarification
requests, and run state transitions.

The `Portia` class provides methods to:

- Generate a plan for executing a query.
- Create and manage runs.
- Execute runs step by step, using agents to handle the execution of tasks.
- Resolve clarifications required during the execution of runs.
- Wait for runs to reach a state where they can be resumed.

Modules in this file work with different storage backends (memory, disk, cloud) and can handle
complex queries using various planning and execution agent configurations.

"""

from __future__ import annotations

import time
from typing import TYPE_CHECKING
from uuid import UUID

from pydantic import BaseModel

from portia.clarification import (
    Clarification,
    ClarificationCategory,
)
from portia.cloud import PortiaCloudClient
from portia.config import (
    Config,
    ExecutionAgentType,
    GenerativeModelsConfig,
    PlanningAgentType,
    StorageClass,
)
from portia.end_user import EndUser
from portia.errors import (
    InvalidPlanRunStateError,
    PlanError,
    PlanNotFoundError,
)
from portia.execution_agents.base_execution_agent import BaseExecutionAgent
from portia.execution_agents.default_execution_agent import DefaultExecutionAgent
from portia.execution_agents.one_shot_agent import OneShotAgent
from portia.execution_agents.output import (
    LocalDataValue,
    Output,
)
from portia.execution_agents.utils.final_output_summarizer import FinalOutputSummarizer
from portia.execution_hooks import BeforeStepExecutionOutcome, ExecutionHooks
from portia.introspection_agents.default_introspection_agent import DefaultIntrospectionAgent
from portia.introspection_agents.introspection_agent import (
    COMPLETED_OUTPUT,
    SKIPPED_OUTPUT,
    BaseIntrospectionAgent,
    PreStepIntrospection,
    PreStepIntrospectionOutcome,
)
from portia.logger import logger, logger_manager
from portia.open_source_tools.llm_tool import LLMTool
from portia.plan import Plan, PlanContext, PlanInput, PlanUUID, ReadOnlyPlan, ReadOnlyStep, Step
from portia.plan_run import PlanRun, PlanRunState, PlanRunUUID, ReadOnlyPlanRun
from portia.planning_agents.default_planning_agent import DefaultPlanningAgent
from portia.storage import (
    DiskFileStorage,
    InMemoryStorage,
    PortiaCloudStorage,
    StorageError,
)
from portia.telemetry.telemetry_service import BaseProductTelemetry, ProductTelemetry
from portia.telemetry.views import PortiaFunctionCallTelemetryEvent
from portia.tool import PortiaRemoteTool, Tool, ToolRunContext
from portia.tool_registry import (
    DefaultToolRegistry,
    PortiaToolRegistry,
    ToolRegistry,
)
from portia.tool_wrapper import ToolCallWrapper
from portia.version import get_version

if TYPE_CHECKING:
    from portia.common import Serializable
    from portia.execution_agents.base_execution_agent import BaseExecutionAgent
    from portia.planning_agents.base_planning_agent import BasePlanningAgent


class Portia:
    """Portia client is the top level abstraction and entrypoint for most programs using the SDK.

    It is responsible for intermediating planning via PlanningAgents and
    execution via ExecutionAgents.
    """

    def __init__(
        self,
        config: Config | None = None,
        tools: ToolRegistry | list[Tool] | None = None,
        execution_hooks: ExecutionHooks | None = None,
        telemetry: BaseProductTelemetry | None = None,
    ) -> None:
        """Initialize storage and tools.

        Args:
            config (Config): The configuration to initialize the Portia client. If not provided, the
                default configuration will be used.
            tools (ToolRegistry | list[Tool]): The registry or list of tools to use. If not
                provided, the open source tool registry will be used, alongside the default tools
                from Portia cloud if a Portia API key is set.
            execution_hooks (ExecutionHooks | None): Hooks that can be used to modify or add
                extra functionality to the run of a plan.
            telemetry (BaseProductTelemetry | None): Anonymous telemetry service.

        """
        self.config = config if config else Config.from_default()
        logger_manager.configure_from_config(self.config)
        logger().info(f"Starting Portia v{get_version()}")
        if self.config.portia_api_key and self.config.portia_api_endpoint:
            logger().info(f"Using Portia cloud API endpoint: {self.config.portia_api_endpoint}")
        self._log_models(self.config)
        self.telemetry = telemetry if telemetry else ProductTelemetry()
        self.execution_hooks = execution_hooks if execution_hooks else ExecutionHooks()
        if not self.config.has_api_key("portia_api_key"):
            logger().warning(
                "No Portia API key found, Portia cloud tools and storage will not be available.",
            )

        if isinstance(tools, ToolRegistry):
            self.tool_registry = tools
        elif isinstance(tools, list):
            self.tool_registry = ToolRegistry(tools)
        else:
            self.tool_registry = DefaultToolRegistry(self.config)

        match self.config.storage_class:
            case StorageClass.MEMORY:
                self.storage = InMemoryStorage()
            case StorageClass.DISK:
                self.storage = DiskFileStorage(storage_dir=self.config.storage_dir)
            case StorageClass.CLOUD:
                self.storage = PortiaCloudStorage(config=self.config)

    def initialize_end_user(self, end_user: str | EndUser | None = None) -> EndUser:
        """Handle initializing the end_user based on the provided type."""
        default_external_id = "portia:default_user"
        if isinstance(end_user, str):
            if end_user == "":
                end_user = default_external_id
            end_user_instance = self.storage.get_end_user(external_id=end_user)
            if end_user_instance:
                return end_user_instance
            end_user_instance = EndUser(external_id=end_user or default_external_id)
            return self.storage.save_end_user(end_user_instance)

        if not end_user:
            end_user = EndUser(external_id=default_external_id)
            return self.storage.save_end_user(end_user)

        return self.storage.save_end_user(end_user)

    def run(
        self,
        query: str,
        tools: list[Tool] | list[str] | None = None,
        example_plans: list[Plan | PlanUUID | str] | None = None,
        end_user: str | EndUser | None = None,
        plan_run_inputs: list[PlanInput] | list[dict[str, str]] | dict[str, str] | None = None,
        structured_output_schema: type[BaseModel] | None = None,
        use_cached_plan: bool = False,
    ) -> PlanRun:
        """End-to-end function to generate a plan and then execute it.

        This is the simplest way to plan and execute a query using the SDK.

        Args:
            query (str): The query to be executed.
            tools (list[Tool] | list[str] | None): List of tools to use for the query.
            If not provided all tools in the registry will be used.
            example_plans (list[Plan | PlanUUID | str] | None): Optional list of example
            plans or plan IDs. This can include Plan objects, PlanUUID objects,
            or plan ID strings (starting with "plan-"). Plan IDs will be loaded from
            storage. If not provided, a default set of example plans will be used.
            end_user (str | EndUser | None = None): The end user for this plan run.
            plan_run_inputs (list[PlanInput] | list[dict[str, str]] | dict[str, str] | None):
                Provides input values for the run. This can be a list of PlanInput objects, a list
                of dicts with keys "name", "description" (optional) and "value", or a dict of
                plan run input name to value.
            structured_output_schema (type[BaseModel] | None): The optional structured output schema
                for the query. This is passed on to plan runs created from this plan but will not be
                stored with the plan itself if using cloud storage and must be re-attached to the
                plan run if using cloud storage.
            use_cached_plan (bool): Whether to use a cached plan if it exists.

        Returns:
            PlanRun: The run resulting from executing the query.

        """
        self.telemetry.capture(
            PortiaFunctionCallTelemetryEvent(
                function_name="portia_run",
                function_call_details={
                    "tools": (
                        ",".join([tool.id if isinstance(tool, Tool) else tool for tool in tools])
                        if tools
                        else None
                    ),
                    "example_plans_provided": example_plans is not None,
                    "end_user_provided": end_user is not None,
                    "plan_run_inputs_provided": plan_run_inputs is not None,
                },
            )
        )
        coerced_plan_run_inputs = self._coerce_plan_run_inputs(plan_run_inputs)
        plan = self._plan(
            query,
            tools,
            example_plans,
            end_user,
            coerced_plan_run_inputs,
            structured_output_schema,
            use_cached_plan,
        )
        end_user = self.initialize_end_user(end_user)
        plan_run = self._create_plan_run(plan, end_user, coerced_plan_run_inputs)
        return self._resume(plan_run)

    def _coerce_plan_run_inputs(
        self,
        plan_run_inputs: list[PlanInput]
        | list[dict[str, Serializable]]
        | dict[str, Serializable]
        | None,
    ) -> list[PlanInput] | None:
        """Coerce plan inputs from any input type into a list of PlanInputs we use internally."""
        if plan_run_inputs is None:
            return None
        if isinstance(plan_run_inputs, list):
            to_return = []
            for plan_run_input in plan_run_inputs:
                if isinstance(plan_run_input, dict):
                    if "name" not in plan_run_input or "value" not in plan_run_input:
                        raise ValueError("Plan input must have a name and value")
                    to_return.append(
                        PlanInput(
                            name=plan_run_input["name"],
                            description=plan_run_input.get("description", None),
                            value=plan_run_input["value"],
                        )
                    )
                else:
                    to_return.append(plan_run_input)
            return to_return
        if isinstance(plan_run_inputs, dict):
            to_return = []
            for key, value in plan_run_inputs.items():
                to_return.append(PlanInput(name=key, value=value))
            return to_return
        raise ValueError("Invalid plan run inputs received")

    def plan(
        self,
        query: str,
        tools: list[Tool] | list[str] | None = None,
        example_plans: list[Plan | PlanUUID | str] | None = None,
        end_user: str | EndUser | None = None,
        plan_inputs: list[PlanInput] | list[dict[str, str]] | list[str] | None = None,
        structured_output_schema: type[BaseModel] | None = None,
        use_cached_plan: bool = False,
    ) -> Plan:
        """Plans how to do the query given the set of tools and any examples.

        Args:
            query (str): The query to generate the plan for.
            tools (list[Tool] | list[str] | None): List of tools to use for the query.
            If not provided all tools in the registry will be used.
            example_plans (list[Plan | PlanUUID | str] | None): Optional list of example
            plans or plan IDs.
            This can include Plan objects, PlanUUID objects, or plan ID strings
            (starting with "plan-"). Plan IDs will be loaded from storage.
            If not provided, a default set of example plans will be used.
            end_user (str | EndUser | None = None): The optional end user for this plan.
            plan_inputs (list[PlanInput] | list[dict[str, str]] | list[str] | None): Optional list
                of inputs required for the plan.
                This can be a list of Planinput objects, a list of dicts with keys "name" and
                "description" (optional), or a list of plan run input names. If a value is provided
                with a PlanInput object or in a dictionary, it will be ignored as values are only
                used when running the plan.
            structured_output_schema (type[BaseModel] | None): The optional structured output schema
                for the query. This is passed on to plan runs created from this plan but will be
                not be stored with the plan itself if using cloud storage and must be re-attached
                to the plan run if using cloud storage.
            use_cached_plan (bool): Whether to use a cached plan if it exists.

        Returns:
            Plan: The plan for executing the query.

        Raises:
            PlanError: If there is an error while generating the plan.

        """
        self.telemetry.capture(
            PortiaFunctionCallTelemetryEvent(
                function_name="portia_plan",
                function_call_details={
                    "tools": (
                        ",".join([tool.id if isinstance(tool, Tool) else tool for tool in tools])
                        if tools
                        else None
                    ),
                    "example_plans_provided": example_plans is not None,
                    "end_user_provided": end_user is not None,
                    "plan_inputs_provided": plan_inputs is not None,
                },
            )
        )
        return self._plan(
            query,
            tools,
            example_plans,
            end_user,
            plan_inputs,
            structured_output_schema,
            use_cached_plan,
        )

<<<<<<< HEAD
    async def aplan(
        self,
        query: str,
        tools: list[Tool] | list[str] | None = None,
        example_plans: list[Plan] | None = None,
        end_user: str | EndUser | None = None,
        plan_inputs: list[PlanInput] | list[dict[str, str]] | list[str] | None = None,
        structured_output_schema: type[BaseModel] | None = None,
        use_cached_plan: bool = False,
    ) -> Plan:
        """Async version of plan().

        Plans how to do the query given the set of tools and any examples.

        Args:
            query (str): The query to generate the plan for.
            tools (list[Tool] | list[str] | None): List of tools to use for the query.
            If not provided all tools in the registry will be used.
            example_plans (list[Plan] | None): Optional list of example plans. If not
            provide a default set of example plans will be used.
            end_user (str | EndUser | None = None): The optional end user for this plan.
            plan_inputs (list[PlanInput] | list[dict[str, str]] | list[str] | None): Optional list
                of inputs required for the plan.
                This can be a list of Planinput objects, a list of dicts with keys "name" and
                "description" (optional), or a list of plan run input names. If a value is provided
                with a PlanInput object or in a dictionary, it will be ignored as values are only
                used when running the plan.
            structured_output_schema (type[BaseModel] | None): The optional structured output schema
                for the query. This is passed on to plan runs created from this plan but will be
                not be stored with the plan itself if using cloud storage and must be re-attached
                to the plan run if using cloud storage.
            use_cached_plan (bool): Whether to use a cached plan if it exists.

        Returns:
            Plan: The plan for executing the query.

        Raises:
            PlanError: If there is an error while generating the plan.

        """
        self.telemetry.capture(
            PortiaFunctionCallTelemetryEvent(
                function_name="portia_aplan",
                function_call_details={
                    "tools": (
                        ",".join([tool.id if isinstance(tool, Tool) else tool for tool in tools])
                        if tools
                        else None
                    ),
                    "example_plans_provided": example_plans is not None,
                    "end_user_provided": end_user is not None,
                    "plan_inputs_provided": plan_inputs is not None,
                },
            )
        )
        return await self._aplan(
            query,
            tools,
            example_plans,
            end_user,
            plan_inputs,
            structured_output_schema,
            use_cached_plan,
        )

=======
    def _resolve_example_plans(
        self, example_plans: list[Plan | PlanUUID | str] | None
    ) -> list[Plan] | None:
        """Resolve example plans from Plan objects, PlanUUIDs and planID strings.

        Args:
            example_plans (list[Plan | PlanUUID | str] | None): List of example plans or
            plan IDs.
                - Plan objects are used directly
                - PlanUUID objects are loaded from storage
                - String objects must be plan ID strings (starting with "plan-")

        Returns:
            list[Plan] | None: List of resolved Plan objects, or None if input was None.

        Raises:
            PlanNotFoundError: If a plan ID cannot be found in storage.
            ValueError: If a string is not a plan ID string.
            TypeError: If an invalid type is provided.

        """
        if example_plans is None:
            return None

        resolved_plans = []
        for example_plan in example_plans:
            resolved_plan = self._resolve_single_example_plan(example_plan)
            resolved_plans.append(resolved_plan)

        return resolved_plans

    def _resolve_single_example_plan(self, example_plan: Plan | PlanUUID | str) -> Plan:
        """Resolve a single example plan from various input types."""
        if isinstance(example_plan, Plan):
            return example_plan
        if isinstance(example_plan, PlanUUID):
            return self._load_plan_by_uuid(example_plan)
        if isinstance(example_plan, str):
            return self._resolve_string_example_plan(example_plan)
        raise TypeError(
            f"Invalid example plan type: {type(example_plan)}. "
            "Expected Plan, PlanUUID, or str."
        )

    def _load_plan_by_uuid(self, plan_uuid: PlanUUID) -> Plan:
        """Load a plan from storage by UUID."""
        try:
            return self.storage.get_plan(plan_uuid)
        except Exception as e:
            raise PlanNotFoundError(plan_uuid) from e

    def _resolve_string_example_plan(self, example_plan: str) -> Plan:
        """Resolve a string example plan - must be a plan ID string."""
        # Only support plan ID strings, not query strings
        if not example_plan.startswith("plan-"):
            raise ValueError(
                f"String '{example_plan}' must be a plan ID (starting with 'plan-'). "
                "Query strings are not supported."
            )

        plan_uuid = PlanUUID.from_string(example_plan)
        try:
            return self._load_plan_by_uuid(plan_uuid)
        except Exception as e:
            raise PlanNotFoundError(plan_uuid) from e

>>>>>>> c2cd7a8c
    def _plan(
        self,
        query: str,
        tools: list[Tool] | list[str] | None = None,
        example_plans: list[Plan | PlanUUID | str] | None = None,
        end_user: str | EndUser | None = None,
        plan_inputs: list[PlanInput] | list[dict[str, str]] | list[str] | None = None,
        structured_output_schema: type[BaseModel] | None = None,
        use_cached_plan: bool = False,
    ) -> Plan:
        """Implement synchronous planning logic.

        This is used when we're already in an event loop and can't use asyncio.run().

        Args:
            query (str): The query to generate the plan for.
            tools (list[Tool] | list[str] | None): List of tools to use for the query.
            If not provided all tools in the registry will be used.
            example_plans (list[Plan | PlanUUID | str] | None): Optional list of example
            plans or plan IDs.
            This can include Plan objects, PlanUUID objects or plan ID strings
            (starting with "plan-"). Plan IDs will be loaded from storage.
            If not provided, a default set of example plans will be used.
            end_user (str | EndUser | None = None): The optional end user for this plan.
            plan_inputs (list[PlanInput] | list[dict[str, str]] | list[str] | None): Optional list
                of inputs required for the plan.
                This can be a list of Planinput objects, a list of dicts with keys "name" and
                "description" (optional), or a list of plan run input names. If a value is provided
                with a PlanInput object or in a dictionary, it will be ignored as values are only
                used when running the plan.
            structured_output_schema (type[BaseModel] | None): The optional structured output schema
                for the query. This is passed on to plan runs created from this plan but will be
                not be stored with the plan itself if using cloud storage and must be re-attached
                to the plan run if using cloud storage.
            use_cached_plan (bool): Whether to use a cached plan if it exists.

        Returns:
            Plan: The plan for executing the query.

        Raises:
            PlanError: If there is an error while generating the plan.

        """
        if use_cached_plan:
            try:
                return self.storage.get_plan_by_query(query)
            except StorageError as e:
                logger().warning(f"Error getting cached plan. Using new plan instead: {e}")

        if isinstance(tools, list):
            tools = [
                self.tool_registry.get_tool(tool) if isinstance(tool, str) else tool
                for tool in tools
            ]

        if not tools:
            tools = self.tool_registry.match_tools(query)

        resolved_example_plans = self._resolve_example_plans(example_plans)

        end_user = self.initialize_end_user(end_user)
        logger().info(f"Running planning_agent for query - {query}")
        planning_agent = self._get_planning_agent()
        coerced_plan_inputs = self._coerce_plan_inputs(plan_inputs)

        outcome = planning_agent.generate_steps_or_error(
            query=query,
            tool_list=tools,
            end_user=end_user,
            examples=resolved_example_plans,
            plan_inputs=coerced_plan_inputs,
        )

        if outcome.error:
            if (
                isinstance(self.tool_registry, DefaultToolRegistry)
                and not self.config.portia_api_key
            ):
                self._log_replan_with_portia_cloud_tools(
                    outcome.error,
                    query,
                    end_user,
                    example_plans,
                )
            logger().error(f"Error in planning - {outcome.error}")
            raise PlanError(outcome.error)

        plan = Plan(
            plan_context=PlanContext(
                query=query,
                tool_ids=[tool.id for tool in tools],
            ),
            steps=outcome.steps,
            plan_inputs=coerced_plan_inputs or [],
            structured_output_schema=structured_output_schema,
        )

        self.storage.save_plan(plan)
        logger().info(
            f"Plan created with {len(plan.steps)} steps",
            plan=str(plan.id),
        )
        logger().debug(plan.pretty_print())

        return plan

    async def _aplan(
        self,
        query: str,
        tools: list[Tool] | list[str] | None = None,
        example_plans: list[Plan] | None = None,
        end_user: str | EndUser | None = None,
        plan_inputs: list[PlanInput] | list[dict[str, str]] | list[str] | None = None,
        structured_output_schema: type[BaseModel] | None = None,
        use_cached_plan: bool = False,
    ) -> Plan:
        """Async implementation of planning logic.

        This is the core async implementation that both sync and async methods use.

        Args:
            query (str): The query to generate the plan for.
            tools (list[Tool] | list[str] | None): List of tools to use for the query.
            If not provided all tools in the registry will be used.
            example_plans (list[Plan] | None): Optional list of example plans. If not
            provide a default set of example plans will be used.
            end_user (str | EndUser | None = None): The optional end user for this plan.
            plan_inputs (list[PlanInput] | list[dict[str, str]] | list[str] | None): Optional list
                of inputs required for the plan.
                This can be a list of Planinput objects, a list of dicts with keys "name" and
                "description" (optional), or a list of plan run input names. If a value is provided
                with a PlanInput object or in a dictionary, it will be ignored as values are only
                used when running the plan.
            structured_output_schema (type[BaseModel] | None): The optional structured output schema
                for the query. This is passed on to plan runs created from this plan but will be
                not be stored with the plan itself if using cloud storage and must be re-attached
                to the plan run if using cloud storage.
            use_cached_plan (bool): Whether to use a cached plan if it exists.

        Returns:
            Plan: The plan for executing the query.

        Raises:
            PlanError: If there is an error while generating the plan.

        """
        if use_cached_plan:
            try:
                return self.storage.get_plan_by_query(query)
            except StorageError as e:
                logger().warning(f"Error getting cached plan. Using new plan instead: {e}")

        if isinstance(tools, list):
            tools = [
                self.tool_registry.get_tool(tool) if isinstance(tool, str) else tool
                for tool in tools
            ]

        if not tools:
            tools = self.tool_registry.match_tools(query)

        end_user = self.initialize_end_user(end_user)
        logger().info(f"Running planning_agent for query - {query}")
        planning_agent = self._get_planning_agent()
        coerced_plan_inputs = self._coerce_plan_inputs(plan_inputs)

        outcome = await planning_agent.agenerate_steps_or_error(
            query=query,
            tool_list=tools,
            end_user=end_user,
            examples=example_plans,
            plan_inputs=coerced_plan_inputs,
        )

        if outcome.error:
            if (
                isinstance(self.tool_registry, DefaultToolRegistry)
                and not self.config.portia_api_key
            ):
                self._log_replan_with_portia_cloud_tools(
                    outcome.error,
                    query,
                    end_user,
                    resolved_example_plans,
                )
            logger().error(f"Error in planning - {outcome.error}")
            raise PlanError(outcome.error)

        plan = Plan(
            plan_context=PlanContext(
                query=query,
                tool_ids=[tool.id for tool in tools],
            ),
            steps=outcome.steps,
            plan_inputs=coerced_plan_inputs or [],
            structured_output_schema=structured_output_schema,
        )

        self.storage.save_plan(plan)
        logger().info(
            f"Plan created with {len(plan.steps)} steps",
            plan=str(plan.id),
        )
        logger().debug(plan.pretty_print())

        return plan

    def _coerce_plan_inputs(
        self, plan_inputs: list[PlanInput] | list[dict[str, str]] | list[str] | None
    ) -> list[PlanInput] | None:
        """Coerce plan inputs from any input type into a list of PlanInputs we use internally."""
        if plan_inputs is None:
            return None
        if isinstance(plan_inputs, list):
            to_return = []
            for plan_input in plan_inputs:
                if isinstance(plan_input, dict):
                    if "name" not in plan_input:
                        raise ValueError("Plan input must have a name and description")
                    to_return.append(
                        PlanInput(
                            name=plan_input["name"],
                            description=plan_input.get("description", None),
                        )
                    )
                elif isinstance(plan_input, str):
                    to_return.append(PlanInput(name=plan_input))
                else:
                    to_return.append(plan_input)
            return to_return
        raise ValueError("Invalid plan inputs received")

    def run_plan(
        self,
        plan: Plan | PlanUUID | UUID,
        end_user: str | EndUser | None = None,
        plan_run_inputs: list[PlanInput]
        | list[dict[str, Serializable]]
        | dict[str, Serializable]
        | None = None,
        structured_output_schema: type[BaseModel] | None = None,
    ) -> PlanRun:
        """Run a plan.

        Args:
            plan (Plan | PlanUUID | UUID): The plan to run, or the ID of the plan to load from
              storage.
            end_user (str | EndUser | None = None): The end user to use.
            plan_run_inputs (list[PlanInput] | list[dict[str, Serializable]] | dict[str, Serializable] | None):
              Provides input values for the run. This can be a list of PlanInput objects, a list
              of dicts with keys "name", "description" (optional) and "value", or a dict of
              plan run input name to value.
            structured_output_schema (type[BaseModel] | None): The optional structured output schema
                for the plan run. This is passed on to plan runs created from this plan but will be

        Returns:
            PlanRun: The resulting PlanRun object.

        """  # noqa: E501
        self.telemetry.capture(
            PortiaFunctionCallTelemetryEvent(
                function_name="portia_run_plan",
                function_call_details={
                    "plan_type": type(plan).__name__,
                    "end_user_provided": end_user is not None,
                    "plan_run_inputs_provided": plan_run_inputs is not None,
                },
            )
        )
        # ensure we have the plan in storage.
        # we won't if for example the user used PlanBuilder instead of dynamic planning.
        plan_id = (
            plan
            if isinstance(plan, PlanUUID)
            else PlanUUID(uuid=plan)
            if isinstance(plan, UUID)
            else plan.id
        )

        structured_output_schema = (
            structured_output_schema
            if structured_output_schema
            else (plan.structured_output_schema if isinstance(plan, Plan) else None)
        )
        if self.storage.plan_exists(plan_id):
            plan = self.storage.get_plan(plan_id)
            plan.structured_output_schema = structured_output_schema
        elif isinstance(plan, Plan):
            self.storage.save_plan(plan)
        else:
            raise PlanNotFoundError(plan_id) from None

        end_user = self.initialize_end_user(end_user)
        coerced_plan_run_inputs = self._coerce_plan_run_inputs(plan_run_inputs)
        plan_run = self._create_plan_run(plan, end_user, coerced_plan_run_inputs)
        return self._resume(plan_run)

    def resume(
        self,
        plan_run: PlanRun | None = None,
        plan_run_id: PlanRunUUID | str | None = None,
    ) -> PlanRun:
        """Resume a PlanRun.

        If a clarification handler was provided as part of the execution hooks, it will be used
        to handle any clarifications that are raised during the execution of the plan run.
        If no clarification handler was provided and a clarification is raised, the run will be
        returned in the `NEED_CLARIFICATION` state. The clarification will then need to be handled
        by the caller before the plan run is resumed.

        Args:
            plan_run (PlanRun | None): The PlanRun to resume. Defaults to None.
            plan_run_id (RunUUID | str | None): The ID of the PlanRun to resume. Defaults to
                None.

        Returns:
            PlanRun: The resulting PlanRun after execution.

        Raises:
            ValueError: If neither plan_run nor plan_run_id is provided.
            InvalidPlanRunStateError: If the plan run is not in a valid state to be resumed.

        """
        self.telemetry.capture(
            PortiaFunctionCallTelemetryEvent(
                function_name="portia_resume",
                function_call_details={
                    "plan_run_provided": plan_run is not None,
                    "plan_run_id_provided": plan_run_id is not None,
                },
            )
        )
        return self._resume(plan_run, plan_run_id)

    def _resume(
        self,
        plan_run: PlanRun | None = None,
        plan_run_id: PlanRunUUID | str | None = None,
    ) -> PlanRun:
        """Resume a PlanRun.

        If a clarification handler was provided as part of the execution hooks, it will be used
        to handle any clarifications that are raised during the execution of the plan run.
        If no clarification handler was provided and a clarification is raised, the run will be
        returned in the `NEED_CLARIFICATION` state. The clarification will then need to be handled
        by the caller before the plan run is resumed.

        Args:
            plan_run (PlanRun | None): The PlanRun to resume. Defaults to None.
            plan_run_id (RunUUID | str | None): The ID of the PlanRun to resume. Defaults to
                None.

        Returns:
            PlanRun: The resulting PlanRun after execution.

        Raises:
            ValueError: If neither plan_run nor plan_run_id is provided.
            InvalidPlanRunStateError: If the plan run is not in a valid state to be resumed.

        """
        if not plan_run:
            if not plan_run_id:
                raise ValueError("Either plan_run or plan_run_id must be provided")

            parsed_id = (
                PlanRunUUID.from_string(plan_run_id)
                if isinstance(plan_run_id, str)
                else plan_run_id
            )
            plan_run = self.storage.get_plan_run(parsed_id)

        if plan_run.state not in [
            PlanRunState.NOT_STARTED,
            PlanRunState.IN_PROGRESS,
            PlanRunState.NEED_CLARIFICATION,
            PlanRunState.READY_TO_RESUME,
        ]:
            raise InvalidPlanRunStateError(plan_run.id)

        plan = self.storage.get_plan(plan_id=plan_run.plan_id)

        # Perform initial readiness check
        outstanding_clarifications = plan_run.get_outstanding_clarifications()
        ready_clarifications = self._check_remaining_tool_readiness(plan, plan_run)
        if len(clarifications_to_raise := outstanding_clarifications + ready_clarifications):
            plan_run = self._raise_clarifications(clarifications_to_raise, plan_run)
            plan_run = self._handle_clarifications(plan_run)
            if len(plan_run.get_outstanding_clarifications()) > 0:
                return plan_run

        return self.execute_plan_run_and_handle_clarifications(plan, plan_run)

    def _process_plan_input_values(
        self,
        plan: Plan,
        plan_run: PlanRun,
        plan_run_inputs: list[PlanInput] | None = None,
    ) -> None:
        """Process plan input values and add them to the plan run.

        Args:
            plan (Plan): The plan containing required inputs.
            plan_run (PlanRun): The plan run to update with input values.
            plan_run_inputs (list[PlanInput] | None): Values for plan inputs.

        Raises:
            ValueError: If required plan inputs are missing.

        """
        if plan.plan_inputs and not plan_run_inputs:
            raise ValueError("Inputs are required for this plan but have not been specified")
        if plan_run_inputs and not plan.plan_inputs:
            logger().warning(
                "Inputs are not required for this plan but plan inputs were provided",
            )

        if plan_run_inputs and plan.plan_inputs:
            input_values_by_name = {input_obj.name: input_obj for input_obj in plan_run_inputs}

            # Validate all required inputs are provided
            missing_inputs = [
                input_obj.name
                for input_obj in plan.plan_inputs
                if input_obj.name not in input_values_by_name
            ]
            if missing_inputs:
                raise ValueError(f"Missing required plan input values: {', '.join(missing_inputs)}")

            for plan_input in plan.plan_inputs:
                if plan_input.name in input_values_by_name:
                    plan_run.plan_run_inputs[plan_input.name] = LocalDataValue(
                        value=input_values_by_name[plan_input.name].value
                    )

            # Check for unknown inputs
            for input_obj in plan_run_inputs:
                if not any(plan_input.name == input_obj.name for plan_input in plan.plan_inputs):
                    logger().warning(f"Ignoring unknown plan input: {input_obj.name}")

            self.storage.save_plan_run(plan_run)

    def execute_plan_run_and_handle_clarifications(
        self,
        plan: Plan,
        plan_run: PlanRun,
    ) -> PlanRun:
        """Execute a plan run and handle any clarifications that are raised."""
        try:
            while plan_run.state not in [
                PlanRunState.COMPLETE,
                PlanRunState.FAILED,
            ]:
                plan_run = self._execute_plan_run(plan, plan_run)

                plan_run = self._handle_clarifications(plan_run)
                if len(plan_run.get_outstanding_clarifications()) > 0:
                    return plan_run

        except KeyboardInterrupt:
            logger().info("Execution interrupted by user. Setting plan run state to FAILED.")
            self._set_plan_run_state(plan_run, PlanRunState.FAILED)

        return plan_run

    def _handle_clarifications(self, plan_run: PlanRun) -> PlanRun:
        """Handle any clarifications that are raised during the execution of a plan run.

        Args:
            plan_run (PlanRun): The plan run to handle clarifications for.

        Returns:
            PlanRun: The updated plan run, after handling the clarifications.

        """
        # If we don't have a clarification handler, return the plan run even if a clarification
        # has been raised
        if not self.execution_hooks.clarification_handler:
            return plan_run

        clarifications = plan_run.get_outstanding_clarifications()
        for clarification in clarifications:
            logger().info(
                f"Clarification of type {clarification.category} requested "
                f"by '{clarification.source}'"
                if clarification.source
                else ""
            )
            logger().debug("Calling clarification_handler execution hook")
            self.execution_hooks.clarification_handler.handle(
                clarification=clarification,
                on_resolution=lambda c, r: self.resolve_clarification(c, r) and None,
                on_error=lambda c, r: self.error_clarification(c, r) and None,
            )
            logger().debug("Finished clarification_handler execution hook")

        if len(clarifications) > 0:
            # If clarifications are handled synchronously,
            # we'll go through this immediately.
            # If they're handled asynchronously,
            # we'll wait for the plan run to be ready.
            plan_run = self.wait_for_ready(plan_run)

        return plan_run

    def resolve_clarification(
        self,
        clarification: Clarification,
        response: object,
        plan_run: PlanRun | None = None,
    ) -> PlanRun:
        """Resolve a clarification updating the run state as needed.

        Args:
            clarification (Clarification): The clarification to resolve.
            response (object): The response to the clarification.
            plan_run (PlanRun | None): Optional - the plan run being updated.

        Returns:
            PlanRun: The updated PlanRun.

        """
        self.telemetry.capture(
            PortiaFunctionCallTelemetryEvent(
                function_name="portia_resolve_clarification",
                function_call_details={
                    "clarification_category": clarification.category.value,
                    "plan_run_provided": plan_run is not None,
                },
            )
        )
        if plan_run is None:
            plan_run = self.storage.get_plan_run(clarification.plan_run_id)

        matched_clarification = next(
            (c for c in plan_run.outputs.clarifications if c.id == clarification.id),
            None,
        )

        if not matched_clarification:
            raise InvalidPlanRunStateError("Could not match clarification to run")

        matched_clarification.resolved = True
        matched_clarification.response = response

        if len(plan_run.get_outstanding_clarifications()) == 0:
            self._set_plan_run_state(plan_run, PlanRunState.READY_TO_RESUME)

        logger().info(
            f"Clarification resolved with response: {matched_clarification.response}",
        )

        logger().debug(
            f"Clarification resolved: {matched_clarification.model_dump_json(indent=4)}",
        )
        self.storage.save_plan_run(plan_run)
        return plan_run

    def error_clarification(
        self,
        clarification: Clarification,
        error: object,
        plan_run: PlanRun | None = None,
    ) -> PlanRun:
        """Mark that there was an error handling the clarification."""
        logger().error(
            f"Error handling clarification with guidance '{clarification.user_guidance}': {error}",
        )
        if plan_run is None:
            plan_run = self.storage.get_plan_run(clarification.plan_run_id)
        self._set_plan_run_state(plan_run, PlanRunState.FAILED)
        return plan_run

    def wait_for_ready(  # noqa: C901
        self,
        plan_run: PlanRun,
        max_retries: int = 6,
        backoff_start_time_seconds: int = 7 * 60,
        backoff_time_seconds: int = 2,
    ) -> PlanRun:
        """Wait for the run to be in a state that it can be re-plan_run.

        This is generally because there are outstanding clarifications that need to be resolved.

        Args:
            plan_run (PlanRun): The PlanRun to wait for.
            max_retries (int): The maximum number of retries to wait for the run to be ready
                after the backoff period starts.
            backoff_start_time_seconds (int): The time after which the backoff period starts.
            backoff_time_seconds (int): The time to wait between retries after the backoff period
                starts.

        Returns:
            PlanRun: The updated PlanRun once it is ready to be re-plan_run.

        Raises:
            InvalidRunStateError: If the run cannot be waited for.

        """
        self.telemetry.capture(
            PortiaFunctionCallTelemetryEvent(
                function_name="portia_wait_for_ready", function_call_details={}
            )
        )
        start_time = time.time()
        tries = 0
        if plan_run.state not in [
            PlanRunState.IN_PROGRESS,
            PlanRunState.NOT_STARTED,
            PlanRunState.READY_TO_RESUME,
            PlanRunState.NEED_CLARIFICATION,
        ]:
            raise InvalidPlanRunStateError("Cannot wait for run that is not ready to run")

        # These states can continue straight away
        if plan_run.state in [
            PlanRunState.IN_PROGRESS,
            PlanRunState.NOT_STARTED,
            PlanRunState.READY_TO_RESUME,
        ]:
            return plan_run

        plan = self.storage.get_plan(plan_run.plan_id)
        while plan_run.state != PlanRunState.READY_TO_RESUME:
            plan_run = self.storage.get_plan_run(plan_run.id)
            current_step_clarifications = plan_run.get_clarifications_for_step()
            if tries >= max_retries:
                raise InvalidPlanRunStateError("Run is not ready to resume after max retries")

            # if we've waited longer than the backoff time, start the backoff period
            if time.time() - start_time > backoff_start_time_seconds:
                tries += 1
                backoff_time_seconds *= 2

            # wait a couple of seconds as we're long polling
            time.sleep(backoff_time_seconds)

            ready_clarifications = self._check_remaining_tool_readiness(
                plan, plan_run, start_index=plan_run.current_step_index
            )

            if len(ready_clarifications) == 0:
                for clarification in current_step_clarifications:
                    if clarification.category is ClarificationCategory.ACTION:
                        clarification.resolved = True
                        clarification.response = "complete"
                if len(plan_run.get_outstanding_clarifications()) == 0:
                    self._set_plan_run_state(plan_run, PlanRunState.READY_TO_RESUME)
            else:
                for clarification in current_step_clarifications:
                    logger().info(
                        f"Waiting for clarification {clarification.category} to be resolved",
                    )

            logger().info(f"New run state for {plan_run.id!s} is {plan_run.state!s}")

        logger().info(f"Run {plan_run.id!s} is ready to resume")

        return plan_run

    def _set_plan_run_state(self, plan_run: PlanRun, state: PlanRunState) -> None:
        """Set the state of a plan run and persist it to storage."""
        plan_run.state = state
        self.storage.save_plan_run(plan_run)

    def create_plan_run(
        self,
        plan: Plan,
        end_user: str | EndUser | None = None,
        plan_run_inputs: list[PlanInput] | None = None,
    ) -> PlanRun:
        """Create a PlanRun from a Plan.

        Args:
            plan (Plan): The plan to create a plan run from.
            end_user (str | EndUser | None = None): The end user this plan run is for.
            plan_run_inputs (list[PlanInput] | None = None): The plan inputs for the
              plan run with their values.

        Returns:
            PlanRun: The created PlanRun object.

        """
        self.telemetry.capture(
            PortiaFunctionCallTelemetryEvent(
                function_name="portia_create_plan_run",
                function_call_details={
                    "end_user_provided": end_user is not None,
                    "plan_run_inputs_provided": plan_run_inputs is not None,
                },
            )
        )
        return self._create_plan_run(plan, end_user, plan_run_inputs)

    def _create_plan_run(
        self,
        plan: Plan,
        end_user: str | EndUser | None = None,
        plan_run_inputs: list[PlanInput] | None = None,
    ) -> PlanRun:
        """Create a PlanRun from a Plan.

        Args:
            plan (Plan): The plan to create a plan run from.
            end_user (str | EndUser | None = None): The end user this plan run is for.
            plan_run_inputs (list[PlanInput] | None = None): The plan inputs for the
              plan run with their values.

        Returns:
            PlanRun: The created PlanRun object.

        """
        end_user = self.initialize_end_user(end_user)
        plan_run = PlanRun(
            plan_id=plan.id,
            state=PlanRunState.NOT_STARTED,
            end_user_id=end_user.external_id,
            structured_output_schema=plan.structured_output_schema,
        )
        self._process_plan_input_values(plan, plan_run, plan_run_inputs)
        # Ensure the plan is saved before the plan run
        self.storage.save_plan_run(plan_run)
        return plan_run

    def _execute_plan_run(self, plan: Plan, plan_run: PlanRun) -> PlanRun:  # noqa: C901, PLR0912, PLR0915
        """Execute the run steps, updating the run state as needed.

        Args:
            plan (Plan): The plan to execute.
            plan_run (PlanRun): The plan run to execute.

        Returns:
            Run: The updated run after execution.

        """
        self._set_plan_run_state(plan_run, PlanRunState.IN_PROGRESS)

        dashboard_url = self.config.must_get("portia_dashboard_url", str)

        dashboard_message = (
            (
                f" View in your Portia AI dashboard: "
                f"{dashboard_url}/dashboard/plan-runs?plan_run_id={plan_run.id!s}"
            )
            if self.config.storage_class == StorageClass.CLOUD
            else ""
        )

        logger().info(
            f"Plan Run State is updated to {plan_run.state!s}.{dashboard_message}",
        )

        if self.execution_hooks.before_plan_run and plan_run.current_step_index == 0:
            logger().debug("Calling before_plan_run execution hook")
            self.execution_hooks.before_plan_run(
                ReadOnlyPlan.from_plan(plan),
                ReadOnlyPlanRun.from_plan_run(plan_run),
            )
            logger().debug("Finished before_plan_run execution hook")

        last_executed_step_output = self._get_last_executed_step_output(plan, plan_run)
        introspection_agent = self._get_introspection_agent()
        for index in range(plan_run.current_step_index, len(plan.steps)):
            step = plan.steps[index]
            plan_run.current_step_index = index

            try:
                # Handle the introspection outcome
                (plan_run, pre_step_outcome) = self._handle_introspection_outcome(
                    introspection_agent=introspection_agent,
                    plan=plan,
                    plan_run=plan_run,
                    last_executed_step_output=last_executed_step_output,
                )
                if pre_step_outcome.outcome == PreStepIntrospectionOutcome.SKIP:
                    continue
                if pre_step_outcome.outcome != PreStepIntrospectionOutcome.CONTINUE:
                    self._log_final_output(plan_run, plan)
                    if self.execution_hooks.after_plan_run and plan_run.outputs.final_output:
                        logger().debug("Calling after_plan_run execution hook")
                        self.execution_hooks.after_plan_run(
                            ReadOnlyPlan.from_plan(plan),
                            ReadOnlyPlanRun.from_plan_run(plan_run),
                            plan_run.outputs.final_output,
                        )
                        logger().debug("Finished after_plan_run execution hook")
                    return plan_run

                logger().info(
                    f"Executing step {index}: {step.task}",
                    plan=str(plan.id),
                    plan_run=str(plan_run.id),
                )

                if (
                    self.execution_hooks.before_step_execution
                    # Don't call before_step_execution if we've already executed the step and
                    # raised a clarification
                    and len(plan_run.get_clarifications_for_step()) == 0
                ):
                    logger().debug("Calling before_step_execution execution hook")
                    outcome = self.execution_hooks.before_step_execution(
                        ReadOnlyPlan.from_plan(plan),
                        ReadOnlyPlanRun.from_plan_run(plan_run),
                        ReadOnlyStep.from_step(step),
                    )
                    logger().debug("Finished before_step_execution execution hook")
                    if outcome == BeforeStepExecutionOutcome.SKIP:
                        continue

                # we pass read only copies of the state to the agent so that the portia remains
                # responsible for handling the output of the agent and updating the state.
                agent = self._get_agent_for_step(
                    step=ReadOnlyStep.from_step(step),
                    plan=ReadOnlyPlan.from_plan(plan),
                    plan_run=ReadOnlyPlanRun.from_plan_run(plan_run),
                )
                logger().debug(
                    f"Using agent: {type(agent).__name__}",
                    plan=str(plan.id),
                    plan_run=str(plan_run.id),
                )
                last_executed_step_output = agent.execute_sync()
            except Exception as e:  # noqa: BLE001 - We want to capture all failures here
                logger().exception(f"Error executing step {index}: {e}")
                error_output = LocalDataValue(value=str(e))
                self._set_step_output(error_output, plan_run, step)
                plan_run.outputs.final_output = error_output
                self._set_plan_run_state(plan_run, PlanRunState.FAILED)
                logger().error(
                    "error: {error}",
                    error=e,
                    plan=str(plan.id),
                    plan_run=str(plan_run.id),
                )
                logger().debug(
                    f"Final run status: {plan_run.state!s}",
                    plan=str(plan.id),
                    plan_run=str(plan_run.id),
                )

                if self.execution_hooks.after_step_execution:
                    logger().debug("Calling after_step_execution execution hook")
                    self.execution_hooks.after_step_execution(
                        ReadOnlyPlan.from_plan(plan),
                        ReadOnlyPlanRun.from_plan_run(plan_run),
                        ReadOnlyStep.from_step(step),
                        error_output,
                    )
                    logger().debug("Finished after_step_execution execution hook")

                if self.execution_hooks.after_plan_run:
                    logger().debug("Calling after_plan_run execution hook")
                    self.execution_hooks.after_plan_run(
                        ReadOnlyPlan.from_plan(plan),
                        ReadOnlyPlanRun.from_plan_run(plan_run),
                        plan_run.outputs.final_output,
                    )
                    logger().debug("Finished after_plan_run execution hook")

                return plan_run
            else:
                self._set_step_output(last_executed_step_output, plan_run, step)
                logger().info(
                    f"Step output - {last_executed_step_output.get_summary()!s}",
                )
            if (
                len(
                    new_clarifications := self._get_clarifications_from_output(
                        last_executed_step_output,
                        plan_run,
                    )
                )
                > 0
            ):
                # If execution raised a clarification, re-check readiness of subsequent tools
                # If the clarification raised is an action clarification for a PortiaRemoteTool
                # (i.e. the tool is not ready), run a combined readiness check for this step and
                # all subsequent steps.
                # Otherwise, combine the new clarifications with the ready clarifications from the
                # next step.
                if (
                    len(new_clarifications) == 1
                    and isinstance(
                        self.tool_registry.get_tool(step.tool_id or ""), PortiaRemoteTool
                    )
                    and new_clarifications[0].category == ClarificationCategory.ACTION
                ):
                    combined_clarifications = self._check_remaining_tool_readiness(
                        plan,
                        plan_run,
                        start_index=index,
                    )
                else:
                    ready_clarifications = self._check_remaining_tool_readiness(
                        plan,
                        plan_run,
                        start_index=index + 1,
                    )
                    combined_clarifications = new_clarifications + ready_clarifications
                # No after_plan_run call here as the plan run will be resumed later
                return self._raise_clarifications(combined_clarifications, plan_run)

            if self.execution_hooks.after_step_execution:
                logger().debug("Calling after_step_execution execution hook")
                self.execution_hooks.after_step_execution(
                    ReadOnlyPlan.from_plan(plan),
                    ReadOnlyPlanRun.from_plan_run(plan_run),
                    ReadOnlyStep.from_step(step),
                    last_executed_step_output,
                )
                logger().debug("Finished after_step_execution execution hook")

            # persist at the end of each step
            self.storage.save_plan_run(plan_run)
            logger().debug(
                f"New PlanRun State: {plan_run.model_dump_json(indent=4)}",
            )

        if last_executed_step_output:
            plan_run.outputs.final_output = self._get_final_output(
                plan,
                plan_run,
                last_executed_step_output,
            )
        self._set_plan_run_state(plan_run, PlanRunState.COMPLETE)
        self._log_final_output(plan_run, plan)

        if self.execution_hooks.after_plan_run and plan_run.outputs.final_output:
            logger().debug("Calling after_plan_run execution hook")
            self.execution_hooks.after_plan_run(
                ReadOnlyPlan.from_plan(plan),
                ReadOnlyPlanRun.from_plan_run(plan_run),
                plan_run.outputs.final_output,
            )
            logger().debug("Finished after_plan_run execution hook")

        return plan_run

    def _log_final_output(self, plan_run: PlanRun, plan: Plan) -> None:
        logger().debug(
            f"Final run status: {plan_run.state!s}",
            plan=str(plan.id),
            plan_run=str(plan_run.id),
        )
        if plan_run.outputs.final_output:
            logger().info(
                f"Final output: {plan_run.outputs.final_output.get_summary()!s}",
            )

    def _get_last_executed_step_output(self, plan: Plan, plan_run: PlanRun) -> Output | None:
        """Get the output of the last executed step.

        Args:
            plan (Plan): The plan containing steps.
            plan_run (PlanRun): The plan run to get the output from.

        Returns:
            Output | None: The output of the last executed step.

        """
        return next(
            (
                plan_run.outputs.step_outputs[step.output]
                for i in range(plan_run.current_step_index, -1, -1)
                if i < len(plan.steps)
                and (step := plan.steps[i]).output in plan_run.outputs.step_outputs
                and (step_output := plan_run.outputs.step_outputs[step.output])
                and step_output.get_value() != PreStepIntrospectionOutcome.SKIP
            ),
            None,
        )

    def _handle_introspection_outcome(
        self,
        introspection_agent: BaseIntrospectionAgent,
        plan: Plan,
        plan_run: PlanRun,
        last_executed_step_output: Output | None,
    ) -> tuple[PlanRun, PreStepIntrospection]:
        """Handle the outcome of the pre-step introspection.

        Args:
            introspection_agent (BaseIntrospectionAgent): The introspection agent to use.
            plan (Plan): The plan being executed.
            plan_run (PlanRun): The plan run being executed.
            last_executed_step_output (Output | None): The output of the last step executed.

        Returns:
            tuple[PlanRun, PreStepIntrospectionOutcome]: The updated plan run and the
                outcome of the introspection.

        """
        current_step_index = plan_run.current_step_index
        step = plan.steps[current_step_index]
        if not step.condition:
            return (
                plan_run,
                PreStepIntrospection(
                    outcome=PreStepIntrospectionOutcome.CONTINUE,
                    reason="No condition to evaluate.",
                ),
            )

        logger().info(
            f"Evaluating condition for Step #{current_step_index}: #{step.condition}",
        )

        pre_step_outcome = introspection_agent.pre_step_introspection(
            plan=ReadOnlyPlan.from_plan(plan),
            plan_run=ReadOnlyPlanRun.from_plan_run(plan_run),
        )

        log_message = (
            f"Condition Evaluation Outcome for Step #{current_step_index} is "
            f"{pre_step_outcome.outcome.value}. "
            f"Reason: {pre_step_outcome.reason}",
        )

        logger().info(*log_message)

        match pre_step_outcome.outcome:
            case PreStepIntrospectionOutcome.SKIP:
                output = LocalDataValue(
                    value=SKIPPED_OUTPUT,
                    summary=pre_step_outcome.reason,
                )
                self._set_step_output(output, plan_run, step)
            case PreStepIntrospectionOutcome.COMPLETE:
                output = LocalDataValue(
                    value=COMPLETED_OUTPUT,
                    summary=pre_step_outcome.reason,
                )
                self._set_step_output(output, plan_run, step)
                if last_executed_step_output:
                    plan_run.outputs.final_output = self._get_final_output(
                        plan,
                        plan_run,
                        last_executed_step_output,
                    )
                self._set_plan_run_state(plan_run, PlanRunState.COMPLETE)
        return (plan_run, pre_step_outcome)

    def _get_planning_agent(self) -> BasePlanningAgent:
        """Get the planning_agent based on the configuration.

        Returns:
            BasePlanningAgent: The planning agent to be used for generating plans.

        """
        cls: type[BasePlanningAgent]
        match self.config.planning_agent_type:
            case PlanningAgentType.DEFAULT:
                cls = DefaultPlanningAgent

        return cls(self.config)

    def _get_final_output(self, plan: Plan, plan_run: PlanRun, step_output: Output) -> Output:
        """Get the final output and add summarization to it.

        Args:
            plan (Plan): The plan to execute.
            plan_run (PlanRun): The PlanRun to execute.
            step_output (Output): The output of the last step.

        """
        final_output = LocalDataValue(
            value=step_output.get_value(),
            summary=None,
        )
        try:
            summarizer = FinalOutputSummarizer(config=self.config)
            output = summarizer.create_summary(
                plan_run=ReadOnlyPlanRun.from_plan_run(plan_run),
                plan=ReadOnlyPlan.from_plan(plan),
            )
            if (
                isinstance(output, BaseModel)
                and plan_run.structured_output_schema
                and hasattr(output, "fo_summary")
            ):
                unsumarrized_output = plan_run.structured_output_schema(**output.model_dump())
                final_output.value = unsumarrized_output
                final_output.summary = output.fo_summary  # type: ignore[reportAttributeAccessIssue]
            elif isinstance(output, str):
                final_output.summary = output

        except Exception as e:  # noqa: BLE001
            logger().warning(f"Error summarising run: {e}")

        return final_output

    def _get_clarifications_from_output(
        self,
        step_output: Output,
        plan_run: PlanRun,
    ) -> list[Clarification]:
        """Get clarifications from the output of a step.

        Args:
            step_output (Output): The output of the step.
            plan_run (PlanRun): The plan run to get the clarifications from.

        """
        output_value = step_output.get_value()
        if isinstance(output_value, Clarification) or (
            isinstance(output_value, list)
            and len(output_value) > 0
            and any(isinstance(item, Clarification) for item in output_value)
        ):
            new_clarifications = (
                [output_value]
                if isinstance(output_value, Clarification)
                else list(filter(lambda x: isinstance(x, Clarification), output_value))
            )
            for clarification in new_clarifications:
                clarification.step = plan_run.current_step_index
            return new_clarifications
        return []

    def _raise_clarifications(
        self, clarifications: list[Clarification], plan_run: PlanRun
    ) -> PlanRun:
        """Update the plan run based on any clarifications raised.

        Args:
            clarifications (list[Clarification]): The clarifications to raise.
            plan_run (PlanRun): The PlanRun to execute.

        """
        for clarification in clarifications:
            clarification.step = plan_run.current_step_index
            logger().info(
                f"Clarification requested - category: {clarification.category}, "
                f"user_guidance: {clarification.user_guidance}.",
                plan=str(plan_run.plan_id),
                plan_run=str(plan_run.id),
            )
            logger().debug(
                f"Clarification requested: {clarification.model_dump_json(indent=4)}",
            )
        existing_clarification_ids = [clar.id for clar in plan_run.outputs.clarifications]
        new_clarifications = [
            clar for clar in clarifications if clar.id not in existing_clarification_ids
        ]

        plan_run.outputs.clarifications = plan_run.outputs.clarifications + new_clarifications
        self._set_plan_run_state(plan_run, PlanRunState.NEED_CLARIFICATION)
        return plan_run

    def _get_tool_for_step(self, step: Step, plan_run: PlanRun) -> Tool | None:
        if not step.tool_id:
            return None
        if step.tool_id == LLMTool.LLM_TOOL_ID:
            # Special case LLMTool so it doesn't need to be in all tool registries
            child_tool = LLMTool()
        else:
            child_tool = self.tool_registry.get_tool(step.tool_id)
        return ToolCallWrapper(
            child_tool=child_tool,
            storage=self.storage,
            plan_run=plan_run,
        )

    def _get_agent_for_step(
        self,
        step: Step,
        plan: Plan,
        plan_run: PlanRun,
    ) -> BaseExecutionAgent:
        """Get the appropriate agent for executing a given step.

        Args:
            step (Step): The step for which the agent is needed.
            plan (Plan): The plan associated with the step.
            plan_run (PlanRun): The run associated with the step.

        Returns:
            BaseAgent: The agent to execute the step.

        """
        tool = self._get_tool_for_step(step, plan_run)
        cls: type[BaseExecutionAgent]
        match self.config.execution_agent_type:
            case ExecutionAgentType.ONE_SHOT:
                cls = OneShotAgent
            case ExecutionAgentType.DEFAULT:
                cls = DefaultExecutionAgent
        cls = OneShotAgent if isinstance(tool, LLMTool) else cls
        return cls(
            plan,
            plan_run,
            self.config,
            self.storage,
            self.initialize_end_user(plan_run.end_user_id),
            tool,
            execution_hooks=self.execution_hooks,
        )

    def _log_replan_with_portia_cloud_tools(
        self,
        original_error: str,
        query: str,
        end_user: EndUser,
        example_plans: list[Plan] | None = None,
    ) -> None:
        """Generate a plan using Portia cloud tools for users who's plans fail without them."""
        unauthenticated_client = PortiaCloudClient.new_client(
            self.config,
            allow_unauthenticated=True,
        )
        portia_registry = PortiaToolRegistry(
            client=unauthenticated_client,
        ).with_default_tool_filter()
        cloud_registry = self.tool_registry + portia_registry
        tools = cloud_registry.match_tools(query)
        planning_agent = self._get_planning_agent()
        replan_outcome = planning_agent.generate_steps_or_error(
            query=query,
            tool_list=tools,
            end_user=end_user,
            examples=example_plans,
        )
        if not replan_outcome.error:
            tools_used = ", ".join([str(step.tool_id) for step in replan_outcome.steps])
            logger().error(
                f"Error in planning - {original_error.rstrip('.')}.\n"
                f"Replanning with Portia cloud tools would successfully generate a plan using "
                f"tools: {tools_used}.\n"
                f"Go to https://app.portialabs.ai to sign up.",
            )
            raise PlanError(
                "PORTIA_API_KEY is required to use Portia cloud tools.",
            ) from PlanError(original_error)

    def _get_introspection_agent(self) -> BaseIntrospectionAgent:
        return DefaultIntrospectionAgent(self.config, self.storage)

    def _set_step_output(self, output: Output, plan_run: PlanRun, step: Step) -> None:
        """Set the output for a step."""
        plan_run.outputs.step_outputs[step.output] = output
        self._persist_step_state(plan_run, step)

    def _persist_step_state(self, plan_run: PlanRun, step: Step) -> None:
        """Ensure the plan run state is persisted to storage."""
        step_output = plan_run.outputs.step_outputs[step.output]
        if isinstance(step_output, LocalDataValue) and self.config.exceeds_output_threshold(
            step_output.serialize_value(),
        ):
            step_output = self.storage.save_plan_run_output(step.output, step_output, plan_run.id)
            plan_run.outputs.step_outputs[step.output] = step_output

        self.storage.save_plan_run(plan_run)

    def _check_remaining_tool_readiness(
        self,
        plan: Plan,
        plan_run: PlanRun,
        start_index: int | None = None,
    ) -> list[Clarification]:
        """Check if there are any new clarifications raised by tools in remaining steps.

        Args:
            plan: The plan containing the steps.
            plan_run: The current plan run.
            start_index: The step index to start checking from. Defaults to the plan run's
                current step index.

        Returns:
            list[Clarification]: The clarifications raised by the tools.

        """
        tools_remaining = set()
        portia_cloud_tool_ids_remaining = set()
        ready_clarifications = []
        check_from_index = start_index if start_index is not None else plan_run.current_step_index
        tool_run_context = ToolRunContext(
            end_user=self.initialize_end_user(plan_run.end_user_id),
            plan_run=plan_run,
            plan=plan,
            config=self.config,
            clarifications=[],
        )
        for step_index in range(check_from_index, len(plan.steps)):
            step = plan.steps[step_index]
            if not step.tool_id or step.tool_id in tools_remaining:
                continue
            tools_remaining.add(step.tool_id)

            tool = self._get_tool_for_step(step, plan_run)
            if not tool:
                continue  # pragma: no cover - Should not happen if tool_id is set - defensive check
            if tool.id.startswith("portia:"):
                portia_cloud_tool_ids_remaining.add(step.tool_id)
            else:
                ready_response = tool.ready(tool_run_context)
                if not ready_response.ready:
                    ready_clarifications.extend(ready_response.clarifications)

        if len(portia_cloud_tool_ids_remaining) == 0:
            return ready_clarifications

        portia_tools_ready_response = PortiaRemoteTool.batch_ready_check(
            self.config,
            portia_cloud_tool_ids_remaining,
            tool_run_context,
        )
        if not portia_tools_ready_response.ready:
            ready_clarifications.extend(portia_tools_ready_response.clarifications)

        return ready_clarifications

    @staticmethod
    def _log_models(config: Config) -> None:
        """Log the models set in the configuration."""
        logger().debug("Portia Generative Models")
        for model in GenerativeModelsConfig.model_fields:
            getter = getattr(config, f"get_{model}")
            logger().debug(f"{model}: {getter()}")<|MERGE_RESOLUTION|>--- conflicted
+++ resolved
@@ -328,20 +328,83 @@
             use_cached_plan,
         )
 
-<<<<<<< HEAD
+    def _resolve_example_plans(
+        self, example_plans: list[Plan | PlanUUID | str] | None
+    ) -> list[Plan] | None:
+        """Resolve example plans from Plan objects, PlanUUIDs and planID strings.
+
+        Args:
+            example_plans (list[Plan | PlanUUID | str] | None): List of example plans or
+            plan IDs.
+                - Plan objects are used directly
+                - PlanUUID objects are loaded from storage
+                - String objects must be plan ID strings (starting with "plan-")
+
+        Returns:
+            list[Plan] | None: List of resolved Plan objects, or None if input was None.
+
+        Raises:
+            PlanNotFoundError: If a plan ID cannot be found in storage.
+            ValueError: If a string is not a plan ID string.
+            TypeError: If an invalid type is provided.
+
+        """
+        if example_plans is None:
+            return None
+
+        resolved_plans = []
+        for example_plan in example_plans:
+            resolved_plan = self._resolve_single_example_plan(example_plan)
+            resolved_plans.append(resolved_plan)
+
+        return resolved_plans
+
+    def _resolve_single_example_plan(self, example_plan: Plan | PlanUUID | str) -> Plan:
+        """Resolve a single example plan from various input types."""
+        if isinstance(example_plan, Plan):
+            return example_plan
+        if isinstance(example_plan, PlanUUID):
+            return self._load_plan_by_uuid(example_plan)
+        if isinstance(example_plan, str):
+            return self._resolve_string_example_plan(example_plan)
+        raise TypeError(
+            f"Invalid example plan type: {type(example_plan)}. "
+            "Expected Plan, PlanUUID, or str."
+        )
+
+    def _load_plan_by_uuid(self, plan_uuid: PlanUUID) -> Plan:
+        """Load a plan from storage by UUID."""
+        try:
+            return self.storage.get_plan(plan_uuid)
+        except Exception as e:
+            raise PlanNotFoundError(plan_uuid) from e
+
+    def _resolve_string_example_plan(self, example_plan: str) -> Plan:
+        """Resolve a string example plan - must be a plan ID string."""
+        # Only support plan ID strings, not query strings
+        if not example_plan.startswith("plan-"):
+            raise ValueError(
+                f"String '{example_plan}' must be a plan ID (starting with 'plan-'). "
+                "Query strings are not supported."
+            )
+
+        plan_uuid = PlanUUID.from_string(example_plan)
+        try:
+            return self._load_plan_by_uuid(plan_uuid)
+        except Exception as e:
+            raise PlanNotFoundError(plan_uuid) from e
+
     async def aplan(
         self,
         query: str,
         tools: list[Tool] | list[str] | None = None,
-        example_plans: list[Plan] | None = None,
+        example_plans: list[Plan | PlanUUID | str] | None = None,
         end_user: str | EndUser | None = None,
         plan_inputs: list[PlanInput] | list[dict[str, str]] | list[str] | None = None,
         structured_output_schema: type[BaseModel] | None = None,
         use_cached_plan: bool = False,
     ) -> Plan:
-        """Async version of plan().
-
-        Plans how to do the query given the set of tools and any examples.
+        """Plans how to do the query given the set of tools and any examples asynchronously.
 
         Args:
             query (str): The query to generate the plan for.
@@ -394,74 +457,6 @@
             use_cached_plan,
         )
 
-=======
-    def _resolve_example_plans(
-        self, example_plans: list[Plan | PlanUUID | str] | None
-    ) -> list[Plan] | None:
-        """Resolve example plans from Plan objects, PlanUUIDs and planID strings.
-
-        Args:
-            example_plans (list[Plan | PlanUUID | str] | None): List of example plans or
-            plan IDs.
-                - Plan objects are used directly
-                - PlanUUID objects are loaded from storage
-                - String objects must be plan ID strings (starting with "plan-")
-
-        Returns:
-            list[Plan] | None: List of resolved Plan objects, or None if input was None.
-
-        Raises:
-            PlanNotFoundError: If a plan ID cannot be found in storage.
-            ValueError: If a string is not a plan ID string.
-            TypeError: If an invalid type is provided.
-
-        """
-        if example_plans is None:
-            return None
-
-        resolved_plans = []
-        for example_plan in example_plans:
-            resolved_plan = self._resolve_single_example_plan(example_plan)
-            resolved_plans.append(resolved_plan)
-
-        return resolved_plans
-
-    def _resolve_single_example_plan(self, example_plan: Plan | PlanUUID | str) -> Plan:
-        """Resolve a single example plan from various input types."""
-        if isinstance(example_plan, Plan):
-            return example_plan
-        if isinstance(example_plan, PlanUUID):
-            return self._load_plan_by_uuid(example_plan)
-        if isinstance(example_plan, str):
-            return self._resolve_string_example_plan(example_plan)
-        raise TypeError(
-            f"Invalid example plan type: {type(example_plan)}. "
-            "Expected Plan, PlanUUID, or str."
-        )
-
-    def _load_plan_by_uuid(self, plan_uuid: PlanUUID) -> Plan:
-        """Load a plan from storage by UUID."""
-        try:
-            return self.storage.get_plan(plan_uuid)
-        except Exception as e:
-            raise PlanNotFoundError(plan_uuid) from e
-
-    def _resolve_string_example_plan(self, example_plan: str) -> Plan:
-        """Resolve a string example plan - must be a plan ID string."""
-        # Only support plan ID strings, not query strings
-        if not example_plan.startswith("plan-"):
-            raise ValueError(
-                f"String '{example_plan}' must be a plan ID (starting with 'plan-'). "
-                "Query strings are not supported."
-            )
-
-        plan_uuid = PlanUUID.from_string(example_plan)
-        try:
-            return self._load_plan_by_uuid(plan_uuid)
-        except Exception as e:
-            raise PlanNotFoundError(plan_uuid) from e
-
->>>>>>> c2cd7a8c
     def _plan(
         self,
         query: str,
@@ -544,7 +539,7 @@
                     outcome.error,
                     query,
                     end_user,
-                    example_plans,
+                    resolved_example_plans,
                 )
             logger().error(f"Error in planning - {outcome.error}")
             raise PlanError(outcome.error)
@@ -572,7 +567,7 @@
         self,
         query: str,
         tools: list[Tool] | list[str] | None = None,
-        example_plans: list[Plan] | None = None,
+        example_plans: list[Plan | PlanUUID | str] | None = None,
         end_user: str | EndUser | None = None,
         plan_inputs: list[PlanInput] | list[dict[str, str]] | list[str] | None = None,
         structured_output_schema: type[BaseModel] | None = None,
@@ -586,8 +581,11 @@
             query (str): The query to generate the plan for.
             tools (list[Tool] | list[str] | None): List of tools to use for the query.
             If not provided all tools in the registry will be used.
-            example_plans (list[Plan] | None): Optional list of example plans. If not
-            provide a default set of example plans will be used.
+            example_plans (list[Plan | PlanUUID | str] | None): Optional list of example
+            plans or plan IDs.
+            This can include Plan objects, PlanUUID objects or plan ID strings
+            (starting with "plan-"). Plan IDs will be loaded from storage.
+            If not provided, a default set of example plans will be used.
             end_user (str | EndUser | None = None): The optional end user for this plan.
             plan_inputs (list[PlanInput] | list[dict[str, str]] | list[str] | None): Optional list
                 of inputs required for the plan.
@@ -623,16 +621,17 @@
         if not tools:
             tools = self.tool_registry.match_tools(query)
 
+        resolved_example_plans = self._resolve_example_plans(example_plans)
+
         end_user = self.initialize_end_user(end_user)
         logger().info(f"Running planning_agent for query - {query}")
         planning_agent = self._get_planning_agent()
         coerced_plan_inputs = self._coerce_plan_inputs(plan_inputs)
-
-        outcome = await planning_agent.agenerate_steps_or_error(
+        outcome = planning_agent.generate_steps_or_error(
             query=query,
             tool_list=tools,
             end_user=end_user,
-            examples=example_plans,
+            examples=resolved_example_plans,
             plan_inputs=coerced_plan_inputs,
         )
 
@@ -659,7 +658,7 @@
             plan_inputs=coerced_plan_inputs or [],
             structured_output_schema=structured_output_schema,
         )
-
+        
         self.storage.save_plan(plan)
         logger().info(
             f"Plan created with {len(plan.steps)} steps",
