"""Portia classes that plan and execute runs for queries.

This module contains the core classes responsible for generating, managing, and executing plans
in response to queries. The `Portia` class serves as the main entry point, orchestrating the
planning and execution process. It uses various agents and tools to carry out tasks step by step,
saving the state of the run at each stage. It also handles error cases, clarification
requests, and run state transitions.

The `Portia` class provides methods to:

- Generate a plan for executing a query.
- Create and manage runs.
- Execute runs step by step, using agents to handle the execution of tasks.
- Resolve clarifications required during the execution of runs.
- Wait for runs to reach a state where they can be resumed.

Modules in this file work with different storage backends (memory, disk, cloud) and can handle
complex queries using various planning and execution agent configurations.

"""

from __future__ import annotations

import time
from importlib.metadata import version
from typing import TYPE_CHECKING
from uuid import UUID

from portia.clarification import (
    Clarification,
    ClarificationCategory,
)
from portia.cloud import PortiaCloudClient
from portia.config import (
    Config,
    ExecutionAgentType,
    GenerativeModelsConfig,
    PlanningAgentType,
    StorageClass,
)
from portia.end_user import EndUser
from portia.errors import (
    InvalidPlanRunStateError,
    PlanError,
    PlanNotFoundError,
    StorageError,
)
from portia.execution_agents.base_execution_agent import BaseExecutionAgent
from portia.execution_agents.default_execution_agent import DefaultExecutionAgent
from portia.execution_agents.one_shot_agent import OneShotAgent
from portia.execution_agents.output import (
    LocalDataValue,
    Output,
)
from portia.execution_agents.utils.final_output_summarizer import FinalOutputSummarizer
<<<<<<< HEAD
from portia.execution_context import (
    execution_context,
    get_execution_context,
    is_execution_context_set,
)
from portia.execution_hooks import ExecutionHooks
=======
>>>>>>> 4b43e4d9
from portia.introspection_agents.default_introspection_agent import DefaultIntrospectionAgent
from portia.introspection_agents.introspection_agent import (
    COMPLETED_OUTPUT,
    SKIPPED_OUTPUT,
    BaseIntrospectionAgent,
    PreStepIntrospection,
    PreStepIntrospectionOutcome,
)
from portia.logger import logger, logger_manager
from portia.open_source_tools.llm_tool import LLMTool
from portia.plan import Plan, PlanContext, PlanInput, ReadOnlyPlan, ReadOnlyStep, Step
from portia.plan_run import PlanRun, PlanRunState, PlanRunUUID, ReadOnlyPlanRun
from portia.planning_agents.default_planning_agent import DefaultPlanningAgent
from portia.prefixed_uuid import PlanUUID
from portia.storage import (
    DiskFileStorage,
    InMemoryStorage,
    PortiaCloudStorage,
)
from portia.tool import Tool, ToolRunContext
from portia.tool_registry import (
    DefaultToolRegistry,
    PortiaToolRegistry,
    ToolRegistry,
)
from portia.tool_wrapper import ToolCallWrapper

if TYPE_CHECKING:
    from portia.common import Serializable
    from portia.execution_agents.base_execution_agent import BaseExecutionAgent
    from portia.planning_agents.base_planning_agent import BasePlanningAgent


class Portia:
    """Portia client is the top level abstraction and entrypoint for most programs using the SDK.

    It is responsible for intermediating planning via PlanningAgents and
    execution via ExecutionAgents.
    """

    def __init__(
        self,
        config: Config | None = None,
        tools: ToolRegistry | list[Tool] | None = None,
        execution_hooks: ExecutionHooks | None = None,
    ) -> None:
        """Initialize storage and tools.

        Args:
            config (Config): The configuration to initialize the Portia client. If not provided, the
                default configuration will be used.
            tools (ToolRegistry | list[Tool]): The registry or list of tools to use. If not
                provided, the open source tool registry will be used, alongside the default tools
                from Portia cloud if a Portia API key is set.
            execution_hooks (ExecutionHooks | None): Hooks that can be used to modify or add
                extra functionality to the run of a plan.

        """
        self.config = config if config else Config.from_default()
        logger_manager.configure_from_config(self.config)
        logger().info(f"Starting Portia v{version('portia-sdk-python')}")
        self._log_models(self.config)
        self.execution_hooks = execution_hooks if execution_hooks else ExecutionHooks()
        if not self.config.has_api_key("portia_api_key"):
            logger().warning(
                "No Portia API key found, Portia cloud tools and storage will not be available.",
            )

        if isinstance(tools, ToolRegistry):
            self.tool_registry = tools
        elif isinstance(tools, list):
            self.tool_registry = ToolRegistry(tools)
        else:
            self.tool_registry = DefaultToolRegistry(self.config)

        match self.config.storage_class:
            case StorageClass.MEMORY:
                self.storage = InMemoryStorage()
            case StorageClass.DISK:
                self.storage = DiskFileStorage(storage_dir=self.config.must_get("storage_dir", str))
            case StorageClass.CLOUD:
                self.storage = PortiaCloudStorage(config=self.config)

    def initialize_end_user(self, end_user: str | EndUser | None = None) -> EndUser:
        """Handle initializing the end_user based on the provided type."""
        default_external_id = "portia:default_user"
        if isinstance(end_user, str):
            if end_user == "":
                end_user = default_external_id
            end_user_instance = self.storage.get_end_user(external_id=end_user)
            if end_user_instance:
                return end_user_instance
            end_user_instance = EndUser(external_id=end_user or default_external_id)
            return self.storage.save_end_user(end_user_instance)

        if not end_user:
            end_user = EndUser(external_id=default_external_id)
            return self.storage.save_end_user(end_user)

        return self.storage.save_end_user(end_user)

    def run(
        self,
        query: str,
        tools: list[Tool] | list[str] | None = None,
        example_plans: list[Plan] | None = None,
        end_user: str | EndUser | None = None,
        plan_run_inputs: dict[PlanInput, Serializable] | None = None,
    ) -> PlanRun:
        """End-to-end function to generate a plan and then execute it.

        This is the simplest way to plan and execute a query using the SDK.

        Args:
            query (str): The query to be executed.
            tools (list[Tool] | list[str] | None): List of tools to use for the query.
            If not provided all tools in the registry will be used.
            example_plans (list[Plan] | None): Optional list of example plans. If not
            provide a default set of example plans will be used.
            end_user (str | EndUser | None = None): The end user for this plan run.
            plan_run_inputs (dict[PlanInput, Serializable] | None): Optional dictionary mapping
                PlanInput objects to their values.

        Returns:
            PlanRun: The run resulting from executing the query.

        """
        plan_inputs = list(plan_run_inputs.keys()) if plan_run_inputs else None
        plan = self.plan(query, tools, example_plans, end_user, plan_inputs)
        end_user = self.initialize_end_user(end_user)
        plan_run = self.create_plan_run(plan, end_user, plan_run_inputs)
        return self.resume(plan_run)

    def plan(
        self,
        query: str,
        tools: list[Tool] | list[str] | None = None,
        example_plans: list[Plan] | None = None,
        end_user: str | EndUser | None = None,
        plan_inputs: list[PlanInput] | None = None,
    ) -> Plan:
        """Plans how to do the query given the set of tools and any examples.

        Args:
            query (str): The query to generate the plan for.
            tools (list[Tool] | list[str] | None): List of tools to use for the query.
            If not provided all tools in the registry will be used.
            example_plans (list[Plan] | None): Optional list of example plans. If not
            provide a default set of example plans will be used.
            end_user (str | EndUser | None = None): The optional end user for this plan.
            plan_inputs (list[PlanInput] | None): Optional list of PlanInput objects defining
              the inputs required for the plan.

        Returns:
            Plan: The plan for executing the query.

        Raises:
            PlanError: If there is an error while generating the plan.

        """
        if isinstance(tools, list):
            tools = [
                self.tool_registry.get_tool(tool) if isinstance(tool, str) else tool
                for tool in tools
            ]

        if not tools:
            tools = self.tool_registry.match_tools(query)

        end_user = self.initialize_end_user(end_user)
        logger().info(f"Running planning_agent for query - {query}")
        planning_agent = self._get_planning_agent()
        outcome = planning_agent.generate_steps_or_error(
            query=query,
            tool_list=tools,
            end_user=end_user,
            examples=example_plans,
            plan_inputs=plan_inputs,
        )
        if outcome.error:
            if (
                isinstance(self.tool_registry, DefaultToolRegistry)
                and not self.config.portia_api_key
            ):
                self._log_replan_with_portia_cloud_tools(
                    outcome.error,
                    query,
                    end_user,
                    example_plans,
                )
            logger().error(f"Error in planning - {outcome.error}")
            raise PlanError(outcome.error)
        plan = Plan(
            plan_context=PlanContext(
                query=query,
                tool_ids=[tool.id for tool in tools],
            ),
            steps=outcome.steps,
            inputs=plan_inputs or [],
        )
        self.storage.save_plan(plan)
        logger().info(
            f"Plan created with {len(plan.steps)} steps",
            plan=str(plan.id),
        )
        logger().debug(plan.pretty_print())

        return plan

    def run_plan(
        self,
        plan: Plan | PlanUUID | UUID,
        end_user: str | EndUser | None = None,
        plan_run_inputs: dict[PlanInput, Serializable] | None = None,
    ) -> PlanRun:
        """Run a plan.

        Args:
            plan (Plan | PlanUUID | UUID): The plan to run, or the ID of the plan to load from
              storage.
            end_user (str | EndUser | None = None): The end user to use.
            plan_run_inputs (dict[PlanInput, Serializable] | None): Optional dictionary mapping
                PlanInput objects to their values.

        Returns:
            PlanRun: The resulting PlanRun object.

        """
        # ensure we have the plan in storage.
        # we won't if for example the user used PlanBuilder instead of dynamic planning.
        plan_id = (
            plan
            if isinstance(plan, PlanUUID)
            else PlanUUID(uuid=plan)
            if isinstance(plan, UUID)
            else plan.id
        )
        try:
            plan = self.storage.get_plan(plan_id)
        except (PlanNotFoundError, StorageError):
            if isinstance(plan, Plan):
                self.storage.save_plan(plan)
            else:
                raise PlanNotFoundError(plan_id) from None

        end_user = self.initialize_end_user(end_user)
        plan_run = self.create_plan_run(plan, end_user, plan_run_inputs)
        return self.resume(plan_run)

    def resume(
        self,
        plan_run: PlanRun | None = None,
        plan_run_id: PlanRunUUID | str | None = None,
    ) -> PlanRun:
        """Resume a PlanRun.

        If a clarification handler was provided as part of the execution hooks, it will be used
        to handle any clarifications that are raised during the execution of the plan run.
        If no clarification handler was provided and a clarification is raised, the run will be
        returned in the `NEED_CLARIFICATION` state. The clarification will then need to be handled
        by the caller before the plan run is resumed.

        Args:
            plan_run (PlanRun | None): The PlanRun to resume. Defaults to None.
            plan_run_id (RunUUID | str | None): The ID of the PlanRun to resume. Defaults to
                None.

        Returns:
            PlanRun: The resulting PlanRun after execution.

        Raises:
            ValueError: If neither plan_run nor plan_run_id is provided.
            InvalidPlanRunStateError: If the plan run is not in a valid state to be resumed.

        """
        if not plan_run:
            if not plan_run_id:
                raise ValueError("Either plan_run or plan_run_id must be provided")

            parsed_id = (
                PlanRunUUID.from_string(plan_run_id)
                if isinstance(plan_run_id, str)
                else plan_run_id
            )
            plan_run = self.storage.get_plan_run(parsed_id)

        if plan_run.state not in [
            PlanRunState.NOT_STARTED,
            PlanRunState.IN_PROGRESS,
            PlanRunState.NEED_CLARIFICATION,
            PlanRunState.READY_TO_RESUME,
        ]:
            raise InvalidPlanRunStateError(plan_run.id)

        plan = self.storage.get_plan(plan_id=plan_run.plan_id)

        return self.execute_plan_run_and_handle_clarifications(plan, plan_run)

    def _process_plan_input_values(
        self,
        plan: Plan,
        plan_run: PlanRun,
        plan_run_inputs: dict[PlanInput, Serializable] | None,
    ) -> None:
        """Process plan input values and add them to the plan run.

        Args:
            plan (Plan): The plan containing required inputs.
            plan_run (PlanRun): The plan run to update with input values.
            plan_run_inputs (dict[PlanInput, Serializable] | None): Values for plan inputs.

        Raises:
            ValueError: If required plan inputs are missing.

        """
        if plan.inputs and not plan_run_inputs:
            raise ValueError("Inputs are required for this plan but have not been specified")
        if plan_run_inputs and not plan.inputs:
            logger().warning(
                "Inputs are not required for this plan but plan inputs were provided",
            )

        if plan_run_inputs and plan.inputs:
            input_values_by_name = {
                input_obj.name: value for input_obj, value in plan_run_inputs.items()
            }

            # Validate all required inputs are provided
            missing_inputs = [
                input_obj.name
                for input_obj in plan.inputs
                if input_obj.name not in input_values_by_name
            ]
            if missing_inputs:
                raise ValueError(f"Missing required plan input values: {', '.join(missing_inputs)}")

            for plan_input in plan.inputs:
                if plan_input.name in input_values_by_name:
                    plan_run.plan_run_inputs[plan_input.name] = LocalDataValue(
                        value=input_values_by_name[plan_input.name]
                    )

            # Check for unknown inputs
            for input_obj in plan_run_inputs:
                if not any(plan_input.name == input_obj.name for plan_input in plan.inputs):
                    logger().warning(f"Ignoring unknown plan input: {input_obj.name}")

            self.storage.save_plan_run(plan_run)

    def execute_plan_run_and_handle_clarifications(
        self,
        plan: Plan,
        plan_run: PlanRun,
    ) -> PlanRun:
        """Execute a plan run and handle any clarifications that are raised."""
        while plan_run.state not in [
            PlanRunState.COMPLETE,
            PlanRunState.FAILED,
        ]:
            plan_run = self._execute_plan_run(plan, plan_run)

            # If we don't have a clarification handler, return the plan run even if a clarification
            # has been raised
            if not self.execution_hooks.clarification_handler:
                return plan_run

            clarifications = plan_run.get_outstanding_clarifications()
            for clarification in clarifications:
                self.execution_hooks.clarification_handler.handle(
                    clarification=clarification,
                    on_resolution=lambda c, r: self.resolve_clarification(c, r) and None,
                    on_error=lambda c, r: self.error_clarification(c, r) and None,
                )

            if len(clarifications) > 0:
                # If clarifications are handled synchronously, we'll go through this immediately.
                # If they're handled asynchronously, we'll wait for the plan run to be ready.
                plan_run = self.wait_for_ready(plan_run)

        return plan_run

    def resolve_clarification(
        self,
        clarification: Clarification,
        response: object,
        plan_run: PlanRun | None = None,
    ) -> PlanRun:
        """Resolve a clarification updating the run state as needed.

        Args:
            clarification (Clarification): The clarification to resolve.
            response (object): The response to the clarification.
            plan_run (PlanRun | None): Optional - the plan run being updated.

        Returns:
            PlanRun: The updated PlanRun.

        """
        if plan_run is None:
            plan_run = self.storage.get_plan_run(clarification.plan_run_id)

        matched_clarification = next(
            (c for c in plan_run.outputs.clarifications if c.id == clarification.id),
            None,
        )

        if not matched_clarification:
            raise InvalidPlanRunStateError("Could not match clarification to run")

        matched_clarification.resolved = True
        matched_clarification.response = response

        if len(plan_run.get_outstanding_clarifications()) == 0:
            self._set_plan_run_state(plan_run, PlanRunState.READY_TO_RESUME)

        logger().info(
            f"Clarification resolved with response: {matched_clarification.response}",
        )

        logger().debug(
            f"Clarification resolved: {matched_clarification.model_dump_json(indent=4)}",
        )
        self.storage.save_plan_run(plan_run)
        return plan_run

    def error_clarification(
        self,
        clarification: Clarification,
        error: object,
        plan_run: PlanRun | None = None,
    ) -> PlanRun:
        """Mark that there was an error handling the clarification."""
        logger().error(
            f"Error handling clarification with guidance '{clarification.user_guidance}': {error}",
        )
        if plan_run is None:
            plan_run = self.storage.get_plan_run(clarification.plan_run_id)
        self._set_plan_run_state(plan_run, PlanRunState.FAILED)
        return plan_run

    def wait_for_ready(  # noqa: C901
        self,
        plan_run: PlanRun,
        max_retries: int = 6,
        backoff_start_time_seconds: int = 7 * 60,
        backoff_time_seconds: int = 2,
    ) -> PlanRun:
        """Wait for the run to be in a state that it can be re-plan_run.

        This is generally because there are outstanding clarifications that need to be resolved.

        Args:
            plan_run (PlanRun): The PlanRun to wait for.
            max_retries (int): The maximum number of retries to wait for the run to be ready
                after the backoff period starts.
            backoff_start_time_seconds (int): The time after which the backoff period starts.
            backoff_time_seconds (int): The time to wait between retries after the backoff period
                starts.

        Returns:
            PlanRun: The updated PlanRun once it is ready to be re-plan_run.

        Raises:
            InvalidRunStateError: If the run cannot be waited for.

        """
        start_time = time.time()
        tries = 0
        if plan_run.state not in [
            PlanRunState.IN_PROGRESS,
            PlanRunState.NOT_STARTED,
            PlanRunState.READY_TO_RESUME,
            PlanRunState.NEED_CLARIFICATION,
        ]:
            raise InvalidPlanRunStateError("Cannot wait for run that is not ready to run")

        # These states can continue straight away
        if plan_run.state in [
            PlanRunState.IN_PROGRESS,
            PlanRunState.NOT_STARTED,
            PlanRunState.READY_TO_RESUME,
        ]:
            return plan_run

        plan = self.storage.get_plan(plan_run.plan_id)
        plan_run = self.storage.get_plan_run(plan_run.id)
        current_step_clarifications = plan_run.get_clarifications_for_step()
        while plan_run.state != PlanRunState.READY_TO_RESUME:
            if tries >= max_retries:
                raise InvalidPlanRunStateError("Run is not ready to resume after max retries")

            # if we've waited longer than the backoff time, start the backoff period
            if time.time() - start_time > backoff_start_time_seconds:
                tries += 1
                backoff_time_seconds *= 2

            # wait a couple of seconds as we're long polling
            time.sleep(backoff_time_seconds)

            step = plan.steps[plan_run.current_step_index]
            next_tool = self._get_tool_for_step(step, plan_run)
            if next_tool:
                ready_response = next_tool.ready(
                    ToolRunContext(
                        end_user=self.initialize_end_user(plan_run.end_user_id),
                        plan_run_id=plan_run.id,
                        config=self.config,
                        clarifications=current_step_clarifications,
                    ),
                )
                logger().debug(f"Tool state for {next_tool.name} is ready={ready_response.ready}")
                if ready_response.ready:
                    for clarification in current_step_clarifications:
                        if clarification.category is ClarificationCategory.ACTION:
                            clarification.resolved = True
                            clarification.response = "complete"
                    if len(plan_run.get_outstanding_clarifications()) == 0:
                        self._set_plan_run_state(plan_run, PlanRunState.READY_TO_RESUME)
                else:
                    for clarification in current_step_clarifications:
                        logger().info(
                            f"Waiting for clarification {clarification.category} to be resolved",
                        )

            logger().info(f"New run state for {plan_run.id!s} is {plan_run.state!s}")

        logger().info(f"Run {plan_run.id!s} is ready to resume")

        return plan_run

    def _set_plan_run_state(self, plan_run: PlanRun, state: PlanRunState) -> None:
        """Set the state of a plan run and persist it to storage."""
        plan_run.state = state
        self.storage.save_plan_run(plan_run)

    def create_plan_run(
        self,
        plan: Plan,
        end_user: str | EndUser | None = None,
        plan_run_inputs: dict[PlanInput, Serializable] | None = None,
    ) -> PlanRun:
        """Create a PlanRun from a Plan.

        Args:
            plan (Plan): The plan to create a plan run from.
            end_user (str | EndUser | None = None): The end user this plan run is for.
            plan_run_inputs (dict[PlanInput, Serializable] | None = None): The plan inputs for the
              plan run with their values.

        Returns:
            PlanRun: The created PlanRun object.

        """
        end_user = self.initialize_end_user(end_user)
        plan_run = PlanRun(
            plan_id=plan.id,
            state=PlanRunState.NOT_STARTED,
            end_user_id=end_user.external_id,
        )
        self._process_plan_input_values(plan, plan_run, plan_run_inputs)
        self.storage.save_plan_run(plan_run)
        return plan_run

    def _execute_plan_run(self, plan: Plan, plan_run: PlanRun) -> PlanRun:  # noqa: C901, PLR0912
        """Execute the run steps, updating the run state as needed.

        Args:
            plan (Plan): The plan to execute.
            plan_run (PlanRun): The plan run to execute.

        Returns:
            Run: The updated run after execution.

        """
        self._set_plan_run_state(plan_run, PlanRunState.IN_PROGRESS)

        dashboard_url = self.config.must_get("portia_dashboard_url", str)

        dashboard_message = (
            (
                f" View in your Portia AI dashboard: "
                f"{dashboard_url}/dashboard/plan-runs?plan_run_id={plan_run.id!s}"
            )
            if self.config.storage_class == StorageClass.CLOUD
            else ""
        )

        logger().info(
            f"Plan Run State is updated to {plan_run.state!s}.{dashboard_message}",
        )

        if self.execution_hooks.before_first_step_execution:
            self.execution_hooks.before_first_step_execution(
                ReadOnlyPlan.from_plan(plan), ReadOnlyPlanRun.from_plan_run(plan_run)
            )

        last_executed_step_output = self._get_last_executed_step_output(plan, plan_run)
        introspection_agent = self._get_introspection_agent()
        for index in range(plan_run.current_step_index, len(plan.steps)):
            step = plan.steps[index]
            plan_run.current_step_index = index

            # Handle the introspection outcome
            (plan_run, pre_step_outcome) = self._handle_introspection_outcome(
                introspection_agent=introspection_agent,
                plan=plan,
                plan_run=plan_run,
                last_executed_step_output=last_executed_step_output,
            )
            if pre_step_outcome.outcome == PreStepIntrospectionOutcome.SKIP:
                continue
            if pre_step_outcome.outcome != PreStepIntrospectionOutcome.CONTINUE:
                self._log_final_output(plan_run, plan)
                if self.execution_hooks.after_last_step_execution and plan_run.outputs.final_output:
                    self.execution_hooks.after_last_step_execution(
                        ReadOnlyPlan.from_plan(plan),
                        ReadOnlyPlanRun.from_plan_run(plan_run),
                        plan_run.outputs.final_output,
                    )

                return plan_run

            logger().info(
                f"Executing step {index}: {step.task}",
                plan=str(plan.id),
                plan_run=str(plan_run.id),
            )

            if self.execution_hooks.before_step_execution:
                self.execution_hooks.before_step_execution(
                    ReadOnlyPlan.from_plan(plan),
                    ReadOnlyPlanRun.from_plan_run(plan_run),
                    ReadOnlyStep.from_step(step),
                )

            # we pass read only copies of the state to the agent so that the portia remains
            # responsible for handling the output of the agent and updating the state.
            agent = self._get_agent_for_step(
                step=ReadOnlyStep.from_step(step),
                plan_run=ReadOnlyPlanRun.from_plan_run(plan_run),
            )
            logger().debug(
                f"Using agent: {type(agent).__name__}",
                plan=str(plan.id),
                plan_run=str(plan_run.id),
            )
            try:
                last_executed_step_output = agent.execute_sync()
            except Exception as e:  # noqa: BLE001 - We want to capture all failures here
                error_output = LocalDataValue(value=str(e))
                self._set_step_output(error_output, plan_run, step)
                plan_run.outputs.final_output = error_output
                self._set_plan_run_state(plan_run, PlanRunState.FAILED)
                logger().error(
                    "error: {error}",
                    error=e,
                    plan=str(plan.id),
                    plan_run=str(plan_run.id),
                )
                logger().debug(
                    f"Final run status: {plan_run.state!s}",
                    plan=str(plan.id),
                    plan_run=str(plan_run.id),
                )

                if self.execution_hooks.after_step_execution:
                    self.execution_hooks.after_step_execution(
                        ReadOnlyPlan.from_plan(plan),
                        ReadOnlyPlanRun.from_plan_run(plan_run),
                        ReadOnlyStep.from_step(step),
                        error_output,
                    )

                if self.execution_hooks.after_last_step_execution:
                    self.execution_hooks.after_last_step_execution(
                        ReadOnlyPlan.from_plan(plan),
                        ReadOnlyPlanRun.from_plan_run(plan_run),
                        plan_run.outputs.final_output,
                    )

                return plan_run
            else:
                self._set_step_output(last_executed_step_output, plan_run, step)
                logger().info(
                    f"Step output - {last_executed_step_output.get_summary()!s}",
                )

            if self.execution_hooks.after_step_execution:
                self.execution_hooks.after_step_execution(
                    ReadOnlyPlan.from_plan(plan),
                    ReadOnlyPlanRun.from_plan_run(plan_run),
                    ReadOnlyStep.from_step(step),
                    last_executed_step_output,
                )

            if self._raise_clarifications(plan_run, last_executed_step_output, plan):
                # No after_last_step_execution call here as the plan run will be resumed later
                return plan_run

            # persist at the end of each step
            self.storage.save_plan_run(plan_run)
            logger().debug(
                f"New PlanRun State: {plan_run.model_dump_json(indent=4)}",
            )

        if last_executed_step_output:
            plan_run.outputs.final_output = self._get_final_output(
                plan,
                plan_run,
                last_executed_step_output,
            )
        self._set_plan_run_state(plan_run, PlanRunState.COMPLETE)
        self._log_final_output(plan_run, plan)

        if self.execution_hooks.after_last_step_execution and plan_run.outputs.final_output:
            self.execution_hooks.after_last_step_execution(
                ReadOnlyPlan.from_plan(plan),
                ReadOnlyPlanRun.from_plan_run(plan_run),
                plan_run.outputs.final_output,
            )

        return plan_run

    def _log_final_output(self, plan_run: PlanRun, plan: Plan) -> None:
        logger().debug(
            f"Final run status: {plan_run.state!s}",
            plan=str(plan.id),
            plan_run=str(plan_run.id),
        )
        if plan_run.outputs.final_output:
            logger().info(
                f"Final output: {plan_run.outputs.final_output.get_summary()!s}",
            )

    def _get_last_executed_step_output(self, plan: Plan, plan_run: PlanRun) -> Output | None:
        """Get the output of the last executed step.

        Args:
            plan (Plan): The plan containing steps.
            plan_run (PlanRun): The plan run to get the output from.

        Returns:
            Output | None: The output of the last executed step.

        """
        return next(
            (
                plan_run.outputs.step_outputs[step.output]
                for i in range(plan_run.current_step_index, -1, -1)
                if i < len(plan.steps)
                and (step := plan.steps[i]).output in plan_run.outputs.step_outputs
                and (step_output := plan_run.outputs.step_outputs[step.output])
                and step_output.get_value() != PreStepIntrospectionOutcome.SKIP
            ),
            None,
        )

    def _handle_introspection_outcome(
        self,
        introspection_agent: BaseIntrospectionAgent,
        plan: Plan,
        plan_run: PlanRun,
        last_executed_step_output: Output | None,
    ) -> tuple[PlanRun, PreStepIntrospection]:
        """Handle the outcome of the pre-step introspection.

        Args:
            introspection_agent (BaseIntrospectionAgent): The introspection agent to use.
            plan (Plan): The plan being executed.
            plan_run (PlanRun): The plan run being executed.
            last_executed_step_output (Output | None): The output of the last step executed.

        Returns:
            tuple[PlanRun, PreStepIntrospectionOutcome]: The updated plan run and the
                outcome of the introspection.

        """
        current_step_index = plan_run.current_step_index
        step = plan.steps[current_step_index]
        if not step.condition:
            return (
                plan_run,
                PreStepIntrospection(
                    outcome=PreStepIntrospectionOutcome.CONTINUE,
                    reason="No condition to evaluate.",
                ),
            )

        logger().info(
            f"Evaluating condition for Step #{current_step_index}: #{step.condition}",
        )

        pre_step_outcome = introspection_agent.pre_step_introspection(
            plan=ReadOnlyPlan.from_plan(plan),
            plan_run=ReadOnlyPlanRun.from_plan_run(plan_run),
        )

        log_message = (
            f"Condition Evaluation Outcome for Step #{current_step_index} is "
            f"{pre_step_outcome.outcome.value}. "
            f"Reason: {pre_step_outcome.reason}",
        )

        logger().info(*log_message)

        match pre_step_outcome.outcome:
            case PreStepIntrospectionOutcome.SKIP:
                output = LocalDataValue(
                    value=SKIPPED_OUTPUT,
                    summary=pre_step_outcome.reason,
                )
                self._set_step_output(output, plan_run, step)
            case PreStepIntrospectionOutcome.COMPLETE:
                output = LocalDataValue(
                    value=COMPLETED_OUTPUT,
                    summary=pre_step_outcome.reason,
                )
                self._set_step_output(output, plan_run, step)
                if last_executed_step_output:
                    plan_run.outputs.final_output = self._get_final_output(
                        plan,
                        plan_run,
                        last_executed_step_output,
                    )
                self._set_plan_run_state(plan_run, PlanRunState.COMPLETE)
        return (plan_run, pre_step_outcome)

    def _get_planning_agent(self) -> BasePlanningAgent:
        """Get the planning_agent based on the configuration.

        Returns:
            BasePlanningAgent: The planning agent to be used for generating plans.

        """
        cls: type[BasePlanningAgent]
        match self.config.planning_agent_type:
            case PlanningAgentType.DEFAULT:
                cls = DefaultPlanningAgent

        return cls(self.config)

    def _get_final_output(self, plan: Plan, plan_run: PlanRun, step_output: Output) -> Output:
        """Get the final output and add summarization to it.

        Args:
            plan (Plan): The plan to execute.
            plan_run (PlanRun): The PlanRun to execute.
            step_output (Output): The output of the last step.

        """
        final_output = LocalDataValue(
            value=step_output.get_value(),
            summary=None,
        )

        try:
            summarizer = FinalOutputSummarizer(config=self.config)
            summary = summarizer.create_summary(
                plan_run=ReadOnlyPlanRun.from_plan_run(plan_run),
                plan=ReadOnlyPlan.from_plan(plan),
            )
            final_output.summary = summary

        except Exception as e:  # noqa: BLE001
            logger().warning(f"Error summarising run: {e}")

        return final_output

    def _raise_clarifications(self, plan_run: PlanRun, step_output: Output, plan: Plan) -> bool:
        """Update the plan run based on any clarifications raised.

        Args:
            plan_run (PlanRun): The PlanRun to execute.
            step_output (Output): The output of the last step.
            plan (Plan): The plan to execute.

        Returns:
            bool: True if clarification is needed and run execution should stop.

        """
        output_value = step_output.get_value()
        if isinstance(output_value, Clarification) or (
            isinstance(output_value, list)
            and len(output_value) > 0
            and all(isinstance(item, Clarification) for item in output_value)
        ):
            new_clarifications = (
                [output_value] if isinstance(output_value, Clarification) else output_value
            )
            for clarification in new_clarifications:
                clarification.step = plan_run.current_step_index
                logger().info(
                    "Clarification requested - category: %s, user_guidance: %r.",
                    clarification.category,
                    clarification.user_guidance,
                    extra={"plan": str(plan.id), "plan_run": str(plan_run.id)},
                )
                logger().debug(
                    f"Clarification requested: {clarification.model_dump_json(indent=4)}",
                )

            plan_run.outputs.clarifications = plan_run.outputs.clarifications + new_clarifications
            self._set_plan_run_state(plan_run, PlanRunState.NEED_CLARIFICATION)
            return True
        return False

    def _get_tool_for_step(self, step: Step, plan_run: PlanRun) -> Tool | None:
        if not step.tool_id:
            return None
        if step.tool_id == LLMTool.LLM_TOOL_ID:
            # Special case LLMTool so it doesn't need to be in all tool registries
            child_tool = LLMTool()
        else:
            child_tool = self.tool_registry.get_tool(step.tool_id)
        return ToolCallWrapper(
            child_tool=child_tool,
            storage=self.storage,
            plan_run=plan_run,
        )

    def _get_agent_for_step(
        self,
        step: Step,
        plan_run: PlanRun,
    ) -> BaseExecutionAgent:
        """Get the appropriate agent for executing a given step.

        Args:
            step (Step): The step for which the agent is needed.
            plan_run (PlanRun): The run associated with the step.

        Returns:
            BaseAgent: The agent to execute the step.

        """
        tool = self._get_tool_for_step(step, plan_run)
        cls: type[BaseExecutionAgent]
        match self.config.execution_agent_type:
            case ExecutionAgentType.ONE_SHOT:
                cls = OneShotAgent
            case ExecutionAgentType.DEFAULT:
                cls = DefaultExecutionAgent
        cls = OneShotAgent if isinstance(tool, LLMTool) else cls
        return cls(
            step,
            plan_run,
            self.config,
            self.storage,
            self.initialize_end_user(plan_run.end_user_id),
            tool,
            execution_hooks=self.execution_hooks,
        )

    def _log_replan_with_portia_cloud_tools(
        self,
        original_error: str,
        query: str,
        end_user: EndUser,
        example_plans: list[Plan] | None = None,
    ) -> None:
        """Generate a plan using Portia cloud tools for users who's plans fail without them."""
        unauthenticated_client = PortiaCloudClient.new_client(
            self.config,
            allow_unauthenticated=True,
        )
        portia_registry = PortiaToolRegistry(
            client=unauthenticated_client,
        ).with_default_tool_filter()
        cloud_registry = self.tool_registry + portia_registry
        tools = cloud_registry.match_tools(query)
        planning_agent = self._get_planning_agent()
        replan_outcome = planning_agent.generate_steps_or_error(
            query=query,
            tool_list=tools,
            end_user=end_user,
            examples=example_plans,
        )
        if not replan_outcome.error:
            tools_used = ", ".join([str(step.tool_id) for step in replan_outcome.steps])
            logger().error(
                f"Error in planning - {original_error.rstrip('.')}.\n"
                f"Replanning with Portia cloud tools would successfully generate a plan using "
                f"tools: {tools_used}.\n"
                f"Go to https://app.portialabs.ai to sign up.",
            )
            raise PlanError(
                "PORTIA_API_KEY is required to use Portia cloud tools.",
            ) from PlanError(original_error)

    def _get_introspection_agent(self) -> BaseIntrospectionAgent:
        return DefaultIntrospectionAgent(self.config, self.storage)

    def _set_step_output(self, output: Output, plan_run: PlanRun, step: Step) -> None:
        """Set the output for a step."""
        plan_run.outputs.step_outputs[step.output] = output
        self._persist_step_state(plan_run, step)

    def _persist_step_state(self, plan_run: PlanRun, step: Step) -> None:
        """Ensure the plan run state is persisted to storage."""
        step_output = plan_run.outputs.step_outputs[step.output]
        if (
            isinstance(step_output, LocalDataValue)
            and self.config.exceeds_output_threshold(
                step_output.serialize_value(),
            )
            # One-shot agent does not support pulling outputs from agent memory
            and self.config.execution_agent_type != ExecutionAgentType.ONE_SHOT
        ):
            step_output = self.storage.save_plan_run_output(step.output, step_output, plan_run.id)
            plan_run.outputs.step_outputs[step.output] = step_output

        self.storage.save_plan_run(plan_run)

    @staticmethod
    def _log_models(config: Config) -> None:
        """Log the models set in the configuration."""
        logger().debug("Portia Generative Models")
        for model in GenerativeModelsConfig.model_fields:
            getter = getattr(config, f"get_{model}")
            logger().debug(f"{model}: {getter()}")<|MERGE_RESOLUTION|>--- conflicted
+++ resolved
@@ -53,15 +53,7 @@
     Output,
 )
 from portia.execution_agents.utils.final_output_summarizer import FinalOutputSummarizer
-<<<<<<< HEAD
-from portia.execution_context import (
-    execution_context,
-    get_execution_context,
-    is_execution_context_set,
-)
 from portia.execution_hooks import ExecutionHooks
-=======
->>>>>>> 4b43e4d9
 from portia.introspection_agents.default_introspection_agent import DefaultIntrospectionAgent
 from portia.introspection_agents.introspection_agent import (
     COMPLETED_OUTPUT,
