"""Portia classes that plan and execute runs for queries.

This module contains the core classes responsible for generating, managing, and executing plans
in response to queries. The `Portia` class serves as the main entry point, orchestrating the
planning and execution process. It uses various agents and tools to carry out tasks step by step,
saving the state of the run at each stage. It also handles error cases, clarification
requests, and run state transitions.

The `Portia` class provides methods to:

- Generate a plan for executing a query.
- Create and manage runs.
- Execute runs step by step, using agents to handle the execution of tasks.
- Resolve clarifications required during the execution of runs.
- Wait for runs to reach a state where they can be resumed.

Modules in this file work with different storage backends (memory, disk, cloud) and can handle
complex queries using various planning and execution agent configurations.

"""

from __future__ import annotations

import time
from typing import TYPE_CHECKING

from portia.clarification import (
    Clarification,
    ClarificationCategory,
)
from portia.config import (
    Config,
    ExecutionAgentType,
    PlanningAgentType,
    StorageClass,
)
from portia.errors import (
    InvalidPlanRunStateError,
    PlanError,
)
from portia.execution_agents.default_execution_agent import DefaultExecutionAgent
from portia.execution_agents.one_shot_agent import OneShotAgent
from portia.execution_agents.output import LocalOutput, Output
from portia.execution_agents.utils.final_output_summarizer import FinalOutputSummarizer
from portia.execution_context import (
    execution_context,
    get_execution_context,
    is_execution_context_set,
)
from portia.introspection_agents.default_introspection_agent import DefaultIntrospectionAgent
from portia.introspection_agents.introspection_agent import (
    BaseIntrospectionAgent,
    PreStepIntrospection,
    PreStepIntrospectionOutcome,
)
from portia.logger import logger, logger_manager
from portia.open_source_tools.llm_tool import LLMTool
from portia.plan import Plan, PlanContext, ReadOnlyPlan, ReadOnlyStep, Step
from portia.plan_run import PlanRun, PlanRunState, PlanRunUUID, ReadOnlyPlanRun
from portia.planning_agents.default_planning_agent import DefaultPlanningAgent
from portia.storage import (
    DiskFileStorage,
    InMemoryStorage,
    PortiaCloudStorage,
)
from portia.tool import ToolRunContext
from portia.tool_registry import (
    DefaultToolRegistry,
    InMemoryToolRegistry,
    PortiaToolRegistry,
    ToolRegistry,
)
from portia.tool_wrapper import ToolCallWrapper

if TYPE_CHECKING:
    from portia.clarification_handler import ClarificationHandler
    from portia.execution_agents.base_execution_agent import BaseExecutionAgent
    from portia.planning_agents.base_planning_agent import BasePlanningAgent
    from portia.tool import Tool


class ExecutionHooks:
    """Hooks that can be used to modify or add extra functionality to the run of a plan.

    Currently, the only hook is a clarification handler which can be used to handle clarifications
    that arise during the run of a plan.
    """

    def __init__(self, clarification_handler: ClarificationHandler | None = None) -> None:
        """Initialize ExecutionHooks with default values."""
        self.clarification_handler = clarification_handler


class Portia:
    """Portia client is the top level abstraction and entrypoint for most programs using the SDK.

    It is responsible for intermediating planning via PlanningAgents and
    execution via ExecutionAgents.
    """

    def __init__(
        self,
        config: Config | None = None,
        tools: ToolRegistry | list[Tool] | None = None,
        execution_hooks: ExecutionHooks | None = None,
    ) -> None:
        """Initialize storage and tools.

        Args:
            config (Config): The configuration to initialize the Portia client. If not provided, the
                default configuration will be used.
            tools (ToolRegistry | list[Tool]): The registry or list of tools to use. If not
                provided, the open source tool registry will be used, alongside the default tools
                from Portia cloud if a Portia API key is set.
            execution_hooks (ExecutionHooks | None): Hooks that can be used to modify or add
                extra functionality to the run of a plan.

        """
        self.config = config if config else Config.from_default()
        logger_manager.configure_from_config(self.config)
        self.execution_hooks = execution_hooks if execution_hooks else ExecutionHooks()
        if not self.config.has_api_key("portia_api_key"):
            logger().warning(
                "No Portia API key found, Portia cloud tools and storage will not be available.",
            )

        if isinstance(tools, ToolRegistry):
            self.tool_registry = tools
        elif isinstance(tools, list):
            self.tool_registry = InMemoryToolRegistry.from_local_tools(tools)
        else:
            self.tool_registry = DefaultToolRegistry(self.config)

        match self.config.storage_class:
            case StorageClass.MEMORY:
                self.storage = InMemoryStorage()
            case StorageClass.DISK:
                self.storage = DiskFileStorage(storage_dir=self.config.must_get("storage_dir", str))
            case StorageClass.CLOUD:
                self.storage = PortiaCloudStorage(config=self.config)

    def run(
        self,
        query: str,
        tools: list[Tool] | list[str] | None = None,
        example_plans: list[Plan] | None = None,
    ) -> PlanRun:
        """End-to-end function to generate a plan and then execute it.

        This is the simplest way to plan and execute a query using the SDK.

        Args:
            query (str): The query to be executed.
            tools (list[Tool] | list[str] | None): List of tools to use for the query.
            If not provided all tools in the registry will be used.
            example_plans (list[Plan] | None): Optional list of example plans. If not
            provide a default set of example plans will be used.

        Returns:
            PlanRun: The run resulting from executing the query.

        """
        plan = self.plan(query, tools, example_plans)
        plan_run = self.create_plan_run(plan)
        return self.resume(plan_run)

    def plan(
        self,
        query: str,
        tools: list[Tool] | list[str] | None = None,
        example_plans: list[Plan] | None = None,
    ) -> Plan:
        """Plans how to do the query given the set of tools and any examples.

        Args:
            query (str): The query to generate the plan for.
            tools (list[Tool] | list[str] | None): List of tools to use for the query.
            If not provided all tools in the registry will be used.
            example_plans (list[Plan] | None): Optional list of example plans. If not
            provide a default set of example plans will be used.

        Returns:
            Plan: The plan for executing the query.

        Raises:
            PlanError: If there is an error while generating the plan.

        """
        if isinstance(tools, list):
            tools = [
                self.tool_registry.get_tool(tool) if isinstance(tool, str) else tool
                for tool in tools
            ]

        if not tools:
            tools = self.tool_registry.match_tools(query)
        logger().info(f"Running planning_agent for query - {query}")
        planning_agent = self._get_planning_agent()
        outcome = planning_agent.generate_steps_or_error(
            ctx=get_execution_context(),
            query=query,
            tool_list=tools,
            examples=example_plans,
        )
        if outcome.error:
            if (
                isinstance(self.tool_registry, DefaultToolRegistry)
                and not self.config.portia_api_key
            ):
                self._log_replan_with_portia_cloud_tools(outcome.error, query, example_plans)
            else:
                logger().error(f"Error in planning - {outcome.error}")
                raise PlanError(outcome.error)
        plan = Plan(
            plan_context=PlanContext(
                query=query,
                tool_ids=[tool.id for tool in tools],
            ),
            steps=outcome.steps,
        )
        self.storage.save_plan(plan)
        logger().info(
            f"Plan created with {len(plan.steps)} steps",
            plan=str(plan.id),
        )
        logger().debug(
            "Plan: " + plan.model_dump_json(indent=4),
        )

        return plan

    def run_plan(self, plan: Plan) -> PlanRun:
        """Run a plan.

        Args:
            plan (Plan): The plan to run.

        Returns:
            PlanRun: The resulting PlanRun object.

        """
        plan_run = self.create_plan_run(plan)
        return self.resume(plan_run)

    def resume(
        self,
        plan_run: PlanRun | None = None,
        plan_run_id: PlanRunUUID | str | None = None,
    ) -> PlanRun:
        """Resume a PlanRun.

        If a clarification handler was provided as part of the execution hooks, it will be used
        to handle any clarifications that are raised during the execution of the plan run.
        If no clarification handler was provided and a clarification is raised, the run will be
        returned in the `NEED_CLARIFICATION` state. The clarification will then need to be handled
        by the caller before the plan run is resumed.

        Args:
            plan_run (PlanRun | None): The PlanRun to resume. Defaults to None.
            plan_run_id (RunUUID | str | None): The ID of the PlanRun to resume. Defaults to
                None.

        Returns:
            PlanRun: The resulting PlanRun after execution.

        Raises:
            ValueError: If neither plan_run nor plan_run_id is provided.
            InvalidPlanRunStateError: If the plan run is not in a valid state to be resumed.

        """
        if not plan_run:
            if not plan_run_id:
                raise ValueError("Either plan_run or plan_run_id must be provided")

            parsed_id = (
                PlanRunUUID.from_string(plan_run_id)
                if isinstance(plan_run_id, str)
                else plan_run_id
            )
            plan_run = self.storage.get_plan_run(parsed_id)

        if plan_run.state not in [
            PlanRunState.NOT_STARTED,
            PlanRunState.IN_PROGRESS,
            PlanRunState.NEED_CLARIFICATION,
            PlanRunState.READY_TO_RESUME,
        ]:
            raise InvalidPlanRunStateError(plan_run.id)

        plan = self.storage.get_plan(plan_id=plan_run.plan_id)

        # if the run has execution context associated, but none is set then use it
        if not is_execution_context_set():
            with execution_context(plan_run.execution_context):
                return self.execute_plan_run_and_handle_clarifications(plan, plan_run)

        return self.execute_plan_run_and_handle_clarifications(plan, plan_run)

    def execute_plan_run_and_handle_clarifications(
        self,
        plan: Plan,
        plan_run: PlanRun,
    ) -> PlanRun:
        """Execute a plan run and handle any clarifications that are raised."""
        while plan_run.state not in [
            PlanRunState.COMPLETE,
            PlanRunState.FAILED,
        ]:
            plan_run.execution_context = get_execution_context()
            plan_run = self._execute_plan_run(plan, plan_run)

            # If we don't have a clarification handler, return the plan run even if a clarification
            # has been raised
            if not self.execution_hooks.clarification_handler:
                return plan_run

            clarifications = plan_run.get_outstanding_clarifications()
            for clarification in clarifications:
                self.execution_hooks.clarification_handler.handle(
                    clarification=clarification,
                    on_resolution=lambda c, r: self.resolve_clarification(c, r) and None,
                    on_error=lambda c, r: self.error_clarification(c, r) and None,
                )

            if len(clarifications) > 0:
                # If clarifications are handled synchronously, we'll go through this immediately.
                # If they're handled asynchronously, we'll wait for the plan run to be ready.
                plan_run = self.wait_for_ready(plan_run)

        return plan_run

    def resolve_clarification(
        self,
        clarification: Clarification,
        response: object,
        plan_run: PlanRun | None = None,
    ) -> PlanRun:
        """Resolve a clarification updating the run state as needed.

        Args:
            clarification (Clarification): The clarification to resolve.
            response (object): The response to the clarification.
            plan_run (PlanRun | None): Optional - the plan run being updated.

        Returns:
            PlanRun: The updated PlanRun.

        """
        if plan_run is None:
            plan_run = self.storage.get_plan_run(clarification.plan_run_id)

        matched_clarification = next(
            (c for c in plan_run.outputs.clarifications if c.id == clarification.id),
            None,
        )

        if not matched_clarification:
            raise InvalidPlanRunStateError("Could not match clarification to run")

        matched_clarification.resolved = True
        matched_clarification.response = response

        if len(plan_run.get_outstanding_clarifications()) == 0:
            self._set_plan_run_state(plan_run, PlanRunState.READY_TO_RESUME)

        logger().info(
            f"Clarification resolved with response: {matched_clarification.response}",
        )

        logger().debug(
            f"Clarification resolved: {matched_clarification.model_dump_json(indent=4)}",
        )
        self.storage.save_plan_run(plan_run)
        return plan_run

    def error_clarification(
        self,
        clarification: Clarification,
        error: object,
        plan_run: PlanRun | None = None,
    ) -> PlanRun:
        """Mark that there was an error handling the clarification."""
        logger().error(
            f"Error handling clarification with guidance '{clarification.user_guidance}': {error}",
        )
        if plan_run is None:
            plan_run = self.storage.get_plan_run(clarification.plan_run_id)
        self._set_plan_run_state(plan_run, PlanRunState.FAILED)
        return plan_run

    def wait_for_ready(  # noqa: C901
        self,
        plan_run: PlanRun,
        max_retries: int = 6,
        backoff_start_time_seconds: int = 7 * 60,
        backoff_time_seconds: int = 2,
    ) -> PlanRun:
        """Wait for the run to be in a state that it can be re-plan_run.

        This is generally because there are outstanding clarifications that need to be resolved.

        Args:
            plan_run (PlanRun): The PlanRun to wait for.
            max_retries (int): The maximum number of retries to wait for the run to be ready
                after the backoff period starts.
            backoff_start_time_seconds (int): The time after which the backoff period starts.
            backoff_time_seconds (int): The time to wait between retries after the backoff period
                starts.

        Returns:
            PlanRun: The updated PlanRun once it is ready to be re-plan_run.

        Raises:
            InvalidRunStateError: If the run cannot be waited for.

        """
        start_time = time.time()
        tries = 0
        if plan_run.state not in [
            PlanRunState.IN_PROGRESS,
            PlanRunState.NOT_STARTED,
            PlanRunState.READY_TO_RESUME,
            PlanRunState.NEED_CLARIFICATION,
        ]:
            raise InvalidPlanRunStateError("Cannot wait for run that is not ready to run")

        # These states can continue straight away
        if plan_run.state in [
            PlanRunState.IN_PROGRESS,
            PlanRunState.NOT_STARTED,
            PlanRunState.READY_TO_RESUME,
        ]:
            return plan_run

        plan = self.storage.get_plan(plan_run.plan_id)
        plan_run = self.storage.get_plan_run(plan_run.id)
        current_step_clarifications = plan_run.get_clarifications_for_step()
        while plan_run.state != PlanRunState.READY_TO_RESUME:
            if tries >= max_retries:
                raise InvalidPlanRunStateError("Run is not ready to resume after max retries")

            # if we've waited longer than the backoff time, start the backoff period
            if time.time() - start_time > backoff_start_time_seconds:
                tries += 1
                backoff_time_seconds *= 2

            # wait a couple of seconds as we're long polling
            time.sleep(backoff_time_seconds)

            step = plan.steps[plan_run.current_step_index]
            next_tool = self._get_tool_for_step(step, plan_run)
            if next_tool:
                tool_ready = next_tool.ready(
                    ToolRunContext(
                        execution_context=plan_run.execution_context,
                        plan_run_id=plan_run.id,
                        config=self.config,
                        clarifications=current_step_clarifications,
                    ),
                )
                logger().debug(f"Tool state for {next_tool.name} is ready={tool_ready}")
                if tool_ready:
                    for clarification in current_step_clarifications:
                        if clarification.category is ClarificationCategory.ACTION:
                            clarification.resolved = True
                            clarification.response = "complete"
                    if len(plan_run.get_outstanding_clarifications()) == 0:
                        self._set_plan_run_state(plan_run, PlanRunState.READY_TO_RESUME)
                else:
                    for clarification in current_step_clarifications:
                        logger().info(
                            f"Waiting for clarification {clarification.category} to be resolved",
                        )

            logger().info(f"New run state for {plan_run.id!s} is {plan_run.state!s}")

        logger().info(f"Run {plan_run.id!s} is ready to resume")

        return plan_run

    def _set_plan_run_state(self, plan_run: PlanRun, state: PlanRunState) -> None:
        """Set the state of a plan run and persist it to storage."""
        plan_run.state = state
        self.storage.save_plan_run(plan_run)

    def create_plan_run(self, plan: Plan) -> PlanRun:
        """Create a PlanRun from a Plan.

        Args:
            plan (Plan): The plan to create a plan run from.

        Returns:
            PlanRun: The created PlanRun object.

        """
        plan_run = PlanRun(
            plan_id=plan.id,
            state=PlanRunState.NOT_STARTED,
            execution_context=get_execution_context(),
        )
        self.storage.save_plan_run(plan_run)
        return plan_run

    def _execute_plan_run(self, plan: Plan, plan_run: PlanRun) -> PlanRun:
        """Execute the run steps, updating the run state as needed.

        Args:
            plan (Plan): The plan to execute.
            plan_run (PlanRun): The plan run to execute.

        Returns:
            Run: The updated run after execution.

        """
        self._set_plan_run_state(plan_run, PlanRunState.IN_PROGRESS)

        dashboard_url = self.config.must_get("portia_dashboard_url", str)

        dashboard_message = (
            (
                f" View in your Portia AI dashboard: "
                f"{dashboard_url}/dashboard/plan-runs?plan_run_id={plan_run.id!s}"
            )
            if self.config.storage_class == StorageClass.CLOUD
            else ""
        )

        logger().info(
            f"Plan Run State is updated to {plan_run.state!s}.{dashboard_message}",
        )

        last_executed_step_output = self._get_last_executed_step_output(plan, plan_run)
        introspection_agent = self._get_introspection_agent()
        for index in range(plan_run.current_step_index, len(plan.steps)):
            step = plan.steps[index]
            plan_run.current_step_index = index

            # Handle the introspection outcome
            (plan_run, pre_step_outcome) = self._handle_introspection_outcome(
                introspection_agent=introspection_agent,
                plan=plan,
                plan_run=plan_run,
                last_executed_step_output=last_executed_step_output,
            )
            if pre_step_outcome.outcome == PreStepIntrospectionOutcome.SKIP:
                continue
            if pre_step_outcome.outcome != PreStepIntrospectionOutcome.CONTINUE:
                self._log_final_output(plan_run, plan)
                return plan_run

            logger().info(
                f"Executing step {index}: {step.task}",
                plan=str(plan.id),
                plan_run=str(plan_run.id),
            )
            # we pass read only copies of the state to the agent so that the portia remains
            # responsible for handling the output of the agent and updating the state.
            agent = self._get_agent_for_step(
                step=ReadOnlyStep.from_step(step),
                plan_run=ReadOnlyPlanRun.from_plan_run(plan_run),
            )
            logger().debug(
                f"Using agent: {type(agent).__name__}",
                plan=str(plan.id),
                plan_run=str(plan_run.id),
            )
            try:
                last_executed_step_output = agent.execute_sync()
            except Exception as e:  # noqa: BLE001 - We want to capture all failures here
                error_output = LocalOutput(value=str(e))
                self._set_step_output(error_output, plan_run, step)
                plan_run.outputs.final_output = error_output
                self._set_plan_run_state(plan_run, PlanRunState.FAILED)
                logger().error(
                    "error: {error}",
                    error=e,
                    plan=str(plan.id),
                    plan_run=str(plan_run.id),
                )
                logger().debug(
                    f"Final run status: {plan_run.state!s}",
                    plan=str(plan.id),
                    plan_run=str(plan_run.id),
                )
                return plan_run
            else:
                self._set_step_output(last_executed_step_output, plan_run, step)
                logger().info(
                    f"Step output - {last_executed_step_output.summary!s}",
                )

            if self._raise_clarifications(plan_run, last_executed_step_output, plan):
                return plan_run

            # persist at the end of each step
            self.storage.save_plan_run(plan_run)
            logger().debug(
                f"New PlanRun State: {plan_run.model_dump_json(indent=4)}",
            )

        if last_executed_step_output:
            plan_run.outputs.final_output = self._get_final_output(
                plan,
                plan_run,
                last_executed_step_output,
            )
        self._set_plan_run_state(plan_run, PlanRunState.COMPLETE)
        self._log_final_output(plan_run, plan)
        return plan_run

    def _log_final_output(self, plan_run: PlanRun, plan: Plan) -> None:
        logger().debug(
            f"Final run status: {plan_run.state!s}",
            plan=str(plan.id),
            plan_run=str(plan_run.id),
        )
        if plan_run.outputs.final_output:
            logger().info(
                f"Final output: {plan_run.outputs.final_output.summary!s}",
            )

    def _get_last_executed_step_output(self, plan: Plan, plan_run: PlanRun) -> Output | None:
        """Get the output of the last executed step.

        Args:
            plan (Plan): The plan containing steps.
            plan_run (PlanRun): The plan run to get the output from.

        Returns:
            Output | None: The output of the last executed step.

        """
        return next(
            (
                plan_run.outputs.step_outputs[step.output]
                for i in range(plan_run.current_step_index, -1, -1)
                if i < len(plan.steps)
                and (step := plan.steps[i]).output in plan_run.outputs.step_outputs
                and (step_output := plan_run.outputs.step_outputs[step.output])
                and step_output.get_value() != PreStepIntrospectionOutcome.SKIP
            ),
            None,
        )

    def _handle_introspection_outcome(
        self,
        introspection_agent: BaseIntrospectionAgent,
        plan: Plan,
        plan_run: PlanRun,
        last_executed_step_output: Output | None,
    ) -> tuple[PlanRun, PreStepIntrospection]:
        """Handle the outcome of the pre-step introspection.

        Args:
            introspection_agent (BaseIntrospectionAgent): The introspection agent to use.
            plan (Plan): The plan being executed.
            plan_run (PlanRun): The plan run being executed.
            last_executed_step_output (Output | None): The output of the last step executed.

        Returns:
            tuple[PlanRun, PreStepIntrospectionOutcome]: The updated plan run and the
                outcome of the introspection.

        """
        current_step_index = plan_run.current_step_index
        step = plan.steps[current_step_index]
        if not step.condition:
            return (
                plan_run,
                PreStepIntrospection(
                    outcome=PreStepIntrospectionOutcome.CONTINUE,
                    reason="No condition to evaluate.",
                ),
            )

        logger().info(
            f"Running Pre Introspection for Step #{current_step_index}, "
            f"evaluating condition: #{step.condition}",
        )

        pre_step_outcome = introspection_agent.pre_step_introspection(
            plan=ReadOnlyPlan.from_plan(plan),
            plan_run=ReadOnlyPlanRun.from_plan_run(plan_run),
        )

        log_message = (
            f"Pre Introspection Outcome for Step #{current_step_index}: "
            f"{pre_step_outcome.outcome} for {step.output}. "
            f"Reason: {pre_step_outcome.reason}",
        )

        if pre_step_outcome.outcome == PreStepIntrospectionOutcome.FAIL:
            logger().error(*log_message)
        else:
            logger().debug(*log_message)

        match pre_step_outcome.outcome:
            case PreStepIntrospectionOutcome.SKIP:
                output = LocalOutput(
                    value=PreStepIntrospectionOutcome.SKIP,
                    summary=pre_step_outcome.reason,
                )
<<<<<<< HEAD
                self._save_output(output, step.output, plan_run)
=======
                self._set_step_output(output, plan_run, step)
>>>>>>> 1f887668
            case PreStepIntrospectionOutcome.COMPLETE:
                output = LocalOutput(
                    value=PreStepIntrospectionOutcome.COMPLETE,
                    summary=pre_step_outcome.reason,
                )
                self._set_step_output(output, plan_run, step)
                if last_executed_step_output:
                    plan_run.outputs.final_output = self._get_final_output(
                        plan,
                        plan_run,
                        last_executed_step_output,
                    )
                self._set_plan_run_state(plan_run, PlanRunState.COMPLETE)
            case PreStepIntrospectionOutcome.FAIL:
                failed_output = LocalOutput(
                    value=PreStepIntrospectionOutcome.FAIL,
                    summary=pre_step_outcome.reason,
                )
                self._set_step_output(failed_output, plan_run, step)
                plan_run.outputs.final_output = failed_output
                self._set_plan_run_state(plan_run, PlanRunState.FAILED)
        return (plan_run, pre_step_outcome)

    def _get_planning_agent(self) -> BasePlanningAgent:
        """Get the planning_agent based on the configuration.

        Returns:
            BasePlanningAgent: The planning agent to be used for generating plans.

        """
        cls: type[BasePlanningAgent]
        match self.config.planning_agent_type:
            case PlanningAgentType.DEFAULT:
                cls = DefaultPlanningAgent

        return cls(self.config)

    def _get_final_output(self, plan: Plan, plan_run: PlanRun, step_output: Output) -> Output:
        """Get the final output and add summarization to it.

        Args:
            plan (Plan): The plan to execute.
            plan_run (PlanRun): The PlanRun to execute.
            step_output (Output): The output of the last step.

        """
        final_output = LocalOutput(
            value=step_output.get_value(),
            summary=None,
        )

        try:
            summarizer = FinalOutputSummarizer(config=self.config)
            summary = summarizer.create_summary(
                plan_run=ReadOnlyPlanRun.from_plan_run(plan_run),
                plan=ReadOnlyPlan.from_plan(plan),
            )
            final_output.summary = summary

        except Exception as e:  # noqa: BLE001
            logger().warning(f"Error summarising run: {e}")

        return final_output

    def _raise_clarifications(self, plan_run: PlanRun, step_output: Output, plan: Plan) -> bool:
        """Update the plan run based on any clarifications raised.

        Args:
            plan_run (PlanRun): The PlanRun to execute.
            step_output (Output): The output of the last step.
            plan (Plan): The plan to execute.

        Returns:
            bool: True if clarification is needed and run execution should stop.

        """
        output_value = step_output.get_value()
        if isinstance(output_value, Clarification) or (
            isinstance(output_value, list)
            and len(output_value) > 0
            and all(isinstance(item, Clarification) for item in output_value)
        ):
            new_clarifications = (
                [output_value] if isinstance(output_value, Clarification) else output_value
            )
            for clarification in new_clarifications:
                clarification.step = plan_run.current_step_index
                logger().info(
                    f"Clarification requested - category: {clarification.category}, "
                    f"user_guidance: {clarification.user_guidance}.",
                    plan=str(plan.id),
                    plan_run=str(plan_run.id),
                )
                logger().debug(
                    f"Clarification requested: {clarification.model_dump_json(indent=4)}",
                )

            plan_run.outputs.clarifications = plan_run.outputs.clarifications + new_clarifications
            self._set_plan_run_state(plan_run, PlanRunState.NEED_CLARIFICATION)
            return True
        return False

    def _get_tool_for_step(self, step: Step, plan_run: PlanRun) -> Tool | None:
        if not step.tool_id:
            return None
        if step.tool_id == LLMTool.LLM_TOOL_ID:
            # Special case LLMTool so it doesn't need to be in all tool registries
            child_tool = LLMTool()
        else:
            child_tool = self.tool_registry.get_tool(step.tool_id)
        return ToolCallWrapper(
            child_tool=child_tool,
            storage=self.storage,
            plan_run=plan_run,
        )

    def _get_agent_for_step(
        self,
        step: Step,
        plan_run: PlanRun,
    ) -> BaseExecutionAgent:
        """Get the appropriate agent for executing a given step.

        Args:
            step (Step): The step for which the agent is needed.
            plan_run (PlanRun): The run associated with the step.

        Returns:
            BaseAgent: The agent to execute the step.

        """
        tool = self._get_tool_for_step(step, plan_run)
        cls: type[BaseExecutionAgent]
        match self.config.execution_agent_type:
            case ExecutionAgentType.ONE_SHOT:
                cls = OneShotAgent
            case ExecutionAgentType.DEFAULT:
                cls = DefaultExecutionAgent
        return cls(
            step,
            plan_run,
            self.config,
            self.storage,
            tool,
        )

    def _log_replan_with_portia_cloud_tools(
        self,
        original_error: str,
        query: str,
        example_plans: list[Plan] | None = None,
    ) -> None:
        """Generate a plan using Portia cloud tools for users who's plans fail without them."""
        cloud_registry = self.tool_registry + PortiaToolRegistry.with_unauthenticated_client(
            self.config,
        )
        tools = cloud_registry.match_tools(query)
        planning_agent = self._get_planning_agent()
        replan_outcome = planning_agent.generate_steps_or_error(
            ctx=get_execution_context(),
            query=query,
            tool_list=tools,
            examples=example_plans,
        )
        if not replan_outcome.error:
            tools_used = ", ".join([str(step.tool_id) for step in replan_outcome.steps])
            logger().error(
                f"Error in planning - {original_error.rstrip('.')}.\n"
                f"Replanning with Portia cloud tools would successfully generate a plan using "
                f"tools: {tools_used}.\n"
                f"Go to https://app.portialabs.ai to sign up.",
            )
            raise PlanError(
                "PORTIA_API_KEY is required to use Portia cloud tools.",
            ) from PlanError(original_error)

    def _get_introspection_agent(self) -> BaseIntrospectionAgent:
        return DefaultIntrospectionAgent(self.config)

<<<<<<< HEAD
    def _save_output(self, output: Output, output_name: str, plan_run: PlanRun) -> None:
        """Save an output to agent memory if it is large enough."""
        if self.config.exceeds_output_threshold(
            output.serialize_value(),
=======
    def _set_step_output(self, output: Output, plan_run: PlanRun, step: Step) -> None:
        """Set the output for a step."""
        plan_run.outputs.step_outputs[step.output] = output
        self._persist_step_state(plan_run, step)

    def _persist_step_state(self, plan_run: PlanRun, step: Step) -> None:
        """Ensure the plan run state is persisted to storage."""
        step_output = plan_run.outputs.step_outputs[step.output]
        if isinstance(step_output, LocalOutput) and self.config.exceeds_output_threshold(
            step_output.serialize_value(),
>>>>>>> 1f887668
        ):
            step_output = self.storage.save_plan_run_output(step.output, step_output, plan_run.id)
            plan_run.outputs.step_outputs[step.output] = step_output

<<<<<<< HEAD
        plan_run.outputs.step_outputs[output_name] = output
=======
>>>>>>> 1f887668
        self.storage.save_plan_run(plan_run)<|MERGE_RESOLUTION|>--- conflicted
+++ resolved
@@ -700,11 +700,7 @@
                     value=PreStepIntrospectionOutcome.SKIP,
                     summary=pre_step_outcome.reason,
                 )
-<<<<<<< HEAD
-                self._save_output(output, step.output, plan_run)
-=======
                 self._set_step_output(output, plan_run, step)
->>>>>>> 1f887668
             case PreStepIntrospectionOutcome.COMPLETE:
                 output = LocalOutput(
                     value=PreStepIntrospectionOutcome.COMPLETE,
@@ -884,12 +880,6 @@
     def _get_introspection_agent(self) -> BaseIntrospectionAgent:
         return DefaultIntrospectionAgent(self.config)
 
-<<<<<<< HEAD
-    def _save_output(self, output: Output, output_name: str, plan_run: PlanRun) -> None:
-        """Save an output to agent memory if it is large enough."""
-        if self.config.exceeds_output_threshold(
-            output.serialize_value(),
-=======
     def _set_step_output(self, output: Output, plan_run: PlanRun, step: Step) -> None:
         """Set the output for a step."""
         plan_run.outputs.step_outputs[step.output] = output
@@ -900,13 +890,8 @@
         step_output = plan_run.outputs.step_outputs[step.output]
         if isinstance(step_output, LocalOutput) and self.config.exceeds_output_threshold(
             step_output.serialize_value(),
->>>>>>> 1f887668
         ):
             step_output = self.storage.save_plan_run_output(step.output, step_output, plan_run.id)
             plan_run.outputs.step_outputs[step.output] = step_output
 
-<<<<<<< HEAD
-        plan_run.outputs.step_outputs[output_name] = output
-=======
->>>>>>> 1f887668
         self.storage.save_plan_run(plan_run)