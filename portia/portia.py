--- conflicted
+++ resolved
@@ -505,13 +505,7 @@
         ) if self.config.storage_class == StorageClass.CLOUD else ""
 
         logger().info(
-<<<<<<< HEAD
             f"Plan Run State is updated to {plan_run.state!s}.{dashboard_message}",
-=======
-            f"Plan Run State is updated to {plan_run.state!s}. "
-            f"View in your Portia AI dashboard: "
-            f"{dashboard_url}/dashboard/plan-runs?plan_run_id={plan_run.id!s}&org_selection=True",
->>>>>>> d5d930bd
         )
 
         last_executed_step_output = None
