"""Portia classes that plan and execute runs for queries.

This module contains the core classes responsible for generating, managing, and executing plans
in response to queries. The `Portia` class serves as the main entry point, orchestrating the
planning and execution process. It uses various agents and tools to carry out tasks step by step,
saving the state of the run at each stage. It also handles error cases, clarification
requests, and run state transitions.

The `Portia` class provides methods to:

- Generate a plan for executing a query.
- Create and manage runs.
- Execute runs step by step, using agents to handle the execution of tasks.
- Resolve clarifications required during the execution of runs.
- Wait for runs to reach a state where they can be resumed.

Modules in this file work with different storage backends (memory, disk, cloud) and can handle
complex queries using various planning and execution agent configurations.

"""

from __future__ import annotations

import asyncio
import time
from typing import TYPE_CHECKING
from uuid import UUID

from langsmith import get_current_run_tree, traceable
from pydantic import BaseModel

from portia.builder.conditionals import ConditionalBlockClauseType, ConditionalStepResult
from portia.builder.loops import LoopStepResult, LoopStepType
from portia.builder.plan_v2 import PlanV2
<<<<<<< HEAD
from portia.builder.reference import ReferenceValue
from portia.builder.step_v2 import ExitStepResult, FunctionStep
=======
from portia.builder.step_v2 import LoopStep
>>>>>>> e175ffd9
from portia.clarification import (
    Clarification,
    ClarificationCategory,
)
from portia.cloud import PortiaCloudClient
from portia.config import (
    Config,
    ExecutionAgentType,
    GenerativeModelsConfig,
    PlanningAgentType,
    StorageClass,
)
from portia.end_user import EndUser
from portia.errors import (
    InvalidPlanRunStateError,
    PlanError,
    PlanNotFoundError,
    SkipExecutionError,
)
from portia.execution_agents.base_execution_agent import BaseExecutionAgent
from portia.execution_agents.default_execution_agent import DefaultExecutionAgent
from portia.execution_agents.execution_utils import is_clarification
from portia.execution_agents.one_shot_agent import OneShotAgent
from portia.execution_agents.output import (
    LocalDataValue,
    Output,
)
from portia.execution_agents.utils.final_output_summarizer import FinalOutputSummarizer
from portia.execution_hooks import BeforeStepExecutionOutcome, ExecutionHooks
from portia.introspection_agents.default_introspection_agent import DefaultIntrospectionAgent
from portia.introspection_agents.introspection_agent import (
    COMPLETED_OUTPUT,
    SKIPPED_OUTPUT,
    BaseIntrospectionAgent,
    PreStepIntrospection,
    PreStepIntrospectionOutcome,
)
from portia.logger import logger, logger_manager, truncate_message
from portia.open_source_tools.llm_tool import LLMTool
from portia.plan import Plan, PlanContext, PlanInput, PlanUUID, ReadOnlyPlan, ReadOnlyStep, Step
from portia.plan_run import PlanRun, PlanRunState, PlanRunUUID, ReadOnlyPlanRun
from portia.planning_agents.default_planning_agent import DefaultPlanningAgent
from portia.run_context import RunContext, StepOutputValue
from portia.storage import (
    DiskFileStorage,
    InMemoryStorage,
    PortiaCloudStorage,
    StorageError,
)
from portia.telemetry.telemetry_service import BaseProductTelemetry, ProductTelemetry
from portia.telemetry.views import (
    PlanV2StepExecutionTelemetryEvent,
    PortiaFunctionCallTelemetryEvent,
)
from portia.tool import PortiaRemoteTool, Tool, ToolRunContext
from portia.tool_decorator import LOCAL_FUNCTION_PREFIX
from portia.tool_registry import (
    DefaultToolRegistry,
    PortiaToolRegistry,
    ToolRegistry,
)
from portia.tool_wrapper import ToolCallWrapper
from portia.version import get_version

if TYPE_CHECKING:
    from collections.abc import Sequence

    from portia.common import Serializable
    from portia.execution_agents.base_execution_agent import BaseExecutionAgent
    from portia.planning_agents.base_planning_agent import BasePlanningAgent


class Portia:
    """Portia client is the top level abstraction and entrypoint for most programs using the SDK.

    It is responsible for intermediating planning via PlanningAgents and
    execution via ExecutionAgents.
    """

    def __init__(
        self,
        config: Config | None = None,
        tools: ToolRegistry | list[Tool] | None = None,
        execution_hooks: ExecutionHooks | None = None,
        telemetry: BaseProductTelemetry | None = None,
    ) -> None:
        """Initialize storage and tools.

        Args:
            config (Config): The configuration to initialize the Portia client. If not provided, the
                default configuration will be used.
            tools (ToolRegistry | list[Tool]): The registry or list of tools to use. If not
                provided, the open source tool registry will be used, alongside the default tools
                from Portia cloud if a Portia API key is set.
            execution_hooks (ExecutionHooks | None): Hooks that can be used to modify or add
                extra functionality to the run of a plan.
            telemetry (BaseProductTelemetry | None): Anonymous telemetry service.

        """
        self.config = config if config else Config.from_default()
        logger_manager.configure_from_config(self.config)
        logger().info(f"Starting Portia v{get_version()}")
        if self.config.portia_api_key and self.config.portia_api_endpoint:
            logger().info(f"Using Portia cloud API endpoint: {self.config.portia_api_endpoint}")
        self._log_models(self.config)
        self.telemetry = telemetry if telemetry else ProductTelemetry()
        self.execution_hooks = execution_hooks if execution_hooks else ExecutionHooks()
        if not self.config.has_api_key("portia_api_key"):
            logger().warning(
                "No Portia API key found, Portia cloud tools and storage will not be available.",
            )

        if isinstance(tools, ToolRegistry):
            self.tool_registry = tools
        elif isinstance(tools, list):
            self.tool_registry = ToolRegistry(tools)
        else:
            self.tool_registry = DefaultToolRegistry(self.config)

        match self.config.storage_class:
            case StorageClass.MEMORY:
                self.storage = InMemoryStorage()
            case StorageClass.DISK:
                self.storage = DiskFileStorage(storage_dir=self.config.storage_dir)
            case StorageClass.CLOUD:
                self.storage = PortiaCloudStorage(config=self.config)

    def initialize_end_user(self, end_user: str | EndUser | None = None) -> EndUser:
        """Handle initializing the end_user based on the provided type."""
        default_external_id = "portia:default_user"
        if isinstance(end_user, str):
            if end_user == "":
                end_user = default_external_id
            end_user_instance = self.storage.get_end_user(external_id=end_user)
            if end_user_instance:
                return end_user_instance
            end_user_instance = EndUser(external_id=end_user or default_external_id)
            return self.storage.save_end_user(end_user_instance)

        if not end_user:
            end_user = EndUser(external_id=default_external_id)
            return self.storage.save_end_user(end_user)

        return self.storage.save_end_user(end_user)

    async def ainitialize_end_user(self, end_user: str | EndUser | None = None) -> EndUser:
        """Handle initializing the end_user based on the provided type."""
        default_external_id = "portia:default_user"
        if isinstance(end_user, str):
            if end_user == "":
                end_user = default_external_id
            end_user_instance = await self.storage.aget_end_user(external_id=end_user)
            if end_user_instance:
                return end_user_instance
            end_user_instance = EndUser(external_id=end_user or default_external_id)
            return await self.storage.asave_end_user(end_user_instance)

        if not end_user:
            end_user = EndUser(external_id=default_external_id)
            return await self.storage.asave_end_user(end_user)

        return await self.storage.asave_end_user(end_user)

    def run(
        self,
        query: str,
        tools: list[Tool] | list[str] | None = None,
        example_plans: Sequence[Plan | PlanUUID | str] | None = None,
        end_user: str | EndUser | None = None,
        plan_run_inputs: list[PlanInput] | list[dict[str, str]] | dict[str, str] | None = None,
        structured_output_schema: type[BaseModel] | None = None,
        use_cached_plan: bool = False,
    ) -> PlanRun:
        """End-to-end function to generate a plan and then execute it.

        This is the simplest way to plan and execute a query using the SDK.

        Args:
            query (str): The query to be executed.
            tools (list[Tool] | list[str] | None): List of tools to use for the query.
            If not provided all tools in the registry will be used.
            example_plans (Sequence[Plan | PlanUUID | str] | None): Optional list of example
            plans or plan IDs. This can include Plan objects, PlanUUID objects,
            or plan ID strings (starting with "plan-"). Plan IDs will be loaded from
            storage. If not provided, a default set of example plans will be used.
            end_user (str | EndUser | None = None): The end user for this plan run.
            plan_run_inputs (list[PlanInput] | list[dict[str, str]] | dict[str, str] | None):
                Provides input values for the run. This can be a list of PlanInput objects, a list
                of dicts with keys "name", "description" (optional) and "value", or a dict of
                plan run input name to value.
            structured_output_schema (type[BaseModel] | None): The optional structured output schema
                for the query. This is passed on to plan runs created from this plan but will not be
                stored with the plan itself if using cloud storage and must be re-attached to the
                plan run if using cloud storage.
            use_cached_plan (bool): Whether to use a cached plan if it exists.

        Returns:
            PlanRun: The run resulting from executing the query.

        """
        self.telemetry.capture(
            PortiaFunctionCallTelemetryEvent(
                function_name="portia_run",
                function_call_details={
                    "tools": (
                        ",".join([tool.id if isinstance(tool, Tool) else tool for tool in tools])
                        if tools
                        else None
                    ),
                    "example_plans_provided": example_plans is not None,
                    "end_user_provided": end_user is not None,
                    "plan_run_inputs_provided": plan_run_inputs is not None,
                },
            )
        )
        coerced_plan_run_inputs = self._coerce_plan_run_inputs(plan_run_inputs)
        plan = self._plan(
            query,
            tools,
            example_plans,
            end_user,
            coerced_plan_run_inputs,
            structured_output_schema,
            use_cached_plan,
        )
        end_user = self.initialize_end_user(end_user)
        plan_run = self._create_plan_run(plan, end_user, coerced_plan_run_inputs)
        return self._resume(plan_run)

    async def arun(
        self,
        query: str,
        tools: list[Tool] | list[str] | None = None,
        example_plans: Sequence[Plan | PlanUUID | str] | None = None,
        end_user: str | EndUser | None = None,
        plan_run_inputs: list[PlanInput] | list[dict[str, str]] | dict[str, str] | None = None,
        structured_output_schema: type[BaseModel] | None = None,
        use_cached_plan: bool = False,
    ) -> PlanRun:
        """End-to-end function to generate a plan and then execute it.

        This is the simplest way to plan and execute a query using the SDK.

        Args:
            query (str): The query to be executed.
            tools (list[Tool] | list[str] | None): List of tools to use for the query.
            If not provided all tools in the registry will be used.
            example_plans (Sequence[Plan | PlanUUID | str] | None): Optional list of example
            plans or plan IDs. This can include Plan objects, PlanUUID objects,
            or plan ID strings (starting with "plan-"). Plan IDs will be loaded from
            storage. If not provided, a default set of example plans will be used.
            end_user (str | EndUser | None = None): The end user for this plan run.
            plan_run_inputs (list[PlanInput] | list[dict[str, str]] | dict[str, str] | None):
                Provides input values for the run. This can be a list of PlanInput objects, a list
                of dicts with keys "name", "description" (optional) and "value", or a dict of
                plan run input name to value.
            structured_output_schema (type[BaseModel] | None): The optional structured output schema
                for the query. This is passed on to plan runs created from this plan but will not be
                stored with the plan itself if using cloud storage and must be re-attached to the
                plan run if using cloud storage.
            use_cached_plan (bool): Whether to use a cached plan if it exists.

        Returns:
            PlanRun: The run resulting from executing the query.

        """
        self.telemetry.capture(
            PortiaFunctionCallTelemetryEvent(
                function_name="portia_arun",
                function_call_details={
                    "tools": (
                        ",".join([tool.id if isinstance(tool, Tool) else tool for tool in tools])
                        if tools
                        else None
                    ),
                    "example_plans_provided": example_plans is not None,
                    "end_user_provided": end_user is not None,
                    "plan_run_inputs_provided": plan_run_inputs is not None,
                },
            )
        )
        coerced_plan_run_inputs = self._coerce_plan_run_inputs(plan_run_inputs)
        plan = await self._aplan(
            query,
            tools,
            example_plans,
            end_user,
            coerced_plan_run_inputs,
            structured_output_schema,
            use_cached_plan,
        )
        end_user = await self.ainitialize_end_user(end_user)
        plan_run = await self._acreate_plan_run(plan, end_user, coerced_plan_run_inputs)
        return await self._aresume(plan_run)

    def _coerce_plan_run_inputs(
        self,
        plan_run_inputs: list[PlanInput]
        | list[dict[str, Serializable]]
        | dict[str, Serializable]
        | None,
    ) -> list[PlanInput] | None:
        """Coerce plan inputs from any input type into a list of PlanInputs we use internally."""
        if plan_run_inputs is None:
            return None
        if isinstance(plan_run_inputs, list):
            to_return = []
            for plan_run_input in plan_run_inputs:
                if isinstance(plan_run_input, dict):
                    if "name" not in plan_run_input or "value" not in plan_run_input:
                        raise ValueError("Plan input must have a name and value")
                    to_return.append(
                        PlanInput(
                            name=plan_run_input["name"],
                            description=plan_run_input.get("description", None),
                            value=plan_run_input["value"],
                        )
                    )
                else:
                    to_return.append(plan_run_input)
            return to_return
        if isinstance(plan_run_inputs, dict):
            to_return = []
            for key, value in plan_run_inputs.items():
                to_return.append(PlanInput(name=key, value=value))
            return to_return
        raise ValueError("Invalid plan run inputs received")

    def plan(
        self,
        query: str,
        tools: list[Tool] | list[str] | None = None,
        example_plans: Sequence[Plan | PlanUUID | str] | None = None,
        end_user: str | EndUser | None = None,
        plan_inputs: list[PlanInput] | list[dict[str, str]] | list[str] | None = None,
        structured_output_schema: type[BaseModel] | None = None,
        use_cached_plan: bool = False,
    ) -> Plan:
        """Plans how to do the query given the set of tools and any examples.

        Args:
            query (str): The query to generate the plan for.
            tools (list[Tool] | list[str] | None): List of tools to use for the query.
            If not provided all tools in the registry will be used.
            example_plans (Sequence[Plan | PlanUUID | str] | None): Optional list of example
            plans or plan IDs.
            This can include Plan objects, PlanUUID objects, or plan ID strings
            (starting with "plan-"). Plan IDs will be loaded from storage.
            If not provided, a default set of example plans will be used.
            end_user (str | EndUser | None = None): The optional end user for this plan.
            plan_inputs (list[PlanInput] | list[dict[str, str]] | list[str] | None): Optional list
                of inputs required for the plan.
                This can be a list of Planinput objects, a list of dicts with keys "name" and
                "description" (optional), or a list of plan run input names. If a value is provided
                with a PlanInput object or in a dictionary, it will be ignored as values are only
                used when running the plan.
            structured_output_schema (type[BaseModel] | None): The optional structured output schema
                for the query. This is passed on to plan runs created from this plan but will be
                not be stored with the plan itself if using cloud storage and must be re-attached
                to the plan run if using cloud storage.
            use_cached_plan (bool): Whether to use a cached plan if it exists.

        Returns:
            Plan: The plan for executing the query.

        Raises:
            PlanError: If there is an error while generating the plan.

        """
        self.telemetry.capture(
            PortiaFunctionCallTelemetryEvent(
                function_name="portia_plan",
                function_call_details={
                    "tools": (
                        ",".join([tool.id if isinstance(tool, Tool) else tool for tool in tools])
                        if tools
                        else None
                    ),
                    "example_plans_provided": example_plans is not None,
                    "end_user_provided": end_user is not None,
                    "plan_inputs_provided": plan_inputs is not None,
                },
            )
        )
        return self._plan(
            query,
            tools,
            example_plans,
            end_user,
            plan_inputs,
            structured_output_schema,
            use_cached_plan,
        )

    def _resolve_example_plans(
        self, example_plans: Sequence[Plan | PlanUUID | str] | None
    ) -> list[Plan] | None:
        """Resolve example plans from Plan objects, PlanUUIDs and planID strings.

        Args:
            example_plans (Sequence[Plan | PlanUUID | str] | None): List of example plans or
            plan IDs.
                - Plan objects are used directly
                - PlanUUID objects are loaded from storage
                - String objects must be plan ID strings (starting with "plan-")

        Returns:
            list[Plan] | None: List of resolved Plan objects, or None if input was None.

        Raises:
            PlanNotFoundError: If a plan ID cannot be found in storage.
            ValueError: If a string is not a plan ID string.
            TypeError: If an invalid type is provided.

        """
        if example_plans is None:
            return None

        resolved_plans = []
        for example_plan in example_plans:
            resolved_plan = self._resolve_single_example_plan(example_plan)
            resolved_plans.append(resolved_plan)

        return resolved_plans

    async def _aresolve_example_plans(
        self, example_plans: Sequence[Plan | PlanUUID | str] | None
    ) -> list[Plan] | None:
        """Resolve example plans from Plan objects, PlanUUIDs and planID strings.

        Args:
            example_plans (Sequence[Plan | PlanUUID | str] | None): List of example plans or
            plan IDs.
                - Plan objects are used directly
                - PlanUUID objects are loaded from storage
                - String objects must be plan ID strings (starting with "plan-")

        Returns:
            list[Plan] | None: List of resolved Plan objects, or None if input was None.

        Raises:
            PlanNotFoundError: If a plan ID cannot be found in storage.
            ValueError: If a string is not a plan ID string.
            TypeError: If an invalid type is provided.

        """
        if example_plans is None:
            return None

        resolved_plans = []
        for example_plan in example_plans:
            resolved_plan = await self._aresolve_single_example_plan(example_plan)
            resolved_plans.append(resolved_plan)

        return resolved_plans

    def _resolve_single_example_plan(self, example_plan: Plan | PlanUUID | str) -> Plan:
        """Resolve a single example plan from various input types."""
        if isinstance(example_plan, Plan):
            return example_plan
        if isinstance(example_plan, PlanUUID):
            return self._load_plan_by_uuid(example_plan)
        if isinstance(example_plan, str):
            return self._resolve_string_example_plan(example_plan)
        raise TypeError(
            f"Invalid example plan type: {type(example_plan)}. Expected Plan, PlanUUID, or str."
        )

    async def _aresolve_single_example_plan(self, example_plan: Plan | PlanUUID | str) -> Plan:
        if isinstance(example_plan, Plan):
            return example_plan
        if isinstance(example_plan, PlanUUID):
            return await self._aload_plan_by_uuid(example_plan)
        if isinstance(example_plan, str):
            return await self._aresolve_string_example_plan(example_plan)
        raise TypeError(
            f"Invalid example plan type: {type(example_plan)}. Expected Plan, PlanUUID, or str."
        )

    def _load_plan_by_uuid(self, plan_uuid: PlanUUID) -> Plan:
        """Load a plan from storage by UUID."""
        try:
            return self.storage.get_plan(plan_uuid)
        except Exception as e:
            raise PlanNotFoundError(plan_uuid) from e

    async def _aload_plan_by_uuid(self, plan_uuid: PlanUUID) -> Plan:
        """Load a plan from storage by UUID asynchronously."""
        try:
            return await self.storage.aget_plan(plan_uuid)
        except Exception as e:
            raise PlanNotFoundError(plan_uuid) from e

    def _resolve_string_example_plan(self, example_plan: str) -> Plan:
        """Resolve a string example plan - must be a plan ID string."""
        # Only support plan ID strings, not query strings
        if not example_plan.startswith("plan-"):
            raise ValueError(
                f"String '{example_plan}' must be a plan ID (starting with 'plan-'). "
                "Query strings are not supported."
            )

        plan_uuid = PlanUUID.from_string(example_plan)
        try:
            return self._load_plan_by_uuid(plan_uuid)
        except Exception as e:
            raise PlanNotFoundError(plan_uuid) from e

    async def _aresolve_string_example_plan(self, example_plan: str) -> Plan:
        """Resolve a string example plan - must be a plan ID string."""
        # Only support plan ID strings, not query strings
        if not example_plan.startswith("plan-"):
            raise ValueError(
                f"String '{example_plan}' must be a plan ID (starting with 'plan-'). "
                "Query strings are not supported."
            )

        plan_uuid = PlanUUID.from_string(example_plan)
        try:
            return await self._aload_plan_by_uuid(plan_uuid)
        except Exception as e:
            raise PlanNotFoundError(plan_uuid) from e

    async def aplan(
        self,
        query: str,
        tools: list[Tool] | list[str] | None = None,
        example_plans: Sequence[Plan | PlanUUID | str] | None = None,
        end_user: str | EndUser | None = None,
        plan_inputs: list[PlanInput] | list[dict[str, str]] | list[str] | None = None,
        structured_output_schema: type[BaseModel] | None = None,
        use_cached_plan: bool = False,
    ) -> Plan:
        """Plans how to do the query given the set of tools and any examples asynchronously.

        Args:
            query (str): The query to generate the plan for.
            tools (list[Tool] | list[str] | None): List of tools to use for the query.
            If not provided all tools in the registry will be used.
            example_plans (list[Plan] | None): Optional list of example plans. If not
            provide a default set of example plans will be used.
            end_user (str | EndUser | None = None): The optional end user for this plan.
            plan_inputs (list[PlanInput] | list[dict[str, str]] | list[str] | None): Optional list
                of inputs required for the plan.
                This can be a list of Planinput objects, a list of dicts with keys "name" and
                "description" (optional), or a list of plan run input names. If a value is provided
                with a PlanInput object or in a dictionary, it will be ignored as values are only
                used when running the plan.
            structured_output_schema (type[BaseModel] | None): The optional structured output schema
                for the query. This is passed on to plan runs created from this plan but will be
                not be stored with the plan itself if using cloud storage and must be re-attached
                to the plan run if using cloud storage.
            use_cached_plan (bool): Whether to use a cached plan if it exists.

        Returns:
            Plan: The plan for executing the query.

        Raises:
            PlanError: If there is an error while generating the plan.

        """
        self.telemetry.capture(
            PortiaFunctionCallTelemetryEvent(
                function_name="portia_aplan",
                function_call_details={
                    "tools": (
                        ",".join([tool.id if isinstance(tool, Tool) else tool for tool in tools])
                        if tools
                        else None
                    ),
                    "example_plans_provided": example_plans is not None,
                    "end_user_provided": end_user is not None,
                    "plan_inputs_provided": plan_inputs is not None,
                },
            )
        )
        return await self._aplan(
            query,
            tools,
            example_plans,
            end_user,
            plan_inputs,
            structured_output_schema,
            use_cached_plan,
        )

    def _plan(
        self,
        query: str,
        tools: list[Tool] | list[str] | None = None,
        example_plans: Sequence[Plan | PlanUUID | str] | None = None,
        end_user: str | EndUser | None = None,
        plan_inputs: list[PlanInput] | list[dict[str, str]] | list[str] | None = None,
        structured_output_schema: type[BaseModel] | None = None,
        use_cached_plan: bool = False,
    ) -> Plan:
        """Implement synchronous planning logic.

        This is used when we're already in an event loop and can't use asyncio.run().

        Args:
            query (str): The query to generate the plan for.
            tools (list[Tool] | list[str] | None): List of tools to use for the query.
            If not provided all tools in the registry will be used.
            example_plans (Sequence[Plan | PlanUUID | str] | None): Optional list of example
            plans or plan IDs.
            This can include Plan objects, PlanUUID objects or plan ID strings
            (starting with "plan-"). Plan IDs will be loaded from storage.
            If not provided, a default set of example plans will be used.
            end_user (str | EndUser | None = None): The optional end user for this plan.
            plan_inputs (list[PlanInput] | list[dict[str, str]] | list[str] | None): Optional list
                of inputs required for the plan.
                This can be a list of Planinput objects, a list of dicts with keys "name" and
                "description" (optional), or a list of plan run input names. If a value is provided
                with a PlanInput object or in a dictionary, it will be ignored as values are only
                used when running the plan.
            structured_output_schema (type[BaseModel] | None): The optional structured output schema
                for the query. This is passed on to plan runs created from this plan but will be
                not be stored with the plan itself if using cloud storage and must be re-attached
                to the plan run if using cloud storage.
            use_cached_plan (bool): Whether to use a cached plan if it exists.

        Returns:
            Plan: The plan for executing the query.

        Raises:
            PlanError: If there is an error while generating the plan.

        """
        if use_cached_plan:
            try:
                return self.storage.get_plan_by_query(query)
            except StorageError as e:
                logger().warning(f"Error getting cached plan. Using new plan instead: {e}")

        if isinstance(tools, list):
            tools = [
                self.tool_registry.get_tool(tool) if isinstance(tool, str) else tool
                for tool in tools
            ]

        if not tools:
            tools = self.tool_registry.match_tools(query)

        resolved_example_plans = self._resolve_example_plans(example_plans)

        end_user = self.initialize_end_user(end_user)
        logger().info(f"Running planning_agent for query - {query}")
        planning_agent = self._get_planning_agent()
        coerced_plan_inputs = self._coerce_plan_inputs(plan_inputs)

        outcome = planning_agent.generate_steps_or_error(
            query=query,
            tool_list=tools,
            end_user=end_user,
            examples=resolved_example_plans,
            plan_inputs=coerced_plan_inputs,
        )

        if outcome.error:
            self._log_replan_with_portia_cloud_tools(
                outcome.error,
                query,
                end_user,
                resolved_example_plans,
            )
            logger().error(f"Error in planning - {outcome.error}")
            raise PlanError(outcome.error)

        plan = Plan(
            plan_context=PlanContext(
                query=query,
                tool_ids=[tool.id for tool in tools],
            ),
            steps=outcome.steps,
            plan_inputs=coerced_plan_inputs or [],
            structured_output_schema=structured_output_schema,
        )

        self.storage.save_plan(plan)
        logger().info(
            f"Plan created with {len(plan.steps)} steps",
            plan=str(plan.id),
        )
        logger().debug(plan.pretty_print())

        return plan

    async def _aplan(
        self,
        query: str,
        tools: list[Tool] | list[str] | None = None,
        example_plans: Sequence[Plan | PlanUUID | str] | None = None,
        end_user: str | EndUser | None = None,
        plan_inputs: list[PlanInput] | list[dict[str, str]] | list[str] | None = None,
        structured_output_schema: type[BaseModel] | None = None,
        use_cached_plan: bool = False,
    ) -> Plan:
        """Async implementation of planning logic.

        This is the core async implementation that both sync and async methods use.

        Args:
            query (str): The query to generate the plan for.
            tools (list[Tool] | list[str] | None): List of tools to use for the query.
            If not provided all tools in the registry will be used.
            example_plans (list[Plan | PlanUUID | str] | None): Optional list of example
            plans or plan IDs.
            This can include Plan objects, PlanUUID objects or plan ID strings
            (starting with "plan-"). Plan IDs will be loaded from storage.
            If not provided, a default set of example plans will be used.
            end_user (str | EndUser | None = None): The optional end user for this plan.
            plan_inputs (list[PlanInput] | list[dict[str, str]] | list[str] | None): Optional list
                of inputs required for the plan.
                This can be a list of Planinput objects, a list of dicts with keys "name" and
                "description" (optional), or a list of plan run input names. If a value is provided
                with a PlanInput object or in a dictionary, it will be ignored as values are only
                used when running the plan.
            structured_output_schema (type[BaseModel] | None): The optional structured output schema
                for the query. This is passed on to plan runs created from this plan but will be
                not be stored with the plan itself if using cloud storage and must be re-attached
                to the plan run if using cloud storage.
            use_cached_plan (bool): Whether to use a cached plan if it exists.

        Returns:
            Plan: The plan for executing the query.

        Raises:
            PlanError: If there is an error while generating the plan.

        """
        if use_cached_plan:
            try:
                return await self.storage.aget_plan_by_query(query)
            except StorageError as e:
                logger().warning(f"Error getting cached plan. Using new plan instead: {e}")

        if isinstance(tools, list):
            tools = [
                self.tool_registry.get_tool(tool) if isinstance(tool, str) else tool
                for tool in tools
            ]

        if not tools:
            tools = self.tool_registry.match_tools(query)

        resolved_example_plans = await self._aresolve_example_plans(example_plans)

        end_user = await self.ainitialize_end_user(end_user)
        logger().info(f"Running planning_agent for query - {query}")
        planning_agent = self._get_planning_agent()
        coerced_plan_inputs = self._coerce_plan_inputs(plan_inputs)
        outcome = await planning_agent.agenerate_steps_or_error(
            query=query,
            tool_list=tools,
            end_user=end_user,
            examples=resolved_example_plans,
            plan_inputs=coerced_plan_inputs,
        )

        if outcome.error:
            self._log_replan_with_portia_cloud_tools(
                outcome.error,
                query,
                end_user,
                resolved_example_plans,
            )
            logger().error(f"Error in planning - {outcome.error}")
            raise PlanError(outcome.error)

        plan = Plan(
            plan_context=PlanContext(
                query=query,
                tool_ids=[tool.id for tool in tools],
            ),
            steps=outcome.steps,
            plan_inputs=coerced_plan_inputs or [],
            structured_output_schema=structured_output_schema,
        )

        await self.storage.asave_plan(plan)
        logger().info(
            f"Plan created with {len(plan.steps)} steps",
            plan=str(plan.id),
        )
        logger().debug(plan.pretty_print())

        return plan

    def _coerce_plan_inputs(
        self, plan_inputs: list[PlanInput] | list[dict[str, str]] | list[str] | None
    ) -> list[PlanInput] | None:
        """Coerce plan inputs from any input type into a list of PlanInputs we use internally."""
        if plan_inputs is None:
            return None
        if isinstance(plan_inputs, list):
            to_return = []
            for plan_input in plan_inputs:
                if isinstance(plan_input, dict):
                    if "name" not in plan_input:
                        raise ValueError("Plan input must have a name and description")
                    to_return.append(
                        PlanInput(
                            name=plan_input["name"],
                            description=plan_input.get("description", None),
                        )
                    )
                elif isinstance(plan_input, str):
                    to_return.append(PlanInput(name=plan_input))
                else:
                    to_return.append(plan_input)
            return to_return
        raise ValueError("Invalid plan inputs received")

    def run_plan(
        self,
        plan: Plan | PlanUUID | UUID | PlanV2,
        end_user: str | EndUser | None = None,
        plan_run_inputs: list[PlanInput]
        | list[dict[str, Serializable]]
        | dict[str, Serializable]
        | None = None,
        structured_output_schema: type[BaseModel] | None = None,
    ) -> PlanRun:
        """Run a plan.

        Args:
            plan (Plan | PlanUUID | UUID | PlanV2): The plan to run, or the ID of the plan to load from
              storage.
            end_user (str | EndUser | None = None): The end user to use.
            plan_run_inputs (list[PlanInput] | list[dict[str, Serializable]] | dict[str, Serializable] | None):
              Provides input values for the run. This can be a list of PlanInput objects, a list
              of dicts with keys "name", "description" (optional) and "value", or a dict of
              plan run input name to value.
            structured_output_schema (type[BaseModel] | None): The optional structured output schema
                for the plan run. This is passed on to plan runs created from this plan but will be

        Returns:
            PlanRun: The resulting PlanRun object.

        """  # noqa: E501
        self.telemetry.capture(
            PortiaFunctionCallTelemetryEvent(
                function_name="portia_run_plan",
                function_call_details={
                    "plan_type": "PlanBuilderNew"
                    if isinstance(plan, PlanV2)
                    else type(plan).__name__,
                    "end_user_provided": end_user is not None,
                    "plan_run_inputs_provided": plan_run_inputs is not None,
                },
            )
        )

        if isinstance(plan, PlanV2):
            try:
                with asyncio.Runner() as runner:
                    return runner.run(
                        self.run_builder_plan(
                            plan=plan,
                            end_user=self.initialize_end_user(end_user),
                            plan_run_inputs=plan_run_inputs,
                            structured_output_schema=structured_output_schema,
                        )
                    )
            except RuntimeError:
                message = (
                    "run_plan should be called outside of an async context: Use arun_plan instead"
                )
                logger().error(message)
                raise RuntimeError(message) from None

        plan_run = self._get_plan_run_from_plan(
            plan, end_user, plan_run_inputs, structured_output_schema
        )
        return self._resume(plan_run)

    async def arun_plan(
        self,
        plan: Plan | PlanUUID | UUID | PlanV2,
        end_user: str | EndUser | None = None,
        plan_run_inputs: list[PlanInput]
        | list[dict[str, Serializable]]
        | dict[str, Serializable]
        | None = None,
        structured_output_schema: type[BaseModel] | None = None,
    ) -> PlanRun:
        """Run a plan asynchronously.

        Args:
            plan (Plan | PlanUUID | UUID): The plan to run, or the ID of the plan to load from
              storage.
            end_user (str | EndUser | None = None): The end user to use.
            plan_run_inputs (list[PlanInput] | list[dict[str, Serializable]] | dict[str, Serializable] | None):
              Provides input values for the run. This can be a list of PlanInput objects, a list
              of dicts with keys "name", "description" (optional) and "value", or a dict of
              plan run input name to value.
            structured_output_schema (type[BaseModel] | None): The optional structured output schema
                for the plan run. This is passed on to plan runs created from this plan but will be

        Returns:
            PlanRun: The resulting PlanRun object.

        """  # noqa: E501
        self.telemetry.capture(
            PortiaFunctionCallTelemetryEvent(
                function_name="portia_arun_plan",
                function_call_details={
                    "plan_type": "PlanBuilderNew"
                    if isinstance(plan, PlanV2)
                    else type(plan).__name__,
                    "end_user_provided": end_user is not None,
                    "plan_run_inputs_provided": plan_run_inputs is not None,
                },
            )
        )
        if isinstance(plan, PlanV2):
            return await self.run_builder_plan(
                plan=plan,
                end_user=self.initialize_end_user(end_user),
                plan_run_inputs=plan_run_inputs,
                structured_output_schema=structured_output_schema,
            )

        plan_run = await self._aget_plan_run_from_plan(
            plan, end_user, plan_run_inputs, structured_output_schema
        )
        return await self._aresume(plan_run)

    def _get_plan_run_from_plan(
        self,
        plan: Plan | PlanUUID | UUID,
        end_user: str | EndUser | None,
        plan_run_inputs: list[PlanInput]
        | list[dict[str, Serializable]]
        | dict[str, Serializable]
        | None,
        structured_output_schema: type[BaseModel] | None = None,
    ) -> PlanRun:
        """Get a plan run from storage."""
        # ensure we have the plan in storage.
        # we won't if for example the user used PlanBuilder instead of dynamic planning.
        plan_id = (
            plan
            if isinstance(plan, PlanUUID)
            else PlanUUID(uuid=plan)
            if isinstance(plan, UUID)
            else plan.id
        )

        structured_output_schema = (
            structured_output_schema
            if structured_output_schema
            else (plan.structured_output_schema if isinstance(plan, Plan) else None)
        )
        if self.storage.plan_exists(plan_id):
            plan = self.storage.get_plan(plan_id)
            plan.structured_output_schema = structured_output_schema
        elif isinstance(plan, Plan):
            self.storage.save_plan(plan)
        else:
            raise PlanNotFoundError(plan_id) from None

        end_user = self.initialize_end_user(end_user)
        coerced_plan_run_inputs = self._coerce_plan_run_inputs(plan_run_inputs)
        return self._create_plan_run(plan, end_user, coerced_plan_run_inputs)

    async def _aget_plan_run_from_plan(
        self,
        plan: Plan | PlanUUID | UUID,
        end_user: str | EndUser | None,
        plan_run_inputs: list[PlanInput]
        | list[dict[str, Serializable]]
        | dict[str, Serializable]
        | None,
        structured_output_schema: type[BaseModel] | None = None,
    ) -> PlanRun:
        """Get a plan run from storage."""
        # ensure we have the plan in storage.
        # we won't if for example the user used PlanBuilder instead of dynamic planning.
        plan_id = (
            plan
            if isinstance(plan, PlanUUID)
            else PlanUUID(uuid=plan)
            if isinstance(plan, UUID)
            else plan.id
        )

        structured_output_schema = (
            structured_output_schema
            if structured_output_schema
            else (plan.structured_output_schema if isinstance(plan, Plan) else None)
        )
        if await self.storage.aplan_exists(plan_id):
            plan = await self.storage.aget_plan(plan_id)
            plan.structured_output_schema = structured_output_schema
        elif isinstance(plan, Plan):
            await self.storage.asave_plan(plan)
        else:
            raise PlanNotFoundError(plan_id) from None

        end_user = await self.ainitialize_end_user(end_user)
        coerced_plan_run_inputs = self._coerce_plan_run_inputs(plan_run_inputs)
        return await self._acreate_plan_run(plan, end_user, coerced_plan_run_inputs)

    def resume(
        self,
        plan_run: PlanRun | None = None,
        plan_run_id: PlanRunUUID | str | None = None,
        plan: PlanV2 | None = None,
    ) -> PlanRun:
        """Resume a PlanRun.

        If a clarification handler was provided as part of the execution hooks, it will be used
        to handle any clarifications that are raised during the execution of the plan run.
        If no clarification handler was provided and a clarification is raised, the run will be
        returned in the `NEED_CLARIFICATION` state. The clarification will then need to be handled
        by the caller before the plan run is resumed.

        Args:
            plan_run (PlanRun | None): The PlanRun to resume. Defaults to None.
            plan_run_id (RunUUID | str | None): The ID of the PlanRun to resume. Defaults to
                None.
            plan (PlanV2 | None): If using a plan built with the Plan Builder, the plan must be
                passed in here in order to resume.

        Returns:
            PlanRun: The resulting PlanRun after execution.

        Raises:
            ValueError: If neither plan_run nor plan_run_id is provided.
            InvalidPlanRunStateError: If the plan run is not in a valid state to be resumed.

        """
        self.telemetry.capture(
            PortiaFunctionCallTelemetryEvent(
                function_name="portia_resume",
                function_call_details={
                    "plan_run_provided": plan_run is not None,
                    "plan_run_id_provided": plan_run_id is not None,
                },
            )
        )
        if isinstance(plan, PlanV2):
            if not plan_run:  # pragma: no cover
                raise NotImplementedError(
                    "We do not yet support retrieving plan runs by ID with PlanV2"
                )
            with asyncio.Runner() as runner:
                return runner.run(self.resume_builder_plan(plan, plan_run=plan_run))
        return self._resume(plan_run, plan_run_id)

    async def aresume(
        self,
        plan_run: PlanRun | None = None,
        plan_run_id: PlanRunUUID | str | None = None,
        plan: PlanV2 | None = None,
    ) -> PlanRun:
        """Resume a PlanRun.

        If a clarification handler was provided as part of the execution hooks, it will be used
        to handle any clarifications that are raised during the execution of the plan run.
        If no clarification handler was provided and a clarification is raised, the run will be
        returned in the `NEED_CLARIFICATION` state. The clarification will then need to be handled
        by the caller before the plan run is resumed.

        Args:
            plan_run (PlanRun | None): The PlanRun to resume. Defaults to None.
            plan_run_id (RunUUID | str | None): The ID of the PlanRun to resume. Defaults to
                None.
            plan (PlanV2 | None): If using a plan built with the Plan Builder, the plan must be
                passed in here in order to resume.

        Returns:
            PlanRun: The resulting PlanRun after execution.

        Raises:
            ValueError: If neither plan_run nor plan_run_id is provided.
            InvalidPlanRunStateError: If the plan run is not in a valid state to be resumed.

        """
        self.telemetry.capture(
            PortiaFunctionCallTelemetryEvent(
                function_name="portia_aresume",
                function_call_details={
                    "plan_run_provided": plan_run is not None,
                    "plan_run_id_provided": plan_run_id is not None,
                },
            )
        )

        if isinstance(plan, PlanV2):
            if not plan_run:  # pragma: no cover
                raise NotImplementedError(
                    "We do not yet support retrieving plan runs by ID with PlanV2"
                )
            return await self.resume_builder_plan(plan, plan_run=plan_run)

        return await self._aresume(plan_run, plan_run_id)

    def _resume(
        self,
        plan_run: PlanRun | None = None,
        plan_run_id: PlanRunUUID | str | None = None,
    ) -> PlanRun:
        """Resume a PlanRun.

        If a clarification handler was provided as part of the execution hooks, it will be used
        to handle any clarifications that are raised during the execution of the plan run.
        If no clarification handler was provided and a clarification is raised, the run will be
        returned in the `NEED_CLARIFICATION` state. The clarification will then need to be handled
        by the caller before the plan run is resumed.

        Args:
            plan_run (PlanRun | None): The PlanRun to resume. Defaults to None.
            plan_run_id (RunUUID | str | None): The ID of the PlanRun to resume. Defaults to
                None.

        Returns:
            PlanRun: The resulting PlanRun after execution.

        Raises:
            ValueError: If neither plan_run nor plan_run_id is provided.
            InvalidPlanRunStateError: If the plan run is not in a valid state to be resumed.

        """
        if not plan_run:
            if not plan_run_id:
                raise ValueError("Either plan_run or plan_run_id must be provided")

            parsed_id = (
                PlanRunUUID.from_string(plan_run_id)
                if isinstance(plan_run_id, str)
                else plan_run_id
            )
            plan_run = self.storage.get_plan_run(parsed_id)

        plan = self.storage.get_plan(plan_id=plan_run.plan_id)

        ready, plan_run = self._check_initial_readiness(plan, plan_run)
        if not ready:
            return plan_run

        return self.execute_plan_run_and_handle_clarifications(plan, plan_run)

    def _check_initial_readiness(self, plan: Plan, plan_run: PlanRun) -> tuple[bool, PlanRun]:
        """Check the initial readiness of the plan run."""
        if plan_run.state not in [
            PlanRunState.NOT_STARTED,
            PlanRunState.IN_PROGRESS,
            PlanRunState.NEED_CLARIFICATION,
            PlanRunState.READY_TO_RESUME,
        ]:
            logger().warning(
                f"Plan run {plan_run.id} is in state {plan_run.state} so it can't be run - aborting"
            )
            return False, plan_run

        outstanding_clarifications = plan_run.get_outstanding_clarifications()
        ready_clarifications = self._check_remaining_tool_readiness(plan, plan_run)
        if len(clarifications_to_raise := outstanding_clarifications + ready_clarifications):
            plan_run = self._raise_clarifications(clarifications_to_raise, plan_run)
            plan_run = self._handle_clarifications(plan_run)
            if len(plan_run.get_outstanding_clarifications()) > 0:
                return False, plan_run
        return True, plan_run

    async def _aresume(
        self,
        plan_run: PlanRun | None = None,
        plan_run_id: PlanRunUUID | str | None = None,
    ) -> PlanRun:
        """Resume a PlanRun asynchronously.

        If a clarification handler was provided as part of the execution hooks, it will be used
        to handle any clarifications that are raised during the execution of the plan run.
        If no clarification handler was provided and a clarification is raised, the run will be
        returned in the `NEED_CLARIFICATION` state. The clarification will then need to be handled
        by the caller before the plan run is resumed.

        Args:
            plan_run (PlanRun | None): The PlanRun to resume. Defaults to None.
            plan_run_id (RunUUID | str | None): The ID of the PlanRun to resume. Defaults to
                None.

        Returns:
            PlanRun: The resulting PlanRun after execution.

        Raises:
            ValueError: If neither plan_run nor plan_run_id is provided.
            InvalidPlanRunStateError: If the plan run is not in a valid state to be resumed.

        """
        if not plan_run:
            if not plan_run_id:
                raise ValueError("Either plan_run or plan_run_id must be provided")

            parsed_id = (
                PlanRunUUID.from_string(plan_run_id)
                if isinstance(plan_run_id, str)
                else plan_run_id
            )
            plan_run = await self.storage.aget_plan_run(parsed_id)

        plan = await self.storage.aget_plan(plan_id=plan_run.plan_id)

        ready, plan_run = self._check_initial_readiness(plan, plan_run)
        if not ready:
            return plan_run

        return await self.aexecute_plan_run_and_handle_clarifications(plan, plan_run)

    def _process_plan_input_values(  # noqa: C901
        self,
        plan: Plan,
        plan_run: PlanRun,
        plan_run_inputs: list[PlanInput] | None = None,
    ) -> None:
        """Process plan input values and add them to the plan run.

        Args:
            plan (Plan): The plan containing required inputs.
            plan_run (PlanRun): The plan run to update with input values.
            plan_run_inputs (list[PlanInput] | None): Values for plan inputs.

        Raises:
            ValueError: If required plan inputs are missing.

        """
        if plan.plan_inputs and not plan_run_inputs:
            missing_inputs = [
                input_obj.name for input_obj in plan.plan_inputs if input_obj.value is None
            ]
            if missing_inputs:
                raise ValueError(f"Missing required plan input values: {', '.join(missing_inputs)}")

            # Pragma no cover as PlanV2 only uses async method
            for plan_input in plan.plan_inputs:  # pragma: no cover
                if plan_input.value is not None:  # pragma: no cover
                    plan_run.plan_run_inputs[plan_input.name] = LocalDataValue(  # pragma: no cover
                        value=plan_input.value  # pragma: no cover
                    )  # pragma: no cover
            return  # pragma: no cover

        if plan_run_inputs and not plan.plan_inputs:
            logger().warning(
                "Inputs are not required for this plan but plan inputs were provided",
            )

        if plan_run_inputs and plan.plan_inputs:
            input_values_by_name = {input_obj.name: input_obj for input_obj in plan_run_inputs}

            # Validate all required inputs are provided or have default values
            missing_inputs = [
                input_obj.name
                for input_obj in plan.plan_inputs
                if input_obj.name not in input_values_by_name and input_obj.value is None
            ]
            if missing_inputs:
                raise ValueError(f"Missing required plan input values: {', '.join(missing_inputs)}")

            for plan_input in plan.plan_inputs:
                if plan_input.name in input_values_by_name:
                    plan_run.plan_run_inputs[plan_input.name] = LocalDataValue(
                        value=input_values_by_name[plan_input.name].value
                    )
                # Pragma no cover as PlanV2 only uses async method
                elif plan_input.value is not None:  # pragma: no cover
                    plan_run.plan_run_inputs[plan_input.name] = LocalDataValue(  # pragma: no cover
                        value=plan_input.value
                    )

            # Check for unknown inputs
            for input_obj in plan_run_inputs:
                if not any(plan_input.name == input_obj.name for plan_input in plan.plan_inputs):
                    logger().warning(f"Ignoring unknown plan input: {input_obj.name}")

            self.storage.save_plan_run(plan_run)

    async def _aprocess_plan_input_values(  # noqa: C901
        self,
        plan: Plan,
        plan_run: PlanRun,
        plan_run_inputs: list[PlanInput] | None = None,
    ) -> None:
        """Process plan input values and add them to the plan run.

        Args:
            plan (Plan): The plan containing required inputs.
            plan_run (PlanRun): The plan run to update with input values.
            plan_run_inputs (list[PlanInput] | None): Values for plan inputs.

        Raises:
            ValueError: If required plan inputs are missing.

        """
        if plan.plan_inputs and not plan_run_inputs:
            missing_inputs = [
                input_obj.name for input_obj in plan.plan_inputs if input_obj.value is None
            ]
            if missing_inputs:
                raise ValueError(f"Missing required plan input values: {', '.join(missing_inputs)}")

            for plan_input in plan.plan_inputs:
                if plan_input.value is not None:
                    plan_run.plan_run_inputs[plan_input.name] = LocalDataValue(
                        value=plan_input.value
                    )
            return

        if plan_run_inputs and not plan.plan_inputs:
            logger().warning(
                "Inputs are not required for this plan but plan inputs were provided",
            )

        if plan_run_inputs and plan.plan_inputs:
            input_values_by_name = {input_obj.name: input_obj for input_obj in plan_run_inputs}

            missing_inputs = [
                input_obj.name
                for input_obj in plan.plan_inputs
                if input_obj.name not in input_values_by_name and input_obj.value is None
            ]
            if missing_inputs:
                raise ValueError(f"Missing required plan input values: {', '.join(missing_inputs)}")

            for plan_input in plan.plan_inputs:
                if plan_input.name in input_values_by_name:
                    plan_run.plan_run_inputs[plan_input.name] = LocalDataValue(
                        value=input_values_by_name[plan_input.name].value
                    )
                elif plan_input.value is not None:
                    plan_run.plan_run_inputs[plan_input.name] = LocalDataValue(
                        value=plan_input.value
                    )

            for input_obj in plan_run_inputs:
                if not any(plan_input.name == input_obj.name for plan_input in plan.plan_inputs):
                    logger().warning(f"Ignoring unknown plan input: {input_obj.name}")

            await self.storage.asave_plan_run(plan_run)

    def execute_plan_run_and_handle_clarifications(
        self,
        plan: Plan,
        plan_run: PlanRun,
    ) -> PlanRun:
        """Execute a plan run and handle any clarifications that are raised."""
        try:
            while plan_run.state not in [
                PlanRunState.COMPLETE,
                PlanRunState.FAILED,
            ]:
                plan_run = self._execute_plan_run(plan, plan_run)

                plan_run = self._handle_clarifications(plan_run)
                if len(plan_run.get_outstanding_clarifications()) > 0:
                    return plan_run

        except KeyboardInterrupt:
            logger().info("Execution interrupted by user. Setting plan run state to FAILED.")
            self._set_plan_run_state(plan_run, PlanRunState.FAILED)

        return plan_run

    async def aexecute_plan_run_and_handle_clarifications(
        self,
        plan: Plan,
        plan_run: PlanRun,
    ) -> PlanRun:
        """Execute a plan run and handle any clarifications that are raised."""
        try:
            while plan_run.state not in [
                PlanRunState.COMPLETE,
                PlanRunState.FAILED,
            ]:
                plan_run = await self._aexecute_plan_run(plan, plan_run)

                plan_run = self._handle_clarifications(plan_run)
                if len(plan_run.get_outstanding_clarifications()) > 0:
                    return plan_run

        except KeyboardInterrupt:
            logger().info("Execution interrupted by user. Setting plan run state to FAILED.")
            self._set_plan_run_state(plan_run, PlanRunState.FAILED)

        return plan_run

    def _handle_clarifications(self, plan_run: PlanRun) -> PlanRun:
        """Handle any clarifications that are raised during the execution of a plan run.

        Args:
            plan_run (PlanRun): The plan run to handle clarifications for.

        Returns:
            PlanRun: The updated plan run, after handling the clarifications.

        """
        # If we don't have a clarification handler, return the plan run even if a clarification
        # has been raised
        if not self.execution_hooks.clarification_handler:
            return plan_run

        clarifications = plan_run.get_outstanding_clarifications()
        for clarification in clarifications:
            logger().info(
                f"Clarification of type {clarification.category} requested "
                f"by '{clarification.source}'"
                if clarification.source
                else ""
            )
            logger().debug("Calling clarification_handler execution hook")
            self.execution_hooks.clarification_handler.handle(
                clarification=clarification,
                on_resolution=lambda c, r: self.resolve_clarification(c, r, plan_run) and None,
                on_error=lambda c, r: self.error_clarification(c, r, plan_run) and None,
            )
            logger().debug("Finished clarification_handler execution hook")

        if len(clarifications) > 0:
            # If clarifications are handled synchronously,
            # we'll go through this immediately.
            # If they're handled asynchronously,
            # we'll wait for the plan run to be ready.
            try:
                plan_run = self.wait_for_ready(plan_run)
            except InvalidPlanRunStateError:
                logger().error("Plan run is not ready to resume after clarification")
                return plan_run

        return plan_run

    def resolve_clarification(
        self,
        clarification: Clarification,
        response: object,
        plan_run: PlanRun,
    ) -> PlanRun:
        """Resolve a clarification updating the run state as needed.

        Args:
            clarification (Clarification): The clarification to resolve.
            response (object): The response to the clarification.
            plan_run (PlanRun | None): Optional - the plan run being updated.

        Returns:
            PlanRun: The updated PlanRun.

        """
        self.telemetry.capture(
            PortiaFunctionCallTelemetryEvent(
                function_name="portia_resolve_clarification",
                function_call_details={
                    "clarification_category": clarification.category.value,
                    "plan_run_provided": plan_run is not None,
                },
            )
        )

        matched_clarification = next(
            (c for c in plan_run.outputs.clarifications if c.id == clarification.id),
            None,
        )

        if not matched_clarification:
            raise InvalidPlanRunStateError("Could not match clarification to run")

        matched_clarification.resolved = True
        matched_clarification.response = response

        if len(plan_run.get_outstanding_clarifications()) == 0:
            self._set_plan_run_state(plan_run, PlanRunState.READY_TO_RESUME)

        logger().info(
            f"Clarification resolved with response: {matched_clarification.response}",
        )

        logger().debug(
            f"Clarification resolved: {matched_clarification.model_dump_json(indent=4)}",
        )
        self.storage.save_plan_run(plan_run)
        return plan_run

    def error_clarification(
        self,
        clarification: Clarification,
        error: object,
        plan_run: PlanRun,
    ) -> PlanRun:
        """Mark that there was an error handling the clarification."""
        logger().error(
            f"Error handling clarification with guidance '{clarification.user_guidance}': {error}",
        )
        self._set_plan_run_state(plan_run, PlanRunState.FAILED)
        return plan_run

    def wait_for_ready(  # noqa: C901
        self,
        plan_run: PlanRun,
        max_retries: int = 6,
        backoff_start_time_seconds: int = 7 * 60,
        backoff_time_seconds: int = 2,
    ) -> PlanRun:
        """Wait for the run to be in a state that it can be re-plan_run.

        This is generally because there are outstanding clarifications that need to be resolved.

        Args:
            plan_run (PlanRun): The PlanRun to wait for.
            max_retries (int): The maximum number of retries to wait for the run to be ready
                after the backoff period starts.
            backoff_start_time_seconds (int): The time after which the backoff period starts.
            backoff_time_seconds (int): The time to wait between retries after the backoff period
                starts.

        Returns:
            PlanRun: The updated PlanRun once it is ready to be re-plan_run.

        Raises:
            InvalidRunStateError: If the run cannot be waited for.

        """
        self.telemetry.capture(
            PortiaFunctionCallTelemetryEvent(
                function_name="portia_wait_for_ready", function_call_details={}
            )
        )
        start_time = time.time()
        tries = 0
        if plan_run.state not in [
            PlanRunState.IN_PROGRESS,
            PlanRunState.NOT_STARTED,
            PlanRunState.READY_TO_RESUME,
            PlanRunState.NEED_CLARIFICATION,
        ]:
            raise InvalidPlanRunStateError("Cannot wait for run that is not ready to run")

        # These states can continue straight away
        if plan_run.state in [
            PlanRunState.IN_PROGRESS,
            PlanRunState.NOT_STARTED,
            PlanRunState.READY_TO_RESUME,
        ]:
            return plan_run

        plan = self.storage.get_plan(plan_run.plan_id)
        while plan_run.state != PlanRunState.READY_TO_RESUME:
            plan_run = self.storage.get_plan_run(plan_run.id)
            current_step_clarifications = plan_run.get_clarifications_for_step()
            if tries >= max_retries:
                raise InvalidPlanRunStateError("Run is not ready to resume after max retries")

            # if we've waited longer than the backoff time, start the backoff period
            if time.time() - start_time > backoff_start_time_seconds:
                tries += 1
                backoff_time_seconds *= 2

            # wait a couple of seconds as we're long polling
            time.sleep(backoff_time_seconds)

            ready_clarifications = self._check_remaining_tool_readiness(
                plan, plan_run, start_index=plan_run.current_step_index
            )

            if len(ready_clarifications) == 0:
                for clarification in current_step_clarifications:
                    if clarification.category is ClarificationCategory.ACTION:
                        clarification.resolved = True
                        clarification.response = "complete"
                if len(plan_run.get_outstanding_clarifications()) == 0:
                    self._set_plan_run_state(plan_run, PlanRunState.READY_TO_RESUME)
            else:
                for clarification in current_step_clarifications:
                    logger().info(
                        f"Waiting for clarification {clarification.category} to be resolved",
                    )

            logger().info(f"New run state for {plan_run.id!s} is {plan_run.state!s}")

        logger().info(f"Run {plan_run.id!s} is ready to resume")

        return plan_run

    def _set_plan_run_state(self, plan_run: PlanRun, state: PlanRunState) -> None:
        """Set the state of a plan run and persist it to storage."""
        plan_run.state = state
        self.storage.save_plan_run(plan_run)

    def create_plan_run(
        self,
        plan: Plan,
        end_user: str | EndUser | None = None,
        plan_run_inputs: list[PlanInput] | None = None,
    ) -> PlanRun:
        """Create a PlanRun from a Plan.

        Args:
            plan (Plan): The plan to create a plan run from.
            end_user (str | EndUser | None = None): The end user this plan run is for.
            plan_run_inputs (list[PlanInput] | None = None): The plan inputs for the
              plan run with their values.

        Returns:
            PlanRun: The created PlanRun object.

        """
        self.telemetry.capture(
            PortiaFunctionCallTelemetryEvent(
                function_name="portia_create_plan_run",
                function_call_details={
                    "end_user_provided": end_user is not None,
                    "plan_run_inputs_provided": plan_run_inputs is not None,
                },
            )
        )
        return self._create_plan_run(plan, end_user, plan_run_inputs)

    async def acreate_plan_run(
        self,
        plan: Plan,
        end_user: str | EndUser | None = None,
        plan_run_inputs: list[PlanInput] | None = None,
    ) -> PlanRun:
        """Create a PlanRun from a Plan.

        Args:
            plan (Plan): The plan to create a plan run from.
            end_user (str | EndUser | None = None): The end user this plan run is for.
            plan_run_inputs (list[PlanInput] | None = None): The plan inputs for the
              plan run with their values.

        Returns:
            PlanRun: The created PlanRun object.

        """
        self.telemetry.capture(
            PortiaFunctionCallTelemetryEvent(
                function_name="portia_create_plan_run",
                function_call_details={
                    "end_user_provided": end_user is not None,
                    "plan_run_inputs_provided": plan_run_inputs is not None,
                },
            )
        )
        return await self._acreate_plan_run(plan, end_user, plan_run_inputs)

    def _create_plan_run(
        self,
        plan: Plan,
        end_user: str | EndUser | None = None,
        plan_run_inputs: list[PlanInput] | None = None,
    ) -> PlanRun:
        """Create a PlanRun from a Plan.

        Args:
            plan (Plan): The plan to create a plan run from.
            end_user (str | EndUser | None = None): The end user this plan run is for.
            plan_run_inputs (list[PlanInput] | None = None): The plan inputs for the
              plan run with their values.

        Returns:
            PlanRun: The created PlanRun object.

        """
        end_user = self.initialize_end_user(end_user)
        plan_run = PlanRun(
            plan_id=plan.id,
            state=PlanRunState.NOT_STARTED,
            end_user_id=end_user.external_id,
            structured_output_schema=plan.structured_output_schema,
        )
        self._process_plan_input_values(plan, plan_run, plan_run_inputs)
        # Ensure the plan is saved before the plan run
        self.storage.save_plan_run(plan_run)
        return plan_run

    async def _acreate_plan_run(
        self,
        plan: Plan,
        end_user: str | EndUser | None = None,
        plan_run_inputs: list[PlanInput] | None = None,
    ) -> PlanRun:
        """Create a PlanRun from a Plan.

        Args:
            plan (Plan): The plan to create a plan run from.
            end_user (str | EndUser | None = None): The end user this plan run is for.
            plan_run_inputs (list[PlanInput] | None = None): The plan inputs for the
              plan run with their values.

        Returns:
            PlanRun: The created PlanRun object.

        """
        end_user = await self.ainitialize_end_user(end_user)
        plan_run = PlanRun(
            plan_id=plan.id,
            state=PlanRunState.NOT_STARTED,
            end_user_id=end_user.external_id,
            structured_output_schema=plan.structured_output_schema,
        )
        await self._aprocess_plan_input_values(plan, plan_run, plan_run_inputs)
        # Ensure the plan is saved before the plan run
        await self.storage.asave_plan_run(plan_run)
        return plan_run

    def _execute_plan_run(self, plan: Plan, plan_run: PlanRun) -> PlanRun:
        """Execute the run steps, updating the run state as needed.

        Args:
            plan (Plan): The plan to execute.
            plan_run (PlanRun): The plan run to execute.

        Returns:
            Run: The updated run after execution.

        """
        self._set_plan_run_state(plan_run, PlanRunState.IN_PROGRESS)
        self._log_execute_start(plan_run, plan)
        last_executed_step_output = self._get_last_executed_step_output(plan, plan_run)
        introspection_agent = self._get_introspection_agent()
        for index in range(plan_run.current_step_index, len(plan.steps)):
            step = plan.steps[index]
            plan_run.current_step_index = index

            try:
                last_executed_step_output = self._execute_step(
                    plan, plan_run, step, last_executed_step_output, introspection_agent
                )
            except SkipExecutionError as e:
                logger().info(f"Skipping step {index}: {e}")
                if e.should_return:
                    return plan_run
                continue
            except Exception as e:  # noqa: BLE001 - We want to capture all other failures here
                return self._handle_execution_error(plan_run, plan, index, step, e)
            else:
                self._set_step_output(last_executed_step_output, plan_run, step)
                logger().info(
                    f"Step output - {last_executed_step_output.get_summary()!s}",
                )
            try:
                if clarified_plan_run := self._handle_post_step_execution(
                    plan, plan_run, index, step, last_executed_step_output
                ):
                    # No after_plan_run call here as the plan run will be resumed later
                    return clarified_plan_run
            except Exception as e:  # noqa: BLE001 - We want to capture all exceptions from the hook here
                logger().error(
                    "Error in post-step stage for step {index}: {error}",
                    index=index,
                    error=e,
                    plan=str(plan.id),
                    plan_run=str(plan_run.id),
                )
                error_output = LocalDataValue(value=str(e))
                self._set_step_output(error_output, plan_run, step)
                # Skip the after_step_execution hook as we have already run it
                return self._handle_plan_run_execution_error(plan_run, plan, error_output)

        return self._post_plan_run_execution(plan, plan_run, last_executed_step_output)

    async def _aexecute_plan_run(self, plan: Plan, plan_run: PlanRun) -> PlanRun:
        """Execute the run steps, updating the run state as needed asynchronously.

        Args:
            plan (Plan): The plan to execute.
            plan_run (PlanRun): The plan run to execute.

        Returns:
            Run: The updated run after execution.

        """
        self._set_plan_run_state(plan_run, PlanRunState.IN_PROGRESS)
        self._log_execute_start(plan_run, plan)
        last_executed_step_output = self._get_last_executed_step_output(plan, plan_run)
        introspection_agent = self._get_introspection_agent()
        for index in range(plan_run.current_step_index, len(plan.steps)):
            step = plan.steps[index]
            plan_run.current_step_index = index

            try:
                last_executed_step_output = await self._aexecute_step(
                    plan, plan_run, step, last_executed_step_output, introspection_agent
                )
            except SkipExecutionError as e:
                logger().info(f"Skipping step {index}: {e}")
                if e.should_return:
                    return plan_run
                continue
            except Exception as e:  # noqa: BLE001 - We want to capture all other failures here
                return self._handle_execution_error(plan_run, plan, index, step, e)
            else:
                self._set_step_output(last_executed_step_output, plan_run, step)
                logger().info(
                    f"Step output - {last_executed_step_output.get_summary()!s}",
                )
            try:
                if clarified_plan_run := self._handle_post_step_execution(
                    plan, plan_run, index, step, last_executed_step_output
                ):
                    # No after_plan_run call here as the plan run will be resumed later
                    return clarified_plan_run
            except Exception as e:  # noqa: BLE001 - We want to capture all exceptions from the hook here
                logger().error(
                    "Error in post-step stage for step {index}: {error}",
                    index=index,
                    error=e,
                    plan=str(plan.id),
                    plan_run=str(plan_run.id),
                )
                error_output = LocalDataValue(value=str(e))
                self._set_step_output(error_output, plan_run, step)
                # Skip the after_step_execution hook as we have already run it
                return self._handle_plan_run_execution_error(plan_run, plan, error_output)

        return self._post_plan_run_execution(plan, plan_run, last_executed_step_output)

    def _handle_post_step_execution(
        self,
        plan: Plan,
        plan_run: PlanRun,
        index: int,
        step: Step,
        last_executed_step_output: Output,
    ) -> PlanRun | None:
        """Handle the post step execution.

        Returns a new plan run if the step output raised clarifications.
        """
        if new_clarifications := self._get_clarifications_from_output(
            last_executed_step_output, plan_run
        ):
            combined_clarifications = self._handle_new_clarifications(
                plan, plan_run, index, step, new_clarifications
            )

            return self._raise_clarifications(combined_clarifications, plan_run)

        self._handle_after_step_execution_hook(plan, plan_run, step, last_executed_step_output)

        # persist at the end of each step
        self.storage.save_plan_run(plan_run)
        logger().debug(
            f"New PlanRun State: {plan_run.model_dump_json(indent=4)}",
        )
        return None

    def _handle_after_step_execution_hook(
        self, plan: Plan, plan_run: PlanRun, step: Step, last_executed_step_output: Output
    ) -> None:
        """Handle the after step execution hook."""
        if self.execution_hooks.after_step_execution:
            logger().debug("Calling after_step_execution execution hook")
            self.execution_hooks.after_step_execution(
                ReadOnlyPlan.from_plan(plan),
                ReadOnlyPlanRun.from_plan_run(plan_run),
                ReadOnlyStep.from_step(step),
                last_executed_step_output,
            )
            logger().debug("Finished after_step_execution execution hook")

    def _execute_step(
        self,
        plan: Plan,
        plan_run: PlanRun,
        step: Step,
        last_executed_step_output: Output | None,
        introspection_agent: BaseIntrospectionAgent,
    ) -> Output:
        """Attempt to execute a step.

        Args:
            plan (Plan): The plan being executed.
            plan_run (PlanRun): The plan run being executed.
            step (Step): The step being executed.
            last_executed_step_output (Output | None): The output of the last executed step.
            introspection_agent (BaseIntrospectionAgent): The introspection agent.

        Returns:
            Output: The output of the step.

        Raises:
            SkipExecutionError: If the step should be skipped.

        """
        # Handle the introspection outcome
        (plan_run, pre_step_outcome) = self._generate_introspection_outcome(
            introspection_agent=introspection_agent,
            plan=plan,
            plan_run=plan_run,
            last_executed_step_output=last_executed_step_output,
        )
        self._handle_pre_step_outcome(plan, plan_run, pre_step_outcome)
        self._handle_before_step_execution_hook(plan, plan_run, step)

        # we pass read only copies of the state to the agent so that the portia remains
        # responsible for handling the output of the agent and updating the state.
        agent = self.get_agent_for_step(
            step=ReadOnlyStep.from_step(step),
            plan=ReadOnlyPlan.from_plan(plan),
            plan_run=ReadOnlyPlanRun.from_plan_run(plan_run),
        )
        return agent.execute_sync()

    async def _aexecute_step(
        self,
        plan: Plan,
        plan_run: PlanRun,
        step: Step,
        last_executed_step_output: Output | None,
        introspection_agent: BaseIntrospectionAgent,
    ) -> Output:
        """Attempt to execute a step.

        Args:
            plan (Plan): The plan being executed.
            plan_run (PlanRun): The plan run being executed.
            step (Step): The step being executed.
            last_executed_step_output (Output | None): The output of the last executed step.
            introspection_agent (BaseIntrospectionAgent): The introspection agent.

        Returns:
            Output: The output of the step.

        Raises:
            SkipExecutionError: If the step should be skipped.

        """
        # Handle the introspection outcome
        (plan_run, pre_step_outcome) = await self._agenerate_introspection_outcome(
            introspection_agent=introspection_agent,
            plan=plan,
            plan_run=plan_run,
            last_executed_step_output=last_executed_step_output,
        )
        self._handle_pre_step_outcome(plan, plan_run, pre_step_outcome)
        self._handle_before_step_execution_hook(plan, plan_run, step)

        # we pass read only copies of the state to the agent so that the portia remains
        # responsible for handling the output of the agent and updating the state.
        agent = self.get_agent_for_step(
            step=ReadOnlyStep.from_step(step),
            plan=ReadOnlyPlan.from_plan(plan),
            plan_run=ReadOnlyPlanRun.from_plan_run(plan_run),
        )
        return await agent.execute_async()

    def _handle_before_step_execution_hook(self, plan: Plan, plan_run: PlanRun, step: Step) -> None:
        """Handle the before step execution hook.

        Args:
            plan (Plan): The plan being executed.
            plan_run (PlanRun): The plan run being executed.
            step (Step): The step being executed.

        """
        logger().info(
            f"Executing step {plan_run.current_step_index}: {step.task}",
            plan=str(plan.id),
            plan_run=str(plan_run.id),
        )

        if (
            self.execution_hooks.before_step_execution
            # Don't call before_step_execution if we've already executed the step and
            # raised a clarification
            and len(plan_run.get_clarifications_for_step()) == 0
        ):
            logger().debug("Calling before_step_execution execution hook")
            outcome = self.execution_hooks.before_step_execution(
                ReadOnlyPlan.from_plan(plan),
                ReadOnlyPlanRun.from_plan_run(plan_run),
                ReadOnlyStep.from_step(step),
            )
            logger().debug("Finished before_step_execution execution hook")
            if outcome == BeforeStepExecutionOutcome.SKIP:
                raise SkipExecutionError(outcome.value)

    def _handle_pre_step_outcome(
        self, plan: Plan, plan_run: PlanRun, pre_step_outcome: PreStepIntrospection
    ) -> None:
        """Handle the outcome of the pre-step introspection.

        Args:
            plan (Plan): The plan being executed.
            plan_run (PlanRun): The plan run being executed.
            pre_step_outcome (PreStepIntrospection): The outcome of the pre-step introspection.

        Returns:
            bool: True if the pre-step outcome should be handled, False otherwise.

        Raises:
            SkipExecutionError: If the pre-step outcome is SKIP.

        """
        if pre_step_outcome.outcome == PreStepIntrospectionOutcome.SKIP:
            raise SkipExecutionError(pre_step_outcome.reason)
        if pre_step_outcome.outcome != PreStepIntrospectionOutcome.CONTINUE:
            self._log_final_output(plan_run, plan)
            if self.execution_hooks.after_plan_run and plan_run.outputs.final_output:
                logger().debug("Calling after_plan_run execution hook")
                self.execution_hooks.after_plan_run(
                    ReadOnlyPlan.from_plan(plan),
                    ReadOnlyPlanRun.from_plan_run(plan_run),
                    plan_run.outputs.final_output,
                )
                logger().debug("Finished after_plan_run execution hook")
            raise SkipExecutionError(pre_step_outcome.reason, should_return=True)

    def _post_plan_run_execution(
        self,
        plan: Plan,
        plan_run: PlanRun,
        last_executed_step_output: Output | None,
        skip_summarization: bool = False,
    ) -> PlanRun:
        """Post-execution actions for a plan run."""
        if last_executed_step_output:
            plan_run.outputs.final_output = self._get_final_output(
                plan,
                plan_run,
                last_executed_step_output,
                skip_summarization=skip_summarization,
            )
        self._set_plan_run_state(plan_run, PlanRunState.COMPLETE)
        self._log_final_output(plan_run, plan)

        if self.execution_hooks.after_plan_run and plan_run.outputs.final_output:
            logger().debug("Calling after_plan_run execution hook")
            self.execution_hooks.after_plan_run(
                ReadOnlyPlan.from_plan(plan),
                ReadOnlyPlanRun.from_plan_run(plan_run),
                plan_run.outputs.final_output,
            )
            logger().debug("Finished after_plan_run execution hook")

        return plan_run

    def _handle_new_clarifications(
        self,
        plan: Plan,
        plan_run: PlanRun,
        index: int,
        step: Step,
        new_clarifications: list[Clarification],
    ) -> list[Clarification]:
        """Handle new clarifications from the output of the last step executed."""
        # If execution raised a clarification, re-check readiness of subsequent tools
        # If the clarification raised is an action clarification for a PortiaRemoteTool
        # (i.e. the tool is not ready), run a combined readiness check for this step and
        # all subsequent steps.
        # Otherwise, combine the new clarifications with the ready clarifications from the
        # next step.
        tool_id = step.tool_id or ""
        step_tool = self.tool_registry.get_tool(tool_id) if tool_id in self.tool_registry else None

        if (
            len(new_clarifications) == 1
            and isinstance(step_tool, PortiaRemoteTool)
            and new_clarifications[0].category == ClarificationCategory.ACTION
        ):
            combined_clarifications = self._check_remaining_tool_readiness(
                plan,
                plan_run,
                start_index=index,
            )
        else:
            ready_clarifications = self._check_remaining_tool_readiness(
                plan,
                plan_run,
                start_index=index + 1,
            )
            combined_clarifications = new_clarifications + ready_clarifications
        return combined_clarifications

    def _log_execute_start(self, plan_run: PlanRun, plan: Plan) -> None:
        dashboard_url = self.config.must_get("portia_dashboard_url", str)
        dashboard_message = (
            (
                f" View in your Portia AI dashboard: "
                f"{dashboard_url}/dashboard/plan-runs?plan_run_id={plan_run.id!s}"
            )
            if self.config.storage_class == StorageClass.CLOUD
            else ""
        )
        logger().info(
            f"Plan Run State is updated to {plan_run.state!s}.{dashboard_message}",
        )
        if self.execution_hooks.before_plan_run and plan_run.current_step_index == 0:
            logger().debug("Calling before_plan_run execution hook")
            self.execution_hooks.before_plan_run(
                ReadOnlyPlan.from_plan(plan),
                ReadOnlyPlanRun.from_plan_run(plan_run),
            )
            logger().debug("Finished before_plan_run execution hook")

    def _handle_execution_error(
        self,
        plan_run: PlanRun,
        plan: Plan,
        index: int,
        step: Step,
        error: Exception,
    ) -> PlanRun:
        error_output = LocalDataValue(value=str(error))
        self._set_step_output(error_output, plan_run, step)
        logger().exception(
            "Error executing step {index}: {error}",
            index=index,
            error=error,
            plan=str(plan.id),
            plan_run=str(plan_run.id),
        )
        if self.execution_hooks.after_step_execution:
            logger().debug("Calling after_step_execution execution hook")
            self.execution_hooks.after_step_execution(
                ReadOnlyPlan.from_plan(plan),
                ReadOnlyPlanRun.from_plan_run(plan_run),
                ReadOnlyStep.from_step(step),
                error_output,
            )
            logger().debug("Finished after_step_execution execution hook")
        return self._handle_plan_run_execution_error(plan_run, plan, error_output)

    def _handle_plan_run_execution_error(
        self,
        plan_run: PlanRun,
        plan: Plan,
        error_output: Output,
    ) -> PlanRun:
        plan_run.outputs.final_output = error_output
        self._set_plan_run_state(plan_run, PlanRunState.FAILED)
        logger().debug(
            f"Final run status: {plan_run.state!s}",
            plan=str(plan.id),
            plan_run=str(plan_run.id),
        )
        if self.execution_hooks.after_plan_run:
            logger().debug("Calling after_plan_run execution hook")
            self.execution_hooks.after_plan_run(
                ReadOnlyPlan.from_plan(plan),
                ReadOnlyPlanRun.from_plan_run(plan_run),
                plan_run.outputs.final_output,
            )
            logger().debug("Finished after_plan_run execution hook")
        return plan_run

    def _log_final_output(self, plan_run: PlanRun, plan: Plan) -> None:
        logger().debug(
            f"Final run status: {plan_run.state!s}",
            plan=str(plan.id),
            plan_run=str(plan_run.id),
        )
        if plan_run.outputs.final_output:
            summary = plan_run.outputs.final_output.get_summary()
            if not summary:
                summary = str(plan_run.outputs.final_output.get_value())
            logger().info(
                f"Final output: {truncate_message(summary)!s}",
            )

    def _get_last_executed_step_output(self, plan: Plan, plan_run: PlanRun) -> Output | None:
        """Get the output of the last executed step.

        Args:
            plan (Plan): The plan containing steps.
            plan_run (PlanRun): The plan run to get the output from.

        Returns:
            Output | None: The output of the last executed step.

        """
        return next(
            (
                plan_run.outputs.step_outputs[step.output]
                for i in range(plan_run.current_step_index, -1, -1)
                if i < len(plan.steps)
                and (step := plan.steps[i]).output in plan_run.outputs.step_outputs
                and (step_output := plan_run.outputs.step_outputs[step.output])
                and step_output.get_value() != PreStepIntrospectionOutcome.SKIP
            ),
            None,
        )

    def _generate_introspection_outcome(
        self,
        introspection_agent: BaseIntrospectionAgent,
        plan: Plan,
        plan_run: PlanRun,
        last_executed_step_output: Output | None,
    ) -> tuple[PlanRun, PreStepIntrospection]:
        """Generate the outcome of the pre-step introspection.

        Args:
            introspection_agent (BaseIntrospectionAgent): The introspection agent to use.
            plan (Plan): The plan being executed.
            plan_run (PlanRun): The plan run being executed.
            last_executed_step_output (Output | None): The output of the last step executed.

        Returns:
            tuple[PlanRun, PreStepIntrospectionOutcome]: The updated plan run and the
                outcome of the introspection.

        """
        if not self._should_introspect(plan, plan_run):
            return (
                plan_run,
                PreStepIntrospection(
                    outcome=PreStepIntrospectionOutcome.CONTINUE,
                    reason="No condition to evaluate.",
                ),
            )
        pre_step_outcome = introspection_agent.pre_step_introspection(
            plan=ReadOnlyPlan.from_plan(plan),
            plan_run=ReadOnlyPlanRun.from_plan_run(plan_run),
        )
        self._update_introspection_step_output_and_state(
            pre_step_outcome,
            plan,
            plan_run,
            plan.steps[plan_run.current_step_index],
            last_executed_step_output,
        )
        return (plan_run, pre_step_outcome)

    async def _agenerate_introspection_outcome(
        self,
        introspection_agent: BaseIntrospectionAgent,
        plan: Plan,
        plan_run: PlanRun,
        last_executed_step_output: Output | None,
    ) -> tuple[PlanRun, PreStepIntrospection]:
        """Generate the outcome of the pre-step introspection asynchronously.

        Args:
            introspection_agent (BaseIntrospectionAgent): The introspection agent to use.
            plan (Plan): The plan being executed.
            plan_run (PlanRun): The plan run being executed.
            last_executed_step_output (Output | None): The output of the last step executed.

        Returns:
            tuple[PlanRun, PreStepIntrospectionOutcome]: The updated plan run and the
                outcome of the introspection.

        """
        if not self._should_introspect(plan, plan_run):
            return (
                plan_run,
                PreStepIntrospection(
                    outcome=PreStepIntrospectionOutcome.CONTINUE,
                    reason="No condition to evaluate.",
                ),
            )
        pre_step_outcome = await introspection_agent.apre_step_introspection(
            plan=ReadOnlyPlan.from_plan(plan),
            plan_run=ReadOnlyPlanRun.from_plan_run(plan_run),
        )
        self._update_introspection_step_output_and_state(
            pre_step_outcome,
            plan,
            plan_run,
            plan.steps[plan_run.current_step_index],
            last_executed_step_output,
        )
        return (plan_run, pre_step_outcome)

    def _should_introspect(self, plan: Plan, plan_run: PlanRun) -> bool:
        """Determine if the step should be introspected."""
        step = plan.steps[plan_run.current_step_index]
        if not step.condition:
            return False
        logger().info(
            f"Evaluating condition for Step #{plan_run.current_step_index}: #{step.condition}",
        )
        return True

    def _update_introspection_step_output_and_state(
        self,
        pre_step_outcome: PreStepIntrospection,
        plan: Plan,
        plan_run: PlanRun,
        step: Step,
        last_executed_step_output: Output | None,
    ) -> None:
        """Update the step output and state based on the pre-step introspection outcome."""
        log_message = (
            f"Condition Evaluation Outcome for Step #{plan_run.current_step_index} is "
            f"{pre_step_outcome.outcome.value}. "
            f"Reason: {pre_step_outcome.reason}",
        )

        logger().info(*log_message)
        match pre_step_outcome.outcome:
            case PreStepIntrospectionOutcome.SKIP:
                output = LocalDataValue(
                    value=SKIPPED_OUTPUT,
                    summary=pre_step_outcome.reason,
                )
                self._set_step_output(output, plan_run, step)
            case PreStepIntrospectionOutcome.COMPLETE:
                output = LocalDataValue(
                    value=COMPLETED_OUTPUT,
                    summary=pre_step_outcome.reason,
                )
                self._set_step_output(output, plan_run, step)
                if last_executed_step_output:
                    plan_run.outputs.final_output = self._get_final_output(
                        plan,
                        plan_run,
                        last_executed_step_output,
                    )
                self._set_plan_run_state(plan_run, PlanRunState.COMPLETE)

    def _get_planning_agent(self) -> BasePlanningAgent:
        """Get the planning_agent based on the configuration.

        Returns:
            BasePlanningAgent: The planning agent to be used for generating plans.

        """
        cls: type[BasePlanningAgent]
        match self.config.planning_agent_type:
            case PlanningAgentType.DEFAULT:
                cls = DefaultPlanningAgent

        return cls(self.config)

    def _get_final_output(
        self,
        plan: Plan,
        plan_run: PlanRun,
        step_output: Output,
        skip_summarization: bool = False,
    ) -> Output:
        """Get the final output and add summarization to it.

        Args:
            plan (Plan): The plan to execute.
            plan_run (PlanRun): The PlanRun to execute.
            step_output (Output): The output of the last step.
            skip_summarization (bool): Whether to skip summarization.

        """
        final_output = LocalDataValue(
            value=step_output.full_value(self.storage),
            summary=None,
        )
        if skip_summarization:
            return final_output

        try:
            summarizer = FinalOutputSummarizer(config=self.config, agent_memory=self.storage)
            output = summarizer.create_summary(
                plan_run=ReadOnlyPlanRun.from_plan_run(plan_run),
                plan=ReadOnlyPlan.from_plan(plan),
            )
            if (
                isinstance(output, BaseModel)
                and plan_run.structured_output_schema
                and hasattr(output, "fo_summary")
            ):
                unsumarrized_output = plan_run.structured_output_schema(**output.model_dump())
                final_output.value = unsumarrized_output
                final_output.summary = output.fo_summary  # type: ignore[reportAttributeAccessIssue]
            elif isinstance(output, str):
                final_output.summary = output

        except Exception as e:  # noqa: BLE001
            logger().warning(f"Error summarising run: {e}")

        return final_output

    def _get_clarifications_from_output(
        self,
        step_output: Output,
        plan_run: PlanRun,
    ) -> list[Clarification]:
        """Get clarifications from the output of a step.

        Args:
            step_output (Output): The output of the step.
            plan_run (PlanRun): The plan run to get the clarifications from.

        """
        output_value = step_output.get_value()
        if isinstance(output_value, Clarification) or (
            isinstance(output_value, list)
            and len(output_value) > 0
            and any(isinstance(item, Clarification) for item in output_value)
        ):
            new_clarifications = (
                [output_value]
                if isinstance(output_value, Clarification)
                else list(filter(lambda x: isinstance(x, Clarification), output_value))
            )
            for clarification in new_clarifications:
                clarification.step = plan_run.current_step_index
            return new_clarifications
        return []

    def _raise_clarifications(
        self, clarifications: list[Clarification], plan_run: PlanRun
    ) -> PlanRun:
        """Update the plan run based on any clarifications raised.

        Args:
            clarifications (list[Clarification]): The clarifications to raise.
            plan_run (PlanRun): The PlanRun to execute.

        """
        for clarification in clarifications:
            clarification.step = plan_run.current_step_index
            logger().info(
                f"Clarification requested - category: {clarification.category}, ",
                user_guidance=clarification.user_guidance,
                plan=str(plan_run.plan_id),
                plan_run=str(plan_run.id),
            )
            logger().debug(
                f"Clarification requested: {clarification.model_dump_json(indent=4)}",
            )
        existing_clarification_ids = [clar.id for clar in plan_run.outputs.clarifications]
        new_clarifications = [
            clar for clar in clarifications if clar.id not in existing_clarification_ids
        ]

        plan_run.outputs.clarifications = plan_run.outputs.clarifications + new_clarifications
        self._set_plan_run_state(plan_run, PlanRunState.NEED_CLARIFICATION)
        return plan_run

    def get_agent_for_step(
        self,
        step: Step,
        plan: Plan,
        plan_run: PlanRun,
    ) -> BaseExecutionAgent:
        """Get the appropriate agent for executing a given step.

        Args:
            step (Step): The step for which the agent is needed.
            plan (Plan): The plan associated with the step.
            plan_run (PlanRun): The run associated with the step.

        Returns:
            BaseAgent: The agent to execute the step.

        """
        tool = ToolCallWrapper.from_tool_id(
            step.tool_id,
            self.tool_registry,
            self.storage,
            plan_run,
        )
        cls: type[BaseExecutionAgent]
        match self.config.execution_agent_type:
            case ExecutionAgentType.ONE_SHOT:
                cls = OneShotAgent
            case ExecutionAgentType.DEFAULT:
                cls = DefaultExecutionAgent
        cls = OneShotAgent if isinstance(tool, LLMTool) else cls
        logger().debug(
            f"Using agent: {type(cls).__name__}",
            plan=str(plan.id),
            plan_run=str(plan_run.id),
        )
        return cls(
            plan,
            plan_run,
            self.config,
            self.storage,
            self.initialize_end_user(plan_run.end_user_id),
            tool,
            execution_hooks=self.execution_hooks,
        )

    def _log_replan_with_portia_cloud_tools(
        self,
        original_error: str,
        query: str,
        end_user: EndUser,
        example_plans: list[Plan] | None = None,
    ) -> None:
        """Generate a plan using Portia cloud tools for users who's plans fail without them."""
        if not isinstance(self.tool_registry, DefaultToolRegistry) or self.config.portia_api_key:
            return
        unauthenticated_client = PortiaCloudClient.new_client(
            self.config,
            allow_unauthenticated=True,
        )
        portia_registry = PortiaToolRegistry(
            client=unauthenticated_client,
        ).with_default_tool_filter()
        cloud_registry = self.tool_registry + portia_registry
        tools = cloud_registry.match_tools(query)
        planning_agent = self._get_planning_agent()
        replan_outcome = planning_agent.generate_steps_or_error(
            query=query,
            tool_list=tools,
            end_user=end_user,
            examples=example_plans,
        )
        if not replan_outcome.error:
            tools_used = ", ".join([str(step.tool_id) for step in replan_outcome.steps])
            logger().error(
                f"Error in planning - {original_error.rstrip('.')}.\n"
                f"Replanning with Portia cloud tools would successfully generate a plan using "
                f"tools: {tools_used}.\n"
                f"Go to https://app.portialabs.ai to sign up.",
            )
            raise PlanError(
                "PORTIA_API_KEY is required to use Portia cloud tools.",
            ) from PlanError(original_error)

    def _get_introspection_agent(self) -> BaseIntrospectionAgent:
        return DefaultIntrospectionAgent(self.config, self.storage)

    def _set_step_output(self, output: Output, plan_run: PlanRun, step: Step) -> Output:
        """Set the output for a step."""
        plan_run.outputs.step_outputs[step.output] = output
        return self._persist_step_state(plan_run, step)

    def _persist_step_state(self, plan_run: PlanRun, step: Step) -> Output:
        """Ensure the plan run state is persisted to storage."""
        step_output = plan_run.outputs.step_outputs[step.output]
        if isinstance(step_output, LocalDataValue) and self.config.exceeds_output_threshold(
            step_output.serialize_value(),
        ):
            step_output = self.storage.save_plan_run_output(step.output, step_output, plan_run.id)
            plan_run.outputs.step_outputs[step.output] = step_output

        self.storage.save_plan_run(plan_run)
        return step_output

    def _check_remaining_tool_readiness(
        self,
        plan: Plan,
        plan_run: PlanRun,
        start_index: int | None = None,
    ) -> list[Clarification]:
        """Check if there are any new clarifications raised by tools in remaining steps.

        Args:
            plan: The plan containing the steps.
            plan_run: The current plan run.
            start_index: The step index to start checking from. Defaults to the plan run's
                current step index.

        Returns:
            list[Clarification]: The clarifications raised by the tools.

        """
        tools_remaining = set()
        portia_cloud_tool_ids_remaining = set()
        ready_clarifications = []
        check_from_index = start_index if start_index is not None else plan_run.current_step_index
        tool_run_context = ToolRunContext(
            end_user=self.initialize_end_user(plan_run.end_user_id),
            plan_run=plan_run,
            plan=plan,
            config=self.config,
            clarifications=[],
        )
        for step_index in range(check_from_index, len(plan.steps)):
            step = plan.steps[step_index]
            if (
                not step.tool_id
                or step.tool_id in tools_remaining
                or step.tool_id.startswith(LOCAL_FUNCTION_PREFIX)
            ):
                continue

            if "," in step.tool_id:
                # A comma can only appear in the tool ID with PlanV2 ReAct agent steps where they
                # are using more than one tool in a single step.
                tools_remaining.update(step.tool_id.split(","))
            else:
                tools_remaining.add(step.tool_id)

        for tool_id in tools_remaining:
            tool = ToolCallWrapper.from_tool_id(
                tool_id,
                self.tool_registry,
                self.storage,
                plan_run,
            )
            if not tool:
                continue  # pragma: no cover - Should not happen if tool_id is set - defensive check
            if tool.id.startswith("portia:"):
                portia_cloud_tool_ids_remaining.add(tool_id)
            else:
                ready_response = tool.ready(tool_run_context)
                if not ready_response.ready:
                    ready_clarifications.extend(ready_response.clarifications)

        if len(portia_cloud_tool_ids_remaining) == 0:
            return ready_clarifications

        portia_tools_ready_response = PortiaRemoteTool.batch_ready_check(
            self.config,
            portia_cloud_tool_ids_remaining,
            tool_run_context,
        )
        if not portia_tools_ready_response.ready:
            ready_clarifications.extend(portia_tools_ready_response.clarifications)

        return ready_clarifications

    @traceable(name="Portia - Run Plan")
    async def run_builder_plan(
        self,
        plan: PlanV2,
        end_user: EndUser,
        plan_run_inputs: list[PlanInput]
        | list[dict[str, Serializable]]
        | dict[str, Serializable]
        | None = None,
        structured_output_schema: type[BaseModel] | None = None,
    ) -> PlanRun:
        """Run a Portia plan."""
        if structured_output_schema:
            if plan.final_output_schema:
                logger().warning(
                    "Running plan with structured output schema passed into run_plan - this "
                    "overwrites the final output schema set in the plan builder."
                )
            plan.final_output_schema = structured_output_schema
        legacy_plan = plan.to_legacy_plan(
            PlanContext(
                query=plan.label,
                tool_ids=[tool.id for tool in self.tool_registry.get_tools()],
            ),
        )
        plan_run = await self._aget_plan_run_from_plan(
            legacy_plan, end_user, plan_run_inputs, structured_output_schema
        )
        plan_run = await self.resume_builder_plan(
            plan, plan_run, end_user=end_user, legacy_plan=legacy_plan
        )
        rt = get_current_run_tree()
        if rt:
            rt.add_metadata({"plan_run_id": str(plan_run.id)})
        return plan_run

    async def resume_builder_plan(
        self,
        plan: PlanV2,
        plan_run: PlanRun,
        end_user: EndUser | None = None,
        legacy_plan: Plan | None = None,
    ) -> PlanRun:
        """Resume a Portia plan."""
        if not legacy_plan:
            legacy_plan = plan.to_legacy_plan(
                PlanContext(
                    query=plan.label,
                    tool_ids=[tool.id for tool in self.tool_registry.get_tools()],
                ),
            )
        if not end_user:
            end_user = self.storage.get_end_user(plan_run.end_user_id)

        ready, plan_run = self._check_initial_readiness(legacy_plan, plan_run)
        if not ready:
            return plan_run

        run_data = RunContext(
            plan=plan,
            legacy_plan=legacy_plan,
            plan_run=plan_run,
            end_user=end_user or await self.ainitialize_end_user(plan_run.end_user_id),
            config=self.config,
            tool_registry=self.tool_registry,
            storage=self.storage,
            execution_hooks=self.execution_hooks,
            telemetry=self.telemetry,
        )

        try:
            while plan_run.state not in [
                PlanRunState.COMPLETE,
                PlanRunState.FAILED,
            ]:
                plan_run = await self._execute_builder_plan(plan, run_data)

                plan_run = self._handle_clarifications(plan_run)
                if len(plan_run.get_outstanding_clarifications()) > 0:
                    return plan_run

        except KeyboardInterrupt:
            logger().info("Execution interrupted by user. Setting plan run state to FAILED.")
            self._set_plan_run_state(plan_run, PlanRunState.FAILED)

        return plan_run

    async def _execute_builder_plan(self, plan: PlanV2, run_data: RunContext) -> PlanRun:  # noqa: C901, PLR0912
        """Execute a Portia plan."""
        self._set_plan_run_state(run_data.plan_run, PlanRunState.IN_PROGRESS)
        self._log_execute_start(run_data.plan_run, run_data.legacy_plan)

        output_value = self._get_last_executed_step_output(run_data.legacy_plan, run_data.plan_run)
        branch_stack: list[ConditionalStepResult] = []
        while run_data.plan_run.current_step_index < len(plan.steps):
            index = run_data.plan_run.current_step_index
            step = plan.steps[index]

            legacy_step = step.to_legacy_step(plan)

            try:
                self._handle_before_step_execution_hook(
                    run_data.legacy_plan,
                    run_data.plan_run,
                    legacy_step,
                )
            except SkipExecutionError as e:
                logger().info(f"Skipping step {index}: {e}")
                run_data.plan_run.current_step_index = index + 1
                continue

            try:
                result = await step.run(run_data)
            except Exception as e:  # noqa: BLE001
                self.telemetry.capture(
                    PlanV2StepExecutionTelemetryEvent(
                        step_type=step.__class__.__name__,
                        success=False,
                        tool_id=step.to_legacy_step(plan).tool_id,
                    )
                )
                return self._handle_execution_error(
                    run_data.plan_run, run_data.legacy_plan, index, legacy_step, e
                )
            else:
                self.telemetry.capture(
                    PlanV2StepExecutionTelemetryEvent(
                        step_type=step.__class__.__name__,
                        success=True,
                        tool_id=step.to_legacy_step(plan).tool_id,
                    )
                )
<<<<<<< HEAD
            jump_to_step_index: int | None = None
            if (
                isinstance(result, ConditionalStepResult)
                and result.type == ConditionalBlockClauseType.NEW_CONDITIONAL_BLOCK
            ):
                logger().debug("Entering new conditional block")
                branch_stack.append(result)
                if not result.conditional_result:
                    logger().debug("Conditional clause is false, jumping to next clause")
                    jump_to_step_index = result.next_clause_step_index
            elif (
                isinstance(result, ConditionalStepResult)
                and result.type == ConditionalBlockClauseType.ALTERNATE_CLAUSE
            ):
                stack_state = branch_stack[-1]
                if stack_state.conditional_result:
                    logger().debug("Previous conditional clause has already run, jumping to exit")
                    # One of the branches has already run, so we jump to exit
                    jump_to_step_index = stack_state.end_condition_block_step_index
                elif result.conditional_result:
                    logger().debug("Conditional clause is true, evaluating steps")
                    # Overwrite the stack state with the new result
                    branch_stack[-1] = result
                elif not result.conditional_result:
                    logger().debug("Conditional clause is false, jumping to next clause or exit")
                    jump_to_step_index = result.next_clause_step_index
            elif (
                isinstance(result, ConditionalStepResult)
                and result.type == ConditionalBlockClauseType.END_CONDITION_BLOCK
            ):
                logger().debug("Exiting conditional branch")
                branch_stack.pop()
            elif isinstance(result, ExitStepResult):
                logger().info(f"Exit step executed: {result.message}")

                # Store the exit result and terminate execution
                output_value = LocalDataValue(value=result)
                output_value = self._set_step_output(
                    output_value, run_data.plan_run, step.to_legacy_step(plan)
                )
                output = ReferenceValue(
                    value=output_value,
                    description=(f"Exit from step '{step.step_name}' (Description: {step})"),
                )
                run_data.step_output_values.append(output)

                # Mark plan as complete and break out of loop
                run_data.plan_run.current_step_index = len(plan.steps)
                break

            output_value = LocalDataValue(value=result)
=======
            jump_to_step_index = None
            match result:
                case ConditionalStepResult():
                    jump_to_step_index = self._handle_conditional_step(result, branch_stack)
                case LoopStepResult():
                    if isinstance(step, LoopStep):
                        jump_to_step_index = self._handle_loop_step(result, step)
                        result = result.value

            # Some steps output a LocalDataValue so they can attach a summary to the output, but
            # we don't enforce that all steps do this so we need to handle both cases.
            if not isinstance(result, LocalDataValue):
                local_output_value = LocalDataValue(value=result)
            else:
                local_output_value = result
>>>>>>> e175ffd9
            # This may persist the output to memory - store the memory value if it does
            output_value = self._set_step_output(local_output_value, run_data.plan_run, legacy_step)
            if not is_clarification(result):
                run_data.step_output_values.append(
                    StepOutputValue(
                        step_name=step.step_name,
                        step_num=index,
                        value=local_output_value.value,
                        description=(f"Output from step '{step.step_name}' (Description: {step})"),
                    )
                )

            try:
                if clarified_plan_run := self._handle_post_step_execution(
                    run_data.legacy_plan,
                    run_data.plan_run,
                    index,
                    legacy_step,
                    output_value,
                ):
                    # No after_plan_run call here as the plan run will be resumed later
                    return clarified_plan_run
            except Exception as e:  # noqa: BLE001 - We want to capture all exceptions from the hook here
                logger().error(
                    "Error in post-step stage for step {index}: {error}",
                    index=index,
                    error=e,
                    plan=str(plan.id),
                    plan_run=str(run_data.plan_run.id),
                )
                error_value = LocalDataValue(value=str(e))
                self._set_step_output(error_value, run_data.plan_run, step.to_legacy_step(plan))
                run_data.step_output_values.append(
                    StepOutputValue(
                        step_name=step.step_name,
                        step_num=index,
                        value=str(e),
                        description=f"Error from step '{step.step_name}' (Description: {step})",
                    )
                )
                # Skip the after_step_execution hook as we have already run it
                return self._handle_plan_run_execution_error(
                    run_data.plan_run, run_data.legacy_plan, error_value
                )

<<<<<<< HEAD
            if isinstance(result, ExitStepResult) and result.error:
                logger().warning("Plan exiting due to error condition")
                self._set_plan_run_state(run_data.plan_run, PlanRunState.FAILED)

            # Don't increment current step beyond the last step
            if jump_to_step_index is None and i < len(plan.steps) - 1:
                run_data.plan_run.current_step_index += 1
=======
>>>>>>> e175ffd9
            if jump_to_step_index is not None:
                logger().debug(f"Jumping to step {jump_to_step_index} from {index}")
                run_data.plan_run.current_step_index = jump_to_step_index
            else:
                run_data.plan_run.current_step_index = index + 1
            logger().info(f"Completed step {index}", result=result)

        return self._post_plan_run_execution(
            run_data.legacy_plan,
            run_data.plan_run,
            output_value,
            skip_summarization=(not plan.summarize
            and plan.final_output_schema is None)
            or run_data.plan_run.state == PlanRunState.FAILED,
        )

    def _handle_loop_step(self, result: LoopStepResult, step: LoopStep) -> int | None:
        """Handle a loop step."""
        match step.loop_step_type, result.loop_result:
            case LoopStepType.START, True:
                logger().debug("Running loop")
                return None  # just iterate the loop as usual
            case LoopStepType.END, True:
                logger().debug("Returning to loop start")
                return step.loop_block.start_step_index if step.loop_block else None
            case (_, False):
                logger().debug("Loop condition is false, jumping to exit")
                return (
                    step.loop_block.end_step_index + 1
                    if step.loop_block and step.loop_block.end_step_index
                    else None
                )

    def _handle_conditional_step(
        self, result: ConditionalStepResult, branch_stack: list[ConditionalStepResult]
    ) -> int | None:
        """Handle a conditional step."""
        match result.type:
            case ConditionalBlockClauseType.NEW_CONDITIONAL_BLOCK:
                logger().debug("Entering new conditional block")
                branch_stack.append(result)
                if not result.conditional_result:
                    logger().debug("Conditional clause is false, jumping to next clause")
                    return result.next_clause_step_index
            case ConditionalBlockClauseType.ALTERNATE_CLAUSE:
                stack_state = branch_stack[-1]
                if stack_state.conditional_result:
                    logger().debug("Previous conditional clause has already run, jumping to exit")
                    # One of the branches has already run, so we jump to exit
                    return stack_state.end_condition_block_step_index
                if result.conditional_result:
                    logger().debug("Conditional clause is true, evaluating steps")
                    # Overwrite the stack state with the new result
                    branch_stack[-1] = result
                elif not result.conditional_result:
                    logger().debug("Conditional clause is false, jumping to next clause or exit")
                    return result.next_clause_step_index
            case ConditionalBlockClauseType.END_CONDITION_BLOCK:
                logger().debug("Exiting conditional branch")
                branch_stack.pop()
        return None

    @staticmethod
    def _log_models(config: Config) -> None:
        """Log the models set in the configuration."""
        logger().debug("Portia Generative Models")
        for model in GenerativeModelsConfig.model_fields:
            getter = getattr(config, f"get_{model}")
            logger().debug(f"{model}: {getter()}")<|MERGE_RESOLUTION|>--- conflicted
+++ resolved
@@ -32,12 +32,7 @@
 from portia.builder.conditionals import ConditionalBlockClauseType, ConditionalStepResult
 from portia.builder.loops import LoopStepResult, LoopStepType
 from portia.builder.plan_v2 import PlanV2
-<<<<<<< HEAD
-from portia.builder.reference import ReferenceValue
-from portia.builder.step_v2 import ExitStepResult, FunctionStep
-=======
-from portia.builder.step_v2 import LoopStep
->>>>>>> e175ffd9
+from portia.builder.step_v2 import ExitStepResult, LoopStep
 from portia.clarification import (
     Clarification,
     ClarificationCategory,
@@ -2141,7 +2136,7 @@
         plan: Plan,
         index: int,
         step: Step,
-        error: Exception,
+        error: Exception | str,
     ) -> PlanRun:
         error_output = LocalDataValue(value=str(error))
         self._set_step_output(error_output, plan_run, step)
@@ -2733,7 +2728,7 @@
 
         return plan_run
 
-    async def _execute_builder_plan(self, plan: PlanV2, run_data: RunContext) -> PlanRun:  # noqa: C901, PLR0912
+    async def _execute_builder_plan(self, plan: PlanV2, run_data: RunContext) -> PlanRun:  # noqa: C901, PLR0912, PLR0915
         """Execute a Portia plan."""
         self._set_plan_run_state(run_data.plan_run, PlanRunState.IN_PROGRESS)
         self._log_execute_start(run_data.plan_run, run_data.legacy_plan)
@@ -2778,59 +2773,7 @@
                         tool_id=step.to_legacy_step(plan).tool_id,
                     )
                 )
-<<<<<<< HEAD
-            jump_to_step_index: int | None = None
-            if (
-                isinstance(result, ConditionalStepResult)
-                and result.type == ConditionalBlockClauseType.NEW_CONDITIONAL_BLOCK
-            ):
-                logger().debug("Entering new conditional block")
-                branch_stack.append(result)
-                if not result.conditional_result:
-                    logger().debug("Conditional clause is false, jumping to next clause")
-                    jump_to_step_index = result.next_clause_step_index
-            elif (
-                isinstance(result, ConditionalStepResult)
-                and result.type == ConditionalBlockClauseType.ALTERNATE_CLAUSE
-            ):
-                stack_state = branch_stack[-1]
-                if stack_state.conditional_result:
-                    logger().debug("Previous conditional clause has already run, jumping to exit")
-                    # One of the branches has already run, so we jump to exit
-                    jump_to_step_index = stack_state.end_condition_block_step_index
-                elif result.conditional_result:
-                    logger().debug("Conditional clause is true, evaluating steps")
-                    # Overwrite the stack state with the new result
-                    branch_stack[-1] = result
-                elif not result.conditional_result:
-                    logger().debug("Conditional clause is false, jumping to next clause or exit")
-                    jump_to_step_index = result.next_clause_step_index
-            elif (
-                isinstance(result, ConditionalStepResult)
-                and result.type == ConditionalBlockClauseType.END_CONDITION_BLOCK
-            ):
-                logger().debug("Exiting conditional branch")
-                branch_stack.pop()
-            elif isinstance(result, ExitStepResult):
-                logger().info(f"Exit step executed: {result.message}")
-
-                # Store the exit result and terminate execution
-                output_value = LocalDataValue(value=result)
-                output_value = self._set_step_output(
-                    output_value, run_data.plan_run, step.to_legacy_step(plan)
-                )
-                output = ReferenceValue(
-                    value=output_value,
-                    description=(f"Exit from step '{step.step_name}' (Description: {step})"),
-                )
-                run_data.step_output_values.append(output)
-
-                # Mark plan as complete and break out of loop
-                run_data.plan_run.current_step_index = len(plan.steps)
-                break
-
-            output_value = LocalDataValue(value=result)
-=======
+
             jump_to_step_index = None
             match result:
                 case ConditionalStepResult():
@@ -2839,6 +2782,17 @@
                     if isinstance(step, LoopStep):
                         jump_to_step_index = self._handle_loop_step(result, step)
                         result = result.value
+                case ExitStepResult():
+                    logger().info(f"Exit step executed: {result.message}")
+                    if result.error:
+                        return self._handle_execution_error(
+                            run_data.plan_run,
+                            run_data.legacy_plan,
+                            index,
+                            legacy_step,
+                            result.message,
+                        )
+                    jump_to_step_index = len(plan.steps)
 
             # Some steps output a LocalDataValue so they can attach a summary to the output, but
             # we don't enforce that all steps do this so we need to handle both cases.
@@ -2846,7 +2800,6 @@
                 local_output_value = LocalDataValue(value=result)
             else:
                 local_output_value = result
->>>>>>> e175ffd9
             # This may persist the output to memory - store the memory value if it does
             output_value = self._set_step_output(local_output_value, run_data.plan_run, legacy_step)
             if not is_clarification(result):
@@ -2892,16 +2845,6 @@
                     run_data.plan_run, run_data.legacy_plan, error_value
                 )
 
-<<<<<<< HEAD
-            if isinstance(result, ExitStepResult) and result.error:
-                logger().warning("Plan exiting due to error condition")
-                self._set_plan_run_state(run_data.plan_run, PlanRunState.FAILED)
-
-            # Don't increment current step beyond the last step
-            if jump_to_step_index is None and i < len(plan.steps) - 1:
-                run_data.plan_run.current_step_index += 1
-=======
->>>>>>> e175ffd9
             if jump_to_step_index is not None:
                 logger().debug(f"Jumping to step {jump_to_step_index} from {index}")
                 run_data.plan_run.current_step_index = jump_to_step_index
@@ -2913,9 +2856,7 @@
             run_data.legacy_plan,
             run_data.plan_run,
             output_value,
-            skip_summarization=(not plan.summarize
-            and plan.final_output_schema is None)
-            or run_data.plan_run.state == PlanRunState.FAILED,
+            skip_summarization=not plan.summarize and plan.final_output_schema is None,
         )
 
     def _handle_loop_step(self, result: LoopStepResult, step: LoopStep) -> int | None:
