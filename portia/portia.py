"""Portia classes that plan and execute runs for queries.

This module contains the core classes responsible for generating, managing, and executing plans
in response to queries. The `Portia` class serves as the main entry point, orchestrating the
planning and execution process. It uses various agents and tools to carry out tasks step by step,
saving the state of the run at each stage. It also handles error cases, clarification
requests, and run state transitions.

The `Portia` class provides methods to:

- Generate a plan for executing a query.
- Create and manage runs.
- Execute runs step by step, using agents to handle the execution of tasks.
- Resolve clarifications required during the execution of runs.
- Wait for runs to reach a state where they can be resumed.

Modules in this file work with different storage backends (memory, disk, cloud) and can handle
complex queries using various planning and execution agent configurations.

"""

from __future__ import annotations

import time
from importlib.metadata import version
from typing import TYPE_CHECKING
from uuid import UUID

from pydantic import BaseModel

from portia.clarification import (
    Clarification,
    ClarificationCategory,
)
from portia.cloud import PortiaCloudClient
from portia.config import (
    Config,
    ExecutionAgentType,
    GenerativeModelsConfig,
    PlanningAgentType,
    StorageClass,
)
from portia.end_user import EndUser
from portia.errors import (
    InvalidPlanRunStateError,
    PlanError,
    PlanNotFoundError,
    StorageError,
)
from portia.execution_agents.base_execution_agent import BaseExecutionAgent
from portia.execution_agents.default_execution_agent import DefaultExecutionAgent
from portia.execution_agents.one_shot_agent import OneShotAgent
from portia.execution_agents.output import LocalDataValue, Output
from portia.execution_agents.utils.final_output_summarizer import FinalOutputSummarizer
from portia.execution_context import (
    execution_context,
    get_execution_context,
    is_execution_context_set,
)
from portia.introspection_agents.default_introspection_agent import DefaultIntrospectionAgent
from portia.introspection_agents.introspection_agent import (
    COMPLETED_OUTPUT,
    SKIPPED_OUTPUT,
    BaseIntrospectionAgent,
    PreStepIntrospection,
    PreStepIntrospectionOutcome,
)
from portia.logger import logger, logger_manager
from portia.open_source_tools.llm_tool import LLMTool
from portia.plan import Plan, PlanContext, PlanInput, ReadOnlyPlan, ReadOnlyStep, Step
from portia.plan_run import PlanRun, PlanRunState, PlanRunUUID, ReadOnlyPlanRun
from portia.planning_agents.default_planning_agent import DefaultPlanningAgent
from portia.prefixed_uuid import PlanUUID
from portia.storage import (
    DiskFileStorage,
    InMemoryStorage,
    PortiaCloudStorage,
)
from portia.tool import ToolRunContext
from portia.tool_registry import (
    DefaultToolRegistry,
    PortiaToolRegistry,
    ToolRegistry,
)
from portia.tool_wrapper import ToolCallWrapper

if TYPE_CHECKING:
    from portia.clarification_handler import ClarificationHandler
    from portia.common import Serializable
    from portia.execution_agents.base_execution_agent import BaseExecutionAgent
    from portia.planning_agents.base_planning_agent import BasePlanningAgent
    from portia.tool import Tool


class ExecutionHooks:
    """Hooks that can be used to modify or add extra functionality to the run of a plan.

    Currently, the only hook is a clarification handler which can be used to handle clarifications
    that arise during the run of a plan.
    """

    def __init__(self, clarification_handler: ClarificationHandler | None = None) -> None:
        """Initialize ExecutionHooks with default values."""
        self.clarification_handler = clarification_handler


class Portia:
    """Portia client is the top level abstraction and entrypoint for most programs using the SDK.

    It is responsible for intermediating planning via PlanningAgents and
    execution via ExecutionAgents.
    """

    def __init__(
        self,
        config: Config | None = None,
        tools: ToolRegistry | list[Tool] | None = None,
        execution_hooks: ExecutionHooks | None = None,
    ) -> None:
        """Initialize storage and tools.

        Args:
            config (Config): The configuration to initialize the Portia client. If not provided, the
                default configuration will be used.
            tools (ToolRegistry | list[Tool]): The registry or list of tools to use. If not
                provided, the open source tool registry will be used, alongside the default tools
                from Portia cloud if a Portia API key is set.
            execution_hooks (ExecutionHooks | None): Hooks that can be used to modify or add
                extra functionality to the run of a plan.

        """
        self.config = config if config else Config.from_default()
        logger_manager.configure_from_config(self.config)
        logger().info(f"Starting Portia v{version('portia-sdk-python')}")
        self._log_models(self.config)
        self.execution_hooks = execution_hooks if execution_hooks else ExecutionHooks()
        if not self.config.has_api_key("portia_api_key"):
            logger().warning(
                "No Portia API key found, Portia cloud tools and storage will not be available.",
            )

        if isinstance(tools, ToolRegistry):
            self.tool_registry = tools
        elif isinstance(tools, list):
            self.tool_registry = ToolRegistry(tools)
        else:
            self.tool_registry = DefaultToolRegistry(self.config)

        match self.config.storage_class:
            case StorageClass.MEMORY:
                self.storage = InMemoryStorage()
            case StorageClass.DISK:
                self.storage = DiskFileStorage(storage_dir=self.config.must_get("storage_dir", str))
            case StorageClass.CLOUD:
                self.storage = PortiaCloudStorage(config=self.config)

    def initialize_end_user(self, end_user: str | EndUser | None = None) -> EndUser:
        """Handle initializing the end_user based on the provided type."""
        default_external_id = "portia:default_user"
        if isinstance(end_user, str):
            if end_user == "":
                end_user = default_external_id
            end_user_instance = self.storage.get_end_user(external_id=end_user)
            if end_user_instance:
                return end_user_instance
            end_user_instance = EndUser(external_id=end_user or default_external_id)
            return self.storage.save_end_user(end_user_instance)

        if not end_user:
            end_user = EndUser(external_id=default_external_id)
            return self.storage.save_end_user(end_user)

        return self.storage.save_end_user(end_user)

    def run(
        self,
        query: str,
        tools: list[Tool] | list[str] | None = None,
        example_plans: list[Plan] | None = None,
        end_user: str | EndUser | None = None,
        plan_run_inputs: dict[PlanInput, Serializable] | None = None,
    ) -> PlanRun:
        """End-to-end function to generate a plan and then execute it.

        This is the simplest way to plan and execute a query using the SDK.

        Args:
            query (str): The query to be executed.
            tools (list[Tool] | list[str] | None): List of tools to use for the query.
            If not provided all tools in the registry will be used.
            example_plans (list[Plan] | None): Optional list of example plans. If not
            provide a default set of example plans will be used.
            end_user (str | EndUser | None = None): The end user for this plan run.
            plan_run_inputs (dict[PlanInput, Serializable] | None): Optional dictionary mapping
                PlanInput objects to their values.

        Returns:
            PlanRun: The run resulting from executing the query.

        """
        plan_inputs = list(plan_run_inputs.keys()) if plan_run_inputs else None
        plan = self.plan(query, tools, example_plans, end_user, plan_inputs)
        end_user = self.initialize_end_user(end_user)
        plan_run = self.create_plan_run(plan, end_user, plan_run_inputs)
        return self.resume(plan_run)

    def plan(
        self,
        query: str,
        tools: list[Tool] | list[str] | None = None,
        example_plans: list[Plan] | None = None,
        end_user: str | EndUser | None = None,
<<<<<<< HEAD
        structured_output_schema: type[BaseModel] | None = None,
=======
        plan_inputs: list[PlanInput] | None = None,
>>>>>>> 3c8d1db8
    ) -> Plan:
        """Plans how to do the query given the set of tools and any examples.

        Args:
            query (str): The query to generate the plan for.
            tools (list[Tool] | list[str] | None): List of tools to use for the query.
            If not provided all tools in the registry will be used.
            example_plans (list[Plan] | None): Optional list of example plans. If not
            provide a default set of example plans will be used.
            end_user (str | EndUser | None = None): The optional end user for this plan.
<<<<<<< HEAD
            structured_output_schema (type[BaseModel] | None): The optional structured output schema
                for the query.
=======
            plan_inputs (list[PlanInput] | None): Optional list of PlanInput objects defining
              the inputs required for the plan.
>>>>>>> 3c8d1db8

        Returns:
            Plan: The plan for executing the query.

        Raises:
            PlanError: If there is an error while generating the plan.

        """
        if isinstance(tools, list):
            tools = [
                self.tool_registry.get_tool(tool) if isinstance(tool, str) else tool
                for tool in tools
            ]

        if not tools:
            tools = self.tool_registry.match_tools(query)

        end_user = self.initialize_end_user(end_user)
        logger().info(f"Running planning_agent for query - {query}")
        planning_agent = self._get_planning_agent()
        outcome = planning_agent.generate_steps_or_error(
            query=query,
            tool_list=tools,
            end_user=end_user,
            examples=example_plans,
            plan_inputs=plan_inputs,
        )
        if outcome.error:
            if (
                isinstance(self.tool_registry, DefaultToolRegistry)
                and not self.config.portia_api_key
            ):
                self._log_replan_with_portia_cloud_tools(
                    outcome.error,
                    query,
                    end_user,
                    example_plans,
                )
            logger().error(f"Error in planning - {outcome.error}")
            raise PlanError(outcome.error)
        plan = Plan(
            plan_context=PlanContext(
                query=query,
                tool_ids=[tool.id for tool in tools],
            ),
            steps=outcome.steps,
<<<<<<< HEAD
            structured_output_schema=structured_output_schema,
=======
            inputs=plan_inputs or [],
>>>>>>> 3c8d1db8
        )
        self.storage.save_plan(plan)
        logger().info(
            f"Plan created with {len(plan.steps)} steps",
            plan=str(plan.id),
        )
        logger().debug(plan.pretty_print())

        return plan

    def run_plan(
        self,
        plan: Plan | PlanUUID | UUID,
        end_user: str | EndUser | None = None,
        plan_run_inputs: dict[PlanInput, Serializable] | None = None,
    ) -> PlanRun:
        """Run a plan.

        Args:
            plan (Plan | PlanUUID | UUID): The plan to run, or the ID of the plan to load from
              storage.
            end_user (str | EndUser | None = None): The end user to use.
            plan_run_inputs (dict[PlanInput, Serializable] | None): Optional dictionary mapping
                PlanInput objects to their values.

        Returns:
            PlanRun: The resulting PlanRun object.

        """
        # ensure we have the plan in storage.
        # we won't if for example the user used PlanBuilder instead of dynamic planning.
        plan_id = (
            plan
            if isinstance(plan, PlanUUID)
            else PlanUUID(uuid=plan)
            if isinstance(plan, UUID)
            else plan.id
        )
        try:
            plan = self.storage.get_plan(plan_id)
        except (PlanNotFoundError, StorageError):
            if isinstance(plan, Plan):
                self.storage.save_plan(plan)
            else:
                raise PlanNotFoundError(plan_id) from None

        end_user = self.initialize_end_user(end_user)
        plan_run = self.create_plan_run(plan, end_user, plan_run_inputs)
        return self.resume(plan_run)

    def resume(
        self,
        plan_run: PlanRun | None = None,
        plan_run_id: PlanRunUUID | str | None = None,
    ) -> PlanRun:
        """Resume a PlanRun.

        If a clarification handler was provided as part of the execution hooks, it will be used
        to handle any clarifications that are raised during the execution of the plan run.
        If no clarification handler was provided and a clarification is raised, the run will be
        returned in the `NEED_CLARIFICATION` state. The clarification will then need to be handled
        by the caller before the plan run is resumed.

        Args:
            plan_run (PlanRun | None): The PlanRun to resume. Defaults to None.
            plan_run_id (RunUUID | str | None): The ID of the PlanRun to resume. Defaults to
                None.

        Returns:
            PlanRun: The resulting PlanRun after execution.

        Raises:
            ValueError: If neither plan_run nor plan_run_id is provided.
            InvalidPlanRunStateError: If the plan run is not in a valid state to be resumed.

        """
        if not plan_run:
            if not plan_run_id:
                raise ValueError("Either plan_run or plan_run_id must be provided")

            parsed_id = (
                PlanRunUUID.from_string(plan_run_id)
                if isinstance(plan_run_id, str)
                else plan_run_id
            )
            plan_run = self.storage.get_plan_run(parsed_id)

        if plan_run.state not in [
            PlanRunState.NOT_STARTED,
            PlanRunState.IN_PROGRESS,
            PlanRunState.NEED_CLARIFICATION,
            PlanRunState.READY_TO_RESUME,
        ]:
            raise InvalidPlanRunStateError(plan_run.id)

        plan = self.storage.get_plan(plan_id=plan_run.plan_id)

        # if the run has execution context associated, but none is set then use it
        if not is_execution_context_set():
            with execution_context(plan_run.execution_context):
                return self.execute_plan_run_and_handle_clarifications(plan, plan_run)

        return self.execute_plan_run_and_handle_clarifications(plan, plan_run)

    def _process_plan_input_values(
        self,
        plan: Plan,
        plan_run: PlanRun,
        plan_run_inputs: dict[PlanInput, Serializable] | None,
    ) -> None:
        """Process plan input values and add them to the plan run.

        Args:
            plan (Plan): The plan containing required inputs.
            plan_run (PlanRun): The plan run to update with input values.
            plan_run_inputs (dict[PlanInput, Serializable] | None): Values for plan inputs.

        Raises:
            ValueError: If required plan inputs are missing.

        """
        if plan.inputs and not plan_run_inputs:
            raise ValueError("Inputs are required for this plan but have not been specified")
        if plan_run_inputs and not plan.inputs:
            logger().warning(
                "Inputs are not required for this plan but plan inputs were provided",
            )

        if plan_run_inputs and plan.inputs:
            input_values_by_name = {
                input_obj.name: value for input_obj, value in plan_run_inputs.items()
            }

            # Validate all required inputs are provided
            missing_inputs = [
                input_obj.name
                for input_obj in plan.inputs
                if input_obj.name not in input_values_by_name
            ]
            if missing_inputs:
                raise ValueError(f"Missing required plan input values: {', '.join(missing_inputs)}")

            for plan_input in plan.inputs:
                if plan_input.name in input_values_by_name:
                    plan_run.plan_run_inputs[plan_input.name] = LocalDataValue(
                        value=input_values_by_name[plan_input.name]
                    )

            # Check for unknown inputs
            for input_obj in plan_run_inputs:
                if not any(plan_input.name == input_obj.name for plan_input in plan.inputs):
                    logger().warning(f"Ignoring unknown plan input: {input_obj.name}")

            self.storage.save_plan_run(plan_run)

    def execute_plan_run_and_handle_clarifications(
        self,
        plan: Plan,
        plan_run: PlanRun,
    ) -> PlanRun:
        """Execute a plan run and handle any clarifications that are raised."""
        while plan_run.state not in [
            PlanRunState.COMPLETE,
            PlanRunState.FAILED,
        ]:
            plan_run.execution_context = get_execution_context()
            plan_run = self._execute_plan_run(plan, plan_run)

            # If we don't have a clarification handler, return the plan run even if a clarification
            # has been raised
            if not self.execution_hooks.clarification_handler:
                return plan_run

            clarifications = plan_run.get_outstanding_clarifications()
            for clarification in clarifications:
                self.execution_hooks.clarification_handler.handle(
                    clarification=clarification,
                    on_resolution=lambda c, r: self.resolve_clarification(c, r) and None,
                    on_error=lambda c, r: self.error_clarification(c, r) and None,
                )

            if len(clarifications) > 0:
                # If clarifications are handled synchronously, we'll go through this immediately.
                # If they're handled asynchronously, we'll wait for the plan run to be ready.
                plan_run = self.wait_for_ready(plan_run)

        return plan_run

    def resolve_clarification(
        self,
        clarification: Clarification,
        response: object,
        plan_run: PlanRun | None = None,
    ) -> PlanRun:
        """Resolve a clarification updating the run state as needed.

        Args:
            clarification (Clarification): The clarification to resolve.
            response (object): The response to the clarification.
            plan_run (PlanRun | None): Optional - the plan run being updated.

        Returns:
            PlanRun: The updated PlanRun.

        """
        if plan_run is None:
            plan_run = self.storage.get_plan_run(clarification.plan_run_id)

        matched_clarification = next(
            (c for c in plan_run.outputs.clarifications if c.id == clarification.id),
            None,
        )

        if not matched_clarification:
            raise InvalidPlanRunStateError("Could not match clarification to run")

        matched_clarification.resolved = True
        matched_clarification.response = response

        if len(plan_run.get_outstanding_clarifications()) == 0:
            self._set_plan_run_state(plan_run, PlanRunState.READY_TO_RESUME)

        logger().info(
            f"Clarification resolved with response: {matched_clarification.response}",
        )

        logger().debug(
            f"Clarification resolved: {matched_clarification.model_dump_json(indent=4)}",
        )
        self.storage.save_plan_run(plan_run)
        return plan_run

    def error_clarification(
        self,
        clarification: Clarification,
        error: object,
        plan_run: PlanRun | None = None,
    ) -> PlanRun:
        """Mark that there was an error handling the clarification."""
        logger().error(
            f"Error handling clarification with guidance '{clarification.user_guidance}': {error}",
        )
        if plan_run is None:
            plan_run = self.storage.get_plan_run(clarification.plan_run_id)
        self._set_plan_run_state(plan_run, PlanRunState.FAILED)
        return plan_run

    def wait_for_ready(  # noqa: C901
        self,
        plan_run: PlanRun,
        max_retries: int = 6,
        backoff_start_time_seconds: int = 7 * 60,
        backoff_time_seconds: int = 2,
    ) -> PlanRun:
        """Wait for the run to be in a state that it can be re-plan_run.

        This is generally because there are outstanding clarifications that need to be resolved.

        Args:
            plan_run (PlanRun): The PlanRun to wait for.
            max_retries (int): The maximum number of retries to wait for the run to be ready
                after the backoff period starts.
            backoff_start_time_seconds (int): The time after which the backoff period starts.
            backoff_time_seconds (int): The time to wait between retries after the backoff period
                starts.

        Returns:
            PlanRun: The updated PlanRun once it is ready to be re-plan_run.

        Raises:
            InvalidRunStateError: If the run cannot be waited for.

        """
        start_time = time.time()
        tries = 0
        if plan_run.state not in [
            PlanRunState.IN_PROGRESS,
            PlanRunState.NOT_STARTED,
            PlanRunState.READY_TO_RESUME,
            PlanRunState.NEED_CLARIFICATION,
        ]:
            raise InvalidPlanRunStateError("Cannot wait for run that is not ready to run")

        # These states can continue straight away
        if plan_run.state in [
            PlanRunState.IN_PROGRESS,
            PlanRunState.NOT_STARTED,
            PlanRunState.READY_TO_RESUME,
        ]:
            return plan_run

        plan = self.storage.get_plan(plan_run.plan_id)
        plan_run = self.storage.get_plan_run(plan_run.id)
        current_step_clarifications = plan_run.get_clarifications_for_step()
        while plan_run.state != PlanRunState.READY_TO_RESUME:
            if tries >= max_retries:
                raise InvalidPlanRunStateError("Run is not ready to resume after max retries")

            # if we've waited longer than the backoff time, start the backoff period
            if time.time() - start_time > backoff_start_time_seconds:
                tries += 1
                backoff_time_seconds *= 2

            # wait a couple of seconds as we're long polling
            time.sleep(backoff_time_seconds)

            step = plan.steps[plan_run.current_step_index]
            next_tool = self._get_tool_for_step(step, plan_run)
            if next_tool:
                ready_response = next_tool.ready(
                    ToolRunContext(
                        execution_context=plan_run.execution_context,
                        end_user=self.initialize_end_user(plan_run.end_user_id),
                        plan_run_id=plan_run.id,
                        config=self.config,
                        clarifications=current_step_clarifications,
                    ),
                )
                logger().debug(f"Tool state for {next_tool.name} is ready={ready_response.ready}")
                if ready_response.ready:
                    for clarification in current_step_clarifications:
                        if clarification.category is ClarificationCategory.ACTION:
                            clarification.resolved = True
                            clarification.response = "complete"
                    if len(plan_run.get_outstanding_clarifications()) == 0:
                        self._set_plan_run_state(plan_run, PlanRunState.READY_TO_RESUME)
                else:
                    for clarification in current_step_clarifications:
                        logger().info(
                            f"Waiting for clarification {clarification.category} to be resolved",
                        )

            logger().info(f"New run state for {plan_run.id!s} is {plan_run.state!s}")

        logger().info(f"Run {plan_run.id!s} is ready to resume")

        return plan_run

    def _set_plan_run_state(self, plan_run: PlanRun, state: PlanRunState) -> None:
        """Set the state of a plan run and persist it to storage."""
        plan_run.state = state
        self.storage.save_plan_run(plan_run)

    def create_plan_run(
        self,
        plan: Plan,
        end_user: str | EndUser | None = None,
        plan_run_inputs: dict[PlanInput, Serializable] | None = None,
    ) -> PlanRun:
        """Create a PlanRun from a Plan.

        Args:
            plan (Plan): The plan to create a plan run from.
            end_user (str | EndUser | None = None): The end user this plan run is for.
            plan_run_inputs (dict[PlanInput, Serializable] | None = None): The plan inputs for the
              plan run with their values.

        Returns:
            PlanRun: The created PlanRun object.

        """
        end_user = self.initialize_end_user(end_user)
        plan_run = PlanRun(
            plan_id=plan.id,
            state=PlanRunState.NOT_STARTED,
            execution_context=get_execution_context(),
            end_user_id=end_user.external_id,
            structured_output_schema=plan.structured_output_schema,
        )
        self._process_plan_input_values(plan, plan_run, plan_run_inputs)
        self.storage.save_plan_run(plan_run)
        return plan_run

    def _execute_plan_run(self, plan: Plan, plan_run: PlanRun) -> PlanRun:
        """Execute the run steps, updating the run state as needed.

        Args:
            plan (Plan): The plan to execute.
            plan_run (PlanRun): The plan run to execute.

        Returns:
            Run: The updated run after execution.

        """
        self._set_plan_run_state(plan_run, PlanRunState.IN_PROGRESS)

        dashboard_url = self.config.must_get("portia_dashboard_url", str)

        dashboard_message = (
            (
                f" View in your Portia AI dashboard: "
                f"{dashboard_url}/dashboard/plan-runs?plan_run_id={plan_run.id!s}"
            )
            if self.config.storage_class == StorageClass.CLOUD
            else ""
        )

        logger().info(
            f"Plan Run State is updated to {plan_run.state!s}.{dashboard_message}",
        )

        last_executed_step_output = self._get_last_executed_step_output(plan, plan_run)
        introspection_agent = self._get_introspection_agent()
        for index in range(plan_run.current_step_index, len(plan.steps)):
            step = plan.steps[index]
            plan_run.current_step_index = index

            # Handle the introspection outcome
            (plan_run, pre_step_outcome) = self._handle_introspection_outcome(
                introspection_agent=introspection_agent,
                plan=plan,
                plan_run=plan_run,
                last_executed_step_output=last_executed_step_output,
            )
            if pre_step_outcome.outcome == PreStepIntrospectionOutcome.SKIP:
                continue
            if pre_step_outcome.outcome != PreStepIntrospectionOutcome.CONTINUE:
                self._log_final_output(plan_run, plan)
                return plan_run

            logger().info(
                f"Executing step {index}: {step.task}",
                plan=str(plan.id),
                plan_run=str(plan_run.id),
            )
            # we pass read only copies of the state to the agent so that the portia remains
            # responsible for handling the output of the agent and updating the state.
            agent = self._get_agent_for_step(
                step=ReadOnlyStep.from_step(step),
                plan_run=ReadOnlyPlanRun.from_plan_run(plan_run),
            )
            logger().debug(
                f"Using agent: {type(agent).__name__}",
                plan=str(plan.id),
                plan_run=str(plan_run.id),
            )
            try:
                last_executed_step_output = agent.execute_sync()
            except Exception as e:  # noqa: BLE001 - We want to capture all failures here
                error_output = LocalDataValue(value=str(e))
                self._set_step_output(error_output, plan_run, step)
                plan_run.outputs.final_output = error_output
                self._set_plan_run_state(plan_run, PlanRunState.FAILED)
                logger().error(
                    "error: {error}",
                    error=e,
                    plan=str(plan.id),
                    plan_run=str(plan_run.id),
                )
                logger().debug(
                    f"Final run status: {plan_run.state!s}",
                    plan=str(plan.id),
                    plan_run=str(plan_run.id),
                )
                return plan_run
            else:
                self._set_step_output(last_executed_step_output, plan_run, step)
                logger().info(
                    f"Step output - {last_executed_step_output.get_summary()!s}",
                )

            if self._raise_clarifications(plan_run, last_executed_step_output, plan):
                return plan_run

            # persist at the end of each step
            self.storage.save_plan_run(plan_run)
            logger().debug(
                f"New PlanRun State: {plan_run.model_dump_json(indent=4)}",
            )

        if last_executed_step_output:
            plan_run.outputs.final_output = self._get_final_output(
                plan,
                plan_run,
                last_executed_step_output,
            )
        self._set_plan_run_state(plan_run, PlanRunState.COMPLETE)
        self._log_final_output(plan_run, plan)
        return plan_run

    def _log_final_output(self, plan_run: PlanRun, plan: Plan) -> None:
        logger().debug(
            f"Final run status: {plan_run.state!s}",
            plan=str(plan.id),
            plan_run=str(plan_run.id),
        )
        if plan_run.outputs.final_output:
            logger().info(
                f"Final output: {plan_run.outputs.final_output.get_summary()!s}",
            )

    def _get_last_executed_step_output(self, plan: Plan, plan_run: PlanRun) -> Output | None:
        """Get the output of the last executed step.

        Args:
            plan (Plan): The plan containing steps.
            plan_run (PlanRun): The plan run to get the output from.

        Returns:
            Output | None: The output of the last executed step.

        """
        return next(
            (
                plan_run.outputs.step_outputs[step.output]
                for i in range(plan_run.current_step_index, -1, -1)
                if i < len(plan.steps)
                and (step := plan.steps[i]).output in plan_run.outputs.step_outputs
                and (step_output := plan_run.outputs.step_outputs[step.output])
                and step_output.get_value() != PreStepIntrospectionOutcome.SKIP
            ),
            None,
        )

    def _handle_introspection_outcome(
        self,
        introspection_agent: BaseIntrospectionAgent,
        plan: Plan,
        plan_run: PlanRun,
        last_executed_step_output: Output | None,
    ) -> tuple[PlanRun, PreStepIntrospection]:
        """Handle the outcome of the pre-step introspection.

        Args:
            introspection_agent (BaseIntrospectionAgent): The introspection agent to use.
            plan (Plan): The plan being executed.
            plan_run (PlanRun): The plan run being executed.
            last_executed_step_output (Output | None): The output of the last step executed.

        Returns:
            tuple[PlanRun, PreStepIntrospectionOutcome]: The updated plan run and the
                outcome of the introspection.

        """
        current_step_index = plan_run.current_step_index
        step = plan.steps[current_step_index]
        if not step.condition:
            return (
                plan_run,
                PreStepIntrospection(
                    outcome=PreStepIntrospectionOutcome.CONTINUE,
                    reason="No condition to evaluate.",
                ),
            )

        logger().info(
            f"Evaluating condition for Step #{current_step_index}: #{step.condition}",
        )

        pre_step_outcome = introspection_agent.pre_step_introspection(
            plan=ReadOnlyPlan.from_plan(plan),
            plan_run=ReadOnlyPlanRun.from_plan_run(plan_run),
        )

        log_message = (
            f"Condition Evaluation Outcome for Step #{current_step_index} is "
            f"{pre_step_outcome.outcome.value}. "
            f"Reason: {pre_step_outcome.reason}",
        )

        logger().info(*log_message)

        match pre_step_outcome.outcome:
            case PreStepIntrospectionOutcome.SKIP:
                output = LocalDataValue(
                    value=SKIPPED_OUTPUT,
                    summary=pre_step_outcome.reason,
                )
                self._set_step_output(output, plan_run, step)
            case PreStepIntrospectionOutcome.COMPLETE:
                output = LocalDataValue(
                    value=COMPLETED_OUTPUT,
                    summary=pre_step_outcome.reason,
                )
                self._set_step_output(output, plan_run, step)
                if last_executed_step_output:
                    plan_run.outputs.final_output = self._get_final_output(
                        plan,
                        plan_run,
                        last_executed_step_output,
                    )
                self._set_plan_run_state(plan_run, PlanRunState.COMPLETE)
        return (plan_run, pre_step_outcome)

    def _get_planning_agent(self) -> BasePlanningAgent:
        """Get the planning_agent based on the configuration.

        Returns:
            BasePlanningAgent: The planning agent to be used for generating plans.

        """
        cls: type[BasePlanningAgent]
        match self.config.planning_agent_type:
            case PlanningAgentType.DEFAULT:
                cls = DefaultPlanningAgent

        return cls(self.config)

    def _get_final_output(self, plan: Plan, plan_run: PlanRun, step_output: Output) -> Output:
        """Get the final output and add summarization to it.

        Args:
            plan (Plan): The plan to execute.
            plan_run (PlanRun): The PlanRun to execute.
            step_output (Output): The output of the last step.

        """
        final_output = LocalDataValue(
            value=step_output.get_value(),
            summary=None,
        )
        try:
            summarizer = FinalOutputSummarizer(config=self.config)
            output = summarizer.create_summary(
                plan_run=ReadOnlyPlanRun.from_plan_run(plan_run),
                plan=ReadOnlyPlan.from_plan(plan),
            )
            if (
                isinstance(output, BaseModel)
                and plan_run.structured_output_schema
                and hasattr(output, "fo_summary")
            ):
                unsumarrized_output = plan_run.structured_output_schema(**output.model_dump())
                final_output.value = unsumarrized_output
                final_output.summary = output.fo_summary  # type: ignore[reportAttributeAccessIssue]
            elif isinstance(output, str):
                final_output.summary = output

        except Exception as e:  # noqa: BLE001
            logger().warning(f"Error summarising run: {e}")

        return final_output

    def _raise_clarifications(self, plan_run: PlanRun, step_output: Output, plan: Plan) -> bool:
        """Update the plan run based on any clarifications raised.

        Args:
            plan_run (PlanRun): The PlanRun to execute.
            step_output (Output): The output of the last step.
            plan (Plan): The plan to execute.

        Returns:
            bool: True if clarification is needed and run execution should stop.

        """
        output_value = step_output.get_value()
        if isinstance(output_value, Clarification) or (
            isinstance(output_value, list)
            and len(output_value) > 0
            and all(isinstance(item, Clarification) for item in output_value)
        ):
            new_clarifications = (
                [output_value] if isinstance(output_value, Clarification) else output_value
            )
            for clarification in new_clarifications:
                clarification.step = plan_run.current_step_index
                logger().info(
                    f"Clarification requested - category: {clarification.category}, "
                    f"user_guidance: {clarification.user_guidance}.",
                    plan=str(plan.id),
                    plan_run=str(plan_run.id),
                )
                logger().debug(
                    f"Clarification requested: {clarification.model_dump_json(indent=4)}",
                )

            plan_run.outputs.clarifications = plan_run.outputs.clarifications + new_clarifications
            self._set_plan_run_state(plan_run, PlanRunState.NEED_CLARIFICATION)
            return True
        return False

    def _get_tool_for_step(self, step: Step, plan_run: PlanRun) -> Tool | None:
        if not step.tool_id:
            return None
        if step.tool_id == LLMTool.LLM_TOOL_ID:
            # Special case LLMTool so it doesn't need to be in all tool registries
            child_tool = LLMTool()
        else:
            child_tool = self.tool_registry.get_tool(step.tool_id)
        return ToolCallWrapper(
            child_tool=child_tool,
            storage=self.storage,
            plan_run=plan_run,
        )

    def _get_agent_for_step(
        self,
        step: Step,
        plan_run: PlanRun,
    ) -> BaseExecutionAgent:
        """Get the appropriate agent for executing a given step.

        Args:
            step (Step): The step for which the agent is needed.
            plan_run (PlanRun): The run associated with the step.

        Returns:
            BaseAgent: The agent to execute the step.

        """
        tool = self._get_tool_for_step(step, plan_run)
        cls: type[BaseExecutionAgent]
        match self.config.execution_agent_type:
            case ExecutionAgentType.ONE_SHOT:
                cls = OneShotAgent
            case ExecutionAgentType.DEFAULT:
                cls = DefaultExecutionAgent
        cls = OneShotAgent if isinstance(tool, LLMTool) else cls
        return cls(
            step,
            plan_run,
            self.config,
            self.storage,
            self.initialize_end_user(plan_run.end_user_id),
            tool,
        )

    def _log_replan_with_portia_cloud_tools(
        self,
        original_error: str,
        query: str,
        end_user: EndUser,
        example_plans: list[Plan] | None = None,
    ) -> None:
        """Generate a plan using Portia cloud tools for users who's plans fail without them."""
        unauthenticated_client = PortiaCloudClient.new_client(
            self.config,
            allow_unauthenticated=True,
        )
        portia_registry = PortiaToolRegistry(
            client=unauthenticated_client,
        ).with_default_tool_filter()
        cloud_registry = self.tool_registry + portia_registry
        tools = cloud_registry.match_tools(query)
        planning_agent = self._get_planning_agent()
        replan_outcome = planning_agent.generate_steps_or_error(
            query=query,
            tool_list=tools,
            end_user=end_user,
            examples=example_plans,
        )
        if not replan_outcome.error:
            tools_used = ", ".join([str(step.tool_id) for step in replan_outcome.steps])
            logger().error(
                f"Error in planning - {original_error.rstrip('.')}.\n"
                f"Replanning with Portia cloud tools would successfully generate a plan using "
                f"tools: {tools_used}.\n"
                f"Go to https://app.portialabs.ai to sign up.",
            )
            raise PlanError(
                "PORTIA_API_KEY is required to use Portia cloud tools.",
            ) from PlanError(original_error)

    def _get_introspection_agent(self) -> BaseIntrospectionAgent:
        return DefaultIntrospectionAgent(self.config, self.storage)

    def _set_step_output(self, output: Output, plan_run: PlanRun, step: Step) -> None:
        """Set the output for a step."""
        plan_run.outputs.step_outputs[step.output] = output
        self._persist_step_state(plan_run, step)

    def _persist_step_state(self, plan_run: PlanRun, step: Step) -> None:
        """Ensure the plan run state is persisted to storage."""
        step_output = plan_run.outputs.step_outputs[step.output]
        if (
            isinstance(step_output, LocalDataValue)
            and self.config.exceeds_output_threshold(
                step_output.serialize_value(),
            )
            # One-shot agent does not support pulling outputs from agent memory
            and self.config.execution_agent_type != ExecutionAgentType.ONE_SHOT
        ):
            step_output = self.storage.save_plan_run_output(step.output, step_output, plan_run.id)
            plan_run.outputs.step_outputs[step.output] = step_output

        self.storage.save_plan_run(plan_run)

    @staticmethod
    def _log_models(config: Config) -> None:
        """Log the models set in the configuration."""
        logger().debug("Portia Generative Models")
        for model in GenerativeModelsConfig.model_fields:
            getter = getattr(config, f"get_{model}")
            logger().debug(f"{model}: {getter()}")<|MERGE_RESOLUTION|>--- conflicted
+++ resolved
@@ -204,17 +204,14 @@
         plan_run = self.create_plan_run(plan, end_user, plan_run_inputs)
         return self.resume(plan_run)
 
-    def plan(
+    def plan(  # noqa: PLR0913
         self,
         query: str,
         tools: list[Tool] | list[str] | None = None,
         example_plans: list[Plan] | None = None,
         end_user: str | EndUser | None = None,
-<<<<<<< HEAD
+        plan_inputs: list[PlanInput] | None = None,
         structured_output_schema: type[BaseModel] | None = None,
-=======
-        plan_inputs: list[PlanInput] | None = None,
->>>>>>> 3c8d1db8
     ) -> Plan:
         """Plans how to do the query given the set of tools and any examples.
 
@@ -225,13 +222,10 @@
             example_plans (list[Plan] | None): Optional list of example plans. If not
             provide a default set of example plans will be used.
             end_user (str | EndUser | None = None): The optional end user for this plan.
-<<<<<<< HEAD
+            plan_inputs (list[PlanInput] | None): Optional list of PlanInput objects defining
+              the inputs required for the plan.
             structured_output_schema (type[BaseModel] | None): The optional structured output schema
                 for the query.
-=======
-            plan_inputs (list[PlanInput] | None): Optional list of PlanInput objects defining
-              the inputs required for the plan.
->>>>>>> 3c8d1db8
 
         Returns:
             Plan: The plan for executing the query.
@@ -278,11 +272,8 @@
                 tool_ids=[tool.id for tool in tools],
             ),
             steps=outcome.steps,
-<<<<<<< HEAD
+            inputs=plan_inputs or [],
             structured_output_schema=structured_output_schema,
-=======
-            inputs=plan_inputs or [],
->>>>>>> 3c8d1db8
         )
         self.storage.save_plan(plan)
         logger().info(
