--- conflicted
+++ resolved
@@ -1441,7 +1441,6 @@
         """
         self._set_plan_run_state(plan_run, PlanRunState.IN_PROGRESS)
         self._log_execute_start(plan_run, plan)
-<<<<<<< HEAD
         last_executed_step_output = self._get_last_executed_step_output(plan, plan_run)
         introspection_agent = self._get_introspection_agent()
         for index in range(plan_run.current_step_index, len(plan.steps)):
@@ -1467,58 +1466,7 @@
             if clarified_plan_run := self._handle_post_step_execution(
                 plan, plan_run, index, step, last_executed_step_output
             ):
-                return clarified_plan_run
-
-        return self._post_plan_run_execution(plan, plan_run, last_executed_step_output)
-
-    async def _aexecute_plan_run(self, plan: Plan, plan_run: PlanRun) -> PlanRun:
-        """Execute the run steps, updating the run state as needed asynchronously.
-
-        Args:
-            plan (Plan): The plan to execute.
-            plan_run (PlanRun): The plan run to execute.
-
-        Returns:
-            Run: The updated run after execution.
-
-        """
-        self._set_plan_run_state(plan_run, PlanRunState.IN_PROGRESS)
-        self._log_execute_start(plan_run, plan)
-=======
->>>>>>> bc3fe9ae
-        last_executed_step_output = self._get_last_executed_step_output(plan, plan_run)
-        introspection_agent = self._get_introspection_agent()
-        for index in range(plan_run.current_step_index, len(plan.steps)):
-            step = plan.steps[index]
-            plan_run.current_step_index = index
-
-            try:
-<<<<<<< HEAD
-                last_executed_step_output = await self._aexecute_step(
-=======
-                last_executed_step_output = self._execute_step(
->>>>>>> bc3fe9ae
-                    plan, plan_run, step, last_executed_step_output, introspection_agent
-                )
-            except SkipExecutionError as e:
-                logger().info(f"Skipping step {index}: {e}")
-                if e.should_return:
-                    return plan_run
-                continue
-            except Exception as e:  # noqa: BLE001 - We want to capture all other failures here
-                return self._handle_execution_error(plan_run, plan, index, step, e)
-            else:
-                self._set_step_output(last_executed_step_output, plan_run, step)
-                logger().info(
-                    f"Step output - {last_executed_step_output.get_summary()!s}",
-                )
-            if clarified_plan_run := self._handle_post_step_execution(
-                plan, plan_run, index, step, last_executed_step_output
-            ):
-<<<<<<< HEAD
-=======
                 # No after_plan_run call here as the plan run will be resumed later
->>>>>>> bc3fe9ae
                 return clarified_plan_run
 
         return self._post_plan_run_execution(plan, plan_run, last_executed_step_output)
@@ -1541,10 +1489,7 @@
             combined_clarifications = self._handle_new_clarifications(
                 plan, plan_run, index, step, new_clarifications
             )
-<<<<<<< HEAD
-=======
-
->>>>>>> bc3fe9ae
+
             return self._raise_clarifications(combined_clarifications, plan_run)
 
         self._handle_after_step_execution_hook(plan, plan_run, step, last_executed_step_output)
@@ -1613,55 +1558,6 @@
         )
         return agent.execute_sync()
 
-<<<<<<< HEAD
-    async def _aexecute_step(
-        self,
-        plan: Plan,
-        plan_run: PlanRun,
-        step: Step,
-        last_executed_step_output: Output | None,
-        introspection_agent: BaseIntrospectionAgent,
-    ) -> Output:
-        """Attempt to execute a step asynchronously.
-=======
-    def _handle_before_step_execution_hook(self, plan: Plan, plan_run: PlanRun, step: Step) -> None:
-        """Handle the before step execution hook.
->>>>>>> bc3fe9ae
-
-        Args:
-            plan (Plan): The plan being executed.
-            plan_run (PlanRun): The plan run being executed.
-            step (Step): The step being executed.
-<<<<<<< HEAD
-            last_executed_step_output (Output | None): The output of the last executed step.
-            introspection_agent (BaseIntrospectionAgent): The introspection agent.
-
-        Returns:
-            Output: The output of the step.
-
-        Raises:
-            SkipExecutionError: If the step should be skipped.
-
-        """
-        # Handle the introspection outcome
-        (plan_run, pre_step_outcome) = await self._agenerate_introspection_outcome(
-            introspection_agent=introspection_agent,
-            plan=plan,
-            plan_run=plan_run,
-            last_executed_step_output=last_executed_step_output,
-        )
-        self._handle_pre_step_outcome(plan, plan_run, pre_step_outcome)
-        self._handle_before_step_execution_hook(plan, plan_run, step)
-
-        # we pass read only copies of the state to the agent so that the portia remains
-        # responsible for handling the output of the agent and updating the state.
-        agent = self._get_agent_for_step(
-            step=ReadOnlyStep.from_step(step),
-            plan=ReadOnlyPlan.from_plan(plan),
-            plan_run=ReadOnlyPlanRun.from_plan_run(plan_run),
-        )
-        return await agent.execute_async()
-
     def _handle_before_step_execution_hook(self, plan: Plan, plan_run: PlanRun, step: Step) -> None:
         """Handle the before step execution hook.
 
@@ -1709,48 +1605,6 @@
         Raises:
             SkipExecutionError: If the pre-step outcome is SKIP.
 
-=======
-
-        """
-        logger().info(
-            f"Executing step {plan_run.current_step_index}: {step.task}",
-            plan=str(plan.id),
-            plan_run=str(plan_run.id),
-        )
-
-        if (
-            self.execution_hooks.before_step_execution
-            # Don't call before_step_execution if we've already executed the step and
-            # raised a clarification
-            and len(plan_run.get_clarifications_for_step()) == 0
-        ):
-            logger().debug("Calling before_step_execution execution hook")
-            outcome = self.execution_hooks.before_step_execution(
-                ReadOnlyPlan.from_plan(plan),
-                ReadOnlyPlanRun.from_plan_run(plan_run),
-                ReadOnlyStep.from_step(step),
-            )
-            logger().debug("Finished before_step_execution execution hook")
-            if outcome == BeforeStepExecutionOutcome.SKIP:
-                raise SkipExecutionError(outcome.value)
-
-    def _handle_pre_step_outcome(
-        self, plan: Plan, plan_run: PlanRun, pre_step_outcome: PreStepIntrospection
-    ) -> None:
-        """Handle the outcome of the pre-step introspection.
-
-        Args:
-            plan (Plan): The plan being executed.
-            plan_run (PlanRun): The plan run being executed.
-            pre_step_outcome (PreStepIntrospection): The outcome of the pre-step introspection.
-
-        Returns:
-            bool: True if the pre-step outcome should be handled, False otherwise.
-
-        Raises:
-            SkipExecutionError: If the pre-step outcome is SKIP.
-
->>>>>>> bc3fe9ae
         """
         if pre_step_outcome.outcome == PreStepIntrospectionOutcome.SKIP:
             raise SkipExecutionError(pre_step_outcome.reason)
@@ -1948,7 +1802,6 @@
                 ),
             )
         pre_step_outcome = introspection_agent.pre_step_introspection(
-<<<<<<< HEAD
             plan=ReadOnlyPlan.from_plan(plan),
             plan_run=ReadOnlyPlanRun.from_plan_run(plan_run),
         )
@@ -1990,8 +1843,6 @@
                 ),
             )
         pre_step_outcome = await introspection_agent.apre_step_introspection(
-=======
->>>>>>> bc3fe9ae
             plan=ReadOnlyPlan.from_plan(plan),
             plan_run=ReadOnlyPlanRun.from_plan_run(plan_run),
         )
