--- conflicted
+++ resolved
@@ -57,11 +57,8 @@
 if TYPE_CHECKING:
     from portia.agents.base_agent import BaseAgent
     from portia.config import Config
-<<<<<<< HEAD
-=======
-    from portia.plan import Plan, Step
+    from portia.plan import Plan
     from portia.planners.planner import Planner
->>>>>>> 5391cabd
     from portia.tool import Tool
     from portia.tool_registry import ToolRegistry
 
@@ -398,7 +395,20 @@
             )
         return workflow
 
-<<<<<<< HEAD
+    def _get_planner(self) -> Planner:
+        """Get the planner based on the configuration.
+
+        Returns:
+            Planner: The planner to be used for generating plans.
+
+        """
+        cls: type[Planner]
+        match self.config.default_planner:
+            case PlannerType.ONE_SHOT:
+                cls = OneShotPlanner
+
+        return cls(self.config)
+
     def _set_final_output(self, plan: Plan, workflow: Workflow, step_output: Output) -> None:
         """Set the final output and add summarization to it."""
         workflow.outputs.final_output = Output(
@@ -458,21 +468,6 @@
             )
             return True
         return False
-=======
-    def _get_planner(self) -> Planner:
-        """Get the planner based on the configuration.
-
-        Returns:
-            Planner: The planner to be used for generating plans.
-
-        """
-        cls: type[Planner]
-        match self.config.default_planner:
-            case PlannerType.ONE_SHOT:
-                cls = OneShotPlanner
-
-        return cls(self.config)
->>>>>>> 5391cabd
 
     def _get_agent_for_step(
         self,
