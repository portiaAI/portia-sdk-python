"""Storage classes."""

from __future__ import annotations

from abc import ABC, abstractmethod
from pathlib import Path
from typing import TYPE_CHECKING, ClassVar, TypeVar
from uuid import UUID

import httpx
from pydantic import BaseModel, ValidationError

<<<<<<< HEAD
from portia.context import ExecutionContext
from portia.errors import PlanNotFoundError, WorkflowNotFoundError
=======
from portia.errors import PlanNotFoundError, StorageError, WorkflowNotFoundError
from portia.logger import logger
>>>>>>> 81ae20df
from portia.plan import Plan
from portia.workflow import Workflow, WorkflowOutputs, WorkflowState

if TYPE_CHECKING:
    from portia.config import Config

T = TypeVar("T", bound=BaseModel)


class PlanStorage(ABC):
    """Base class for storing plans."""

    @abstractmethod
    def save_plan(self, plan: Plan) -> None:
        """Save a plan."""
        raise NotImplementedError("save_plan is not implemented")

    @abstractmethod
    def get_plan(self, plan_id: UUID) -> Plan:
        """Retrieve a plan by its ID."""
        raise NotImplementedError("get_plan is not implemented")


class WorkflowStorage(ABC):
    """Base class for storing plans."""

    @abstractmethod
    def save_workflow(self, workflow: Workflow) -> None:
        """Save a workflow."""
        raise NotImplementedError("save_workflow is not implemented")

    @abstractmethod
    def get_workflow(self, workflow_id: UUID) -> Workflow:
        """Retrieve a workflow by its ID."""
        raise NotImplementedError("get_workflow is not implemented")


class Storage(PlanStorage, WorkflowStorage):
    """Combined base class for Plan + Workflow storage."""


class InMemoryStorage(Storage):
    """Simple storage class that keeps plans + workflows in memory."""

    plans: ClassVar[dict[UUID, Plan]] = {}
    workflows: ClassVar[dict[UUID, Workflow]] = {}

    def save_plan(self, plan: Plan) -> None:
        """Add plan to dict."""
        self.plans[plan.id] = plan

    def get_plan(self, plan_id: UUID) -> Plan:
        """Get plan from dict."""
        if plan_id in self.plans:
            return self.plans[plan_id]
        raise PlanNotFoundError(plan_id)

    def save_workflow(self, workflow: Workflow) -> None:
        """Add workflow to dict."""
        self.workflows[workflow.id] = workflow

    def get_workflow(self, workflow_id: UUID) -> Workflow:
        """Get workflow from dict."""
        if workflow_id in self.workflows:
            return self.workflows[workflow_id]
        raise WorkflowNotFoundError(workflow_id)


class DiskFileStorage(Storage):
    """Disk-based implementation of the Storage interface.

    Stores serialized Plan and Workflow objects as JSON files on disk.
    """

    def __init__(self, storage_dir: str | None) -> None:
        """Set storage dir."""
        self.storage_dir = storage_dir or ".portia"

    def _ensure_storage(self) -> None:
        """Ensure that the storage directory exists."""
        Path(self.storage_dir).mkdir(parents=True, exist_ok=True)

    def _write(self, file_name: str, content: BaseModel) -> None:
        """Write a serialized Plan or Workflow to a JSON file.

        Args:
            file_name (str): Name of the file.
            content (Union[Plan, Workflow]): The Plan or Workflow object to serialize.

        """
        self._ensure_storage()  # Ensure storage directory exists
        with Path(self.storage_dir, file_name).open("w") as file:
            file.write(content.model_dump_json(indent=4))

    def _read(self, file_name: str, model: type[T]) -> T:
        """Read a JSON file and deserialize it into a BaseModel instance.

        Args:
            file_name (str): Name of the file.
            model (type[BaseModel]): The model class to deserialize into.

        Returns:
            BaseModel: The deserialized model instance.

        """
        with Path(self.storage_dir, file_name).open("r") as file:
            f = file.read()
            return model.model_validate_json(f)

    def save_plan(self, plan: Plan) -> None:
        """Save a Plan object to the storage.

        Args:
            plan (Plan): The Plan object to save.

        """
        self._write(f"plan-{plan.id}.json", plan)

    def get_plan(self, plan_id: UUID) -> Plan:
        """Retrieve a Plan object by its ID.

        Args:
            plan_id (UUID): The ID of the Plan to retrieve.

        Returns:
            Plan: The retrieved Plan object.

        Raises:
            PlanNotFoundError: If the Plan is not found or validation fails.

        """
        try:
            return self._read(f"plan-{plan_id}.json", Plan)
        except (ValidationError, FileNotFoundError) as e:
            raise PlanNotFoundError(plan_id) from e

    def save_workflow(self, workflow: Workflow) -> None:
        """Save a Workflow object to the storage.

        Args:
            workflow (Workflow): The Workflow object to save.

        """
        self._write(f"workflow-{workflow.id}.json", workflow)

    def get_workflow(self, workflow_id: UUID) -> Workflow:
        """Retrieve a Workflow object by its ID.

        Args:
            workflow_id (UUID): The ID of the Workflow to retrieve.

        Returns:
            Workflow: The retrieved Workflow object.

        Raises:
            WorkflowNotFoundError: If the Workflow is not found or validation fails.

        """
        try:
            return self._read(f"workflow-{workflow_id}.json", Workflow)
        except (ValidationError, FileNotFoundError) as e:
            raise WorkflowNotFoundError(workflow_id) from e


class PortiaCloudStorage(Storage):
    """Save plans and workflows to portia cloud."""

    def __init__(self, config: Config) -> None:
        """Store tools in a tool set for easy access."""
        self.api_key = config.must_get_api_key("portia_api_key")
        self.api_endpoint = config.must_get("portia_api_endpoint", str)

    def check_response(self, response: httpx.Response) -> None:
        """Validate response from Portia API."""
        if not response.is_success:
            error_str = str(response.content)
            logger.error(f"Error from Portia Cloud: {error_str}")
            raise StorageError(error_str)

    def save_plan(self, plan: Plan) -> None:
        """Add plan to cloud."""
        response = httpx.post(
            url=f"{self.api_endpoint}/api/v0/plans/",
            json={"id": str(plan.id), "json": plan.model_dump(mode="json")},
            headers={
                "Authorization": f"Api-Key {self.api_key.get_secret_value()}",
                "Content-Type": "application/json",
            },
        )
        self.check_response(response)

    def get_plan(self, plan_id: UUID) -> Plan:
        """Get plan from cloud."""
        response = httpx.get(
            url=f"{self.api_endpoint}/api/v0/plans/{plan_id}/",
            headers={
                "Authorization": f"Api-Key {self.api_key.get_secret_value()}",
                "Content-Type": "application/json",
            },
        )
        self.check_response(response)
        return Plan.model_validate(response.json()["json"])

    def save_workflow(self, workflow: Workflow) -> None:
        """Add workflow to cloud."""
        response = httpx.post(
            url=f"{self.api_endpoint}/api/v0/workflows/",
            json={
                "id": str(workflow.id),
                "current_step_index": workflow.current_step_index,
                "state": workflow.state,
                "execution_context": workflow.execution_context,
                "outputs": workflow.outputs,
                "plan_id": str(workflow.plan_id),
            },
            headers={
                "Authorization": f"Api-Key {self.api_key.get_secret_value()}",
                "Content-Type": "application/json",
            },
        )
        # If the workflow exists, update it instead
        if "workflow with this id already exists." in str(response.content):
            response = httpx.patch(
                url=f"{self.api_endpoint}/api/v0/workflows/{workflow.id}/",
                json={
                    "current_step_index": workflow.current_step_index,
                    "state": workflow.state,
                    "execution_context": workflow.execution_context,
                    "outputs": workflow.outputs,
                    "plan_id": str(workflow.plan_id),
                },
                headers={
                    "Authorization": f"Api-Key {self.api_key.get_secret_value()}",
                    "Content-Type": "application/json",
                },
            )
        self.check_response(response)

    def get_workflow(self, workflow_id: UUID) -> Workflow:
        """Get workflow from cloud."""
        response = httpx.get(
            url=f"{self.api_endpoint}/api/v0/workflows/{workflow_id}/",
            headers={
                "Authorization": f"Api-Key {self.api_key.get_secret_value()}",
                "Content-Type": "application/json",
            },
        )
<<<<<<< HEAD
        response.raise_for_status()
        return Workflow(
            id=UUID(response.json()["id"]),
            plan_id=UUID(response.json()["plan_id"]),
            current_step_index=response.json()["current_step_index"],
            state=WorkflowState.model_validate(response.json()["state"]),
            execution_context=ExecutionContext.model_validate(response.json()["execution_context"]),
            outputs=WorkflowOutputs.model_validate(response.json()["outputs"]),
        )
=======
        self.check_response(response)
        return Workflow.model_validate(response.json()["json"])
>>>>>>> 81ae20df
<|MERGE_RESOLUTION|>--- conflicted
+++ resolved
@@ -10,13 +10,9 @@
 import httpx
 from pydantic import BaseModel, ValidationError
 
-<<<<<<< HEAD
 from portia.context import ExecutionContext
-from portia.errors import PlanNotFoundError, WorkflowNotFoundError
-=======
 from portia.errors import PlanNotFoundError, StorageError, WorkflowNotFoundError
 from portia.logger import logger
->>>>>>> 81ae20df
 from portia.plan import Plan
 from portia.workflow import Workflow, WorkflowOutputs, WorkflowState
 
@@ -264,17 +260,12 @@
                 "Content-Type": "application/json",
             },
         )
-<<<<<<< HEAD
-        response.raise_for_status()
+        self.check_response(response)
         return Workflow(
             id=UUID(response.json()["id"]),
             plan_id=UUID(response.json()["plan_id"]),
             current_step_index=response.json()["current_step_index"],
-            state=WorkflowState.model_validate(response.json()["state"]),
+            state=WorkflowState(response.json()["state"]),
             execution_context=ExecutionContext.model_validate(response.json()["execution_context"]),
             outputs=WorkflowOutputs.model_validate(response.json()["outputs"]),
-        )
-=======
-        self.check_response(response)
-        return Workflow.model_validate(response.json()["json"])
->>>>>>> 81ae20df
+        )