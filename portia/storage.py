--- conflicted
+++ resolved
@@ -1002,13 +1002,9 @@
 
         """
         self.client = PortiaCloudClient.new_client(config)
-<<<<<<< HEAD
+        self.form_client = PortiaCloudClient.new_client(config, json_headers=False)
         self.async_client = PortiaCloudClient.new_async_client(config)
-        self.form_client = PortiaCloudClient.new_client(config, json_headers=False)
         self.async_form_client = PortiaCloudClient.new_async_client(config, json_headers=False)
-=======
-        self.form_client = PortiaCloudClient.new_client(config, json_headers=False)
->>>>>>> bb402c4a
         self.cache_dir = cache_dir or ".portia/cache/agent_memory"
         self.max_cache_size = max_cache_size
         self._ensure_cache_dir()
