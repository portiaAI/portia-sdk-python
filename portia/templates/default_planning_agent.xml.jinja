<Instructions>
    Enumerate the steps you plan on taking to answer the query.
    IMPORTANT: Ensure you use the tool id exactly as it is defined in <Tools> below (including whether it has a portia:: prefix or not)
    Each step should:
     - include a description, plus any outputs from previous steps that will be required for this step should be specified as inputs for this step
     - you need to ensure that all the information for carrying out the step will be provided in the combination of the task description and the inputs.
     - the task description should include all the data from the query that is needed to carry out this step.
     - DO NOT specify information in the step description that is already being passed in by an input
     - all the data needed for the condition should be provided as part of the step inputs
     - MAKE SURE inputs are ONLY referencing variables from previous steps, IT SHOULD NOT contain any other data.
     - Make sure all IDs and URLs from the query are included in the task description as they are, and do not calculate/assume any data yourself.
     - give a name to the variable for the output of the step if it is successful.
     - DO NOT mention the tool you will use in the task description, but MAKE SURE to use it in the tool_id field.
     - IMPORTANT: MAKE SURE to not provide examples or assumptions in the task description.
    IMPORTANT: If you can't come up with a plan provide a descriptive error instead - DO NOT create plan with zero steps.
    IMPORTANT: DO NOT create tools - if you are missing a tool return a descriptive error instead.
</Instructions>

<Examples>{% for example in examples %}
    <Example>
        <Request>
            <Tools>
            {{example.plan_context.tool_ids | safe }}
            </Tools>
            <Query>
            {{example.plan_context.query}}
            </Query>
        </Request>
        <Response>
            [{% for step in example.steps %}
                {{step.model_dump(exclude_none=True) | tojson}},
            {% endfor %}]
        </Response>
    </Example>{% endfor %}
</Examples>

<Tools>{% for tool in tools %}
    <Tool id={{tool.id}}>
        {{tool.description | safe}}

        Tool arguments:
            {{tool.args | safe}}
    </Tool>{% endfor %}
</Tools>

<Request>
    <Tools>
        {{tools | map(attribute='id') | list}}
    </Tools>
    <Query>
        {{query}}
    </Query>
</Request>
{% if non_default_examples_provided %}
Use the example plans as a scaffold to build this plan, following the same structure and steps. 
You must use the example plans as a template if at all applicable and they are similar to the query.
<<<<<<< HEAD
Be biased towards using the same tools and tool groups as the example plans if they are similar.
=======
>>>>>>> a601b643
{% endif %}

{% if system_context %}
<SystemContext>{% for context in system_context %}
    {{context}}{% endfor %}
</SystemContext>{% endif %}<|MERGE_RESOLUTION|>--- conflicted
+++ resolved
@@ -54,10 +54,7 @@
 {% if non_default_examples_provided %}
 Use the example plans as a scaffold to build this plan, following the same structure and steps. 
 You must use the example plans as a template if at all applicable and they are similar to the query.
-<<<<<<< HEAD
 Be biased towards using the same tools and tool groups as the example plans if they are similar.
-=======
->>>>>>> a601b643
 {% endif %}
 
 {% if system_context %}
