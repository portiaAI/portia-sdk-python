"""Tool decorator for creating tools from functions."""

from __future__ import annotations

import inspect
from typing import (
    TYPE_CHECKING,
    Annotated,
    Any,
    cast,
    get_args,
    get_origin,
    get_type_hints,
)

from pydantic import BaseModel, Field, create_model
from pydantic.fields import FieldInfo

if TYPE_CHECKING:
    from collections.abc import Callable

<<<<<<< HEAD
from portia.logger import logger
=======
from portia.common import SERIALIZABLE_TYPE_VAR
>>>>>>> 5ed60db1
from portia.tool import Tool, ToolRunContext

# Type variables for the decorator
P = inspect.Parameter
T = SERIALIZABLE_TYPE_VAR


<<<<<<< HEAD
LOCAL_FUNCTION_PREFIX = "local_function_"


def tool(fn: Callable[..., T]) -> type[Tool[T]]:
=======
class DecoratedTool(Tool[T]):
    """Decorated tool class."""

    id: str = Field(default="DecoratedTool", description="ID of the tool")
    name: str = Field(default="DecoratedTool", description="Name of the tool")
    description: str = Field(default="DecoratedTool", description="Description of the tool")
    args_schema: type[BaseModel] = Field(default=BaseModel, description="Input schema of the tool")
    output_schema: tuple[str, str] = Field(
        default=("str", "Output from the tool"), description="Output schema of the tool"
    )


# Create the Tool class dynamically
def make_run_method(sig: inspect.Signature, fn: Callable) -> Callable:
    """Make the run method for the tool."""

    def run(self: Tool[T], ctx: ToolRunContext, **kwargs: Any) -> T:  # noqa: ARG001
        """Execute the original function."""
        # Filter out 'ctx' parameter if the function doesn't expect it
        func_params = set(sig.parameters.keys())
        if "ctx" in func_params:
            kwargs["ctx"] = ctx
        elif "context" in func_params:
            kwargs["context"] = ctx

        # Call the original function with filtered kwargs
        filtered_kwargs = {k: v for k, v in kwargs.items() if k in func_params}
        return fn(**filtered_kwargs)

    return run


def make_arun_method(sig: inspect.Signature, fn: Callable) -> Callable:
    """Make the arun method for the tool."""

    async def arun(self: Tool[T], ctx: ToolRunContext, **kwargs: Any) -> T:  # noqa: ARG001
        """Execute the original function."""
        # Filter out 'ctx' parameter if the function doesn't expect it
        func_params = set(sig.parameters.keys())
        if "ctx" in func_params:
            kwargs["ctx"] = ctx
        elif "context" in func_params:
            kwargs["context"] = ctx

        # Call the original function with filtered kwargs
        filtered_kwargs = {k: v for k, v in kwargs.items() if k in func_params}
        if inspect.iscoroutinefunction(fn):
            return await fn(**filtered_kwargs)
        # this line actually shouldn't be reached but the type checker doesn't know that
        return fn(**filtered_kwargs)  # pragma: no cover

    return arun


def make_not_implemented_method() -> Callable:
    """Make a run method that raises a NotImplementedError."""

    def not_implemented_function(self: Tool[T], ctx: ToolRunContext, **kwargs: Any) -> T:
        """Not implemented. We should not be calling this method."""
        raise NotImplementedError("Async Tool should use the arun method.")

    return not_implemented_function


def tool(fn: Callable[..., T]) -> type[DecoratedTool]:
>>>>>>> 5ed60db1
    """Convert a function into a Tool class.

    This decorator automatically creates a Tool subclass from a function by:
    - Using the function's docstring as the tool description
    - Creating an ID and name based on the function name
    - Generating input schema from function parameters and type hints
    - Determining output schema from return type annotation

    Example:
        @tool
        def add_numbers(a: int, b: int) -> int:
            \"\"\"Add two numbers together.\"\"\"
            return a + b

    Args:
        fn: The function to convert to a Tool class

    Returns:
        A Tool subclass that wraps the original function

    Raises:
        ValueError: If the function has invalid signature or return type

    """
    # Validate function
    _validate_function(fn)

    # Extract function metadata
<<<<<<< HEAD
    func_name = LOCAL_FUNCTION_PREFIX + fn.__name__
    description = (fn.__doc__ or "").strip()
=======
    func_name = fn.__name__
    tool_description = (fn.__doc__ or "").strip()
>>>>>>> 5ed60db1

    # Generate tool properties
    tool_id = func_name
    tool_name = _snake_to_title_case(func_name)

    # Get function signature and type hints
    sig = inspect.signature(fn)
    type_hints = get_type_hints(fn)

    # Create args schema from function parameters
    tool_args_schema = _create_args_schema(sig, func_name, fn)

    # Determine output schema from return type
    tool_output_schema = _create_output_schema(type_hints, func_name)

    class FunctionTool(DecoratedTool):
        """Dynamically created tool from function."""

        id: str = tool_id
        name: str = tool_name
        description: str = tool_description
        args_schema: type[BaseModel] = tool_args_schema
        output_schema: tuple[str, str] = tool_output_schema

        run = make_run_method(sig, fn)

    class AsyncFunctionTool(DecoratedTool):
        """Dynamically created async tool from function."""

        id: str = tool_id
        name: str = tool_name
        description: str = tool_description
        args_schema: type[BaseModel] = tool_args_schema
        output_schema: tuple[str, str] = tool_output_schema

        run = make_not_implemented_method()
        arun = make_arun_method(sig, fn)

    class_to_return = AsyncFunctionTool if inspect.iscoroutinefunction(fn) else FunctionTool
    # Set class name for better debugging
    class_to_return.__name__ = f"{_snake_to_title_case(func_name).replace(' ', '')}Tool"
    class_to_return.__qualname__ = class_to_return.__name__

    return class_to_return


def _validate_function(fn: Callable) -> None:
    """Validate that the function is suitable for conversion to a tool."""
    # Check that function has type hints for return type
    type_hints = get_type_hints(fn)
    if "return" not in type_hints:
        logger().warning(f"Function '{fn.__name__}' has no return type annotation")


def _snake_to_title_case(snake_str: str) -> str:
    """Convert snake_case to Title Case."""
    return " ".join(word.capitalize() for word in snake_str.split("_"))


def _create_args_schema(sig: inspect.Signature, func_name: str, func: Callable) -> type[BaseModel]:
    """Create a Pydantic schema from function parameters."""
    fields = {}

    # Try to get type hints with extras to preserve Annotated metadata
    try:
        type_hints_with_extras = get_type_hints(func, include_extras=True)
    except (TypeError, AttributeError, NameError):
        type_hints_with_extras = {}

    for param_name, param in sig.parameters.items():
        # Skip context parameters
        if param_name in ("ctx", "context"):
            continue

        # First try to get annotation with extras (for Annotated support)
        param_annotation = type_hints_with_extras.get(param_name)
        if param_annotation == ToolRunContext and param_name not in ("ctx", "context"):
            raise ValueError(
                f"Tool {func_name} has a ToolRunContext parameter that is not named 'ctx' "
                f"or 'context'. This is not allowed as it causes errors when the tool "
                "inputs are validated."
            )

        # Fall back to raw annotation from signature
        if param_annotation is None:
            param_annotation = (
                param.annotation if param.annotation != inspect.Parameter.empty else Any
            )

        # Extract type and field info from annotation
        param_type, field_info = _extract_type_and_field_info(
            param_annotation, param, param_name, func_name
        )

        fields[param_name] = (param_type, field_info)

    # Create the schema class
    schema_class_name = f"{_snake_to_title_case(func_name).replace(' ', '')}Schema"
    return create_model(
        schema_class_name,
        **fields,
        __base__=BaseModel,
    )


def _extract_type_and_field_info(
    param_annotation: type | object,
    param: inspect.Parameter,
    param_name: str,
    func_name: str,
) -> tuple[type | object, FieldInfo]:
    """Extract type and field information from parameter annotation.

    Supports:
    - Annotated with string: name: Annotated[str, "description"]
    - Annotated with Field: name: Annotated[str, Field(description="...")]
    - Regular type hints: name: str
    """
    # Determine default value
    default = ... if param.default == inspect.Parameter.empty else param.default

    # Check if annotation is Annotated type
    origin = get_origin(param_annotation)
    if origin is Annotated:
        return _process_annotated_type(param_annotation, param_name, func_name, default)

    # Regular type annotation without special metadata
    return _process_regular_type(param_annotation, param_name, func_name, default)


def _process_annotated_type(
    param_annotation: type | object,
    param_name: str,
    func_name: str,
    default: object,
) -> tuple[type | object, FieldInfo]:
    """Process Annotated type annotations."""
    args = get_args(param_annotation)
    if not args:
        # Malformed Annotated, treat as Any
        param_type = Any
        description = _form_param_description(param_name, func_name)
        field_info = cast("FieldInfo", Field(default=default, description=description))
        return param_type, field_info

    # First arg is the actual type
    param_type = args[0]

    # Extract metadata from annotations, it is an annotation therefore there is a second argument
    annotation_metadata = args[1]

    field_info: FieldInfo
    match annotation_metadata:
        case str():
            field_info = cast("FieldInfo", Field(default=default, description=annotation_metadata))
        case FieldInfo():
            field_info = cast("FieldInfo", annotation_metadata)
            field_info.default = default
        case _:
            raise ValueError(f"Unsupported annotation metadata: {annotation_metadata}")
    return param_type, field_info


def _process_regular_type(
    param_annotation: type | object,
    param_name: str,
    func_name: str,
    default: object,
) -> tuple[type | object, FieldInfo]:
    """Process regular type annotations without metadata."""
    param_type = param_annotation
    description = _form_param_description(param_name, func_name)
    field_info = cast("FieldInfo", Field(default=default, description=description))
    return param_type, field_info


def _create_output_schema(type_hints: dict[str, type | object], func_name: str) -> tuple[str, str]:
    """Create output schema tuple from return type annotation."""
    return_type = type_hints.get("return", Any)

    # Convert type to string representation
    type_str = return_type.__name__ if hasattr(return_type, "__name__") else str(return_type)  # type: ignore[attr-defined]

    # Create description
    description = f"Output from {func_name} function"

    return (type_str, description)


def _form_param_description(param_name: str, func_name: str) -> str:
    """Format parameter description using the func_name.

    This is used for arg that are not annotated with string or FieldInfo.
    """
    return f"Parameter {param_name} for {func_name}"<|MERGE_RESOLUTION|>--- conflicted
+++ resolved
@@ -19,11 +19,8 @@
 if TYPE_CHECKING:
     from collections.abc import Callable
 
-<<<<<<< HEAD
+from portia.common import SERIALIZABLE_TYPE_VAR
 from portia.logger import logger
-=======
-from portia.common import SERIALIZABLE_TYPE_VAR
->>>>>>> 5ed60db1
 from portia.tool import Tool, ToolRunContext
 
 # Type variables for the decorator
@@ -31,12 +28,9 @@
 T = SERIALIZABLE_TYPE_VAR
 
 
-<<<<<<< HEAD
 LOCAL_FUNCTION_PREFIX = "local_function_"
 
 
-def tool(fn: Callable[..., T]) -> type[Tool[T]]:
-=======
 class DecoratedTool(Tool[T]):
     """Decorated tool class."""
 
@@ -102,7 +96,6 @@
 
 
 def tool(fn: Callable[..., T]) -> type[DecoratedTool]:
->>>>>>> 5ed60db1
     """Convert a function into a Tool class.
 
     This decorator automatically creates a Tool subclass from a function by:
@@ -131,13 +124,8 @@
     _validate_function(fn)
 
     # Extract function metadata
-<<<<<<< HEAD
     func_name = LOCAL_FUNCTION_PREFIX + fn.__name__
-    description = (fn.__doc__ or "").strip()
-=======
-    func_name = fn.__name__
     tool_description = (fn.__doc__ or "").strip()
->>>>>>> 5ed60db1
 
     # Generate tool properties
     tool_id = func_name
