[tool.poetry]
name = "portia-sdk-python"
version = "0.0.1-alpha.36"
description = "Portia Labs Python SDK for building agentic workflows."
authors = ["Tech <tech@portialabs.ai>"]
readme = "README.md"
repository = "https://pypi.org/project/portia-sdk-python/"
homepage = "https://www.portialabs.ai/"
license = "MIT License"
packages = [
  {include = "portia"}
]
documentation = "https://www.portialabs.ai/docs"
keywords = ["LLM", "agentic", "workflow"]
classifiers = [
    "Development Status :: 3 - Alpha"
]

[tool.poetry.dependencies]
python = "^3.10"
pydantic = "^2.10.3"
jinja2 = "^3.1.4"
instructor = "^1.7.0"
anthropic = "^0.40.0"
langchain-anthropic = "^0.3.0"
langchain-core = "^0.3.25"
langchain-mistralai = "^0.2.3"
langchain-openai = "^0.2.12"
mistralai = "^1.2.5"
langchain = "^0.3.12"
langgraph = "^0.2.59"
click = "^8.1.7"
loguru = "^0.7.3"
python-dotenv = "^1.0.1"
pandas = "^2.2.3"

[tool.poetry.group.dev.dependencies]
pre-commit = "^3.8.0"
ruff = "^0.8.0"
pytest = ">=8.3.3"
pytest-rerunfailures = "^14.0"
pytest-cov = "^5.0.0"
pyright = "^1.1.382"
pytest-httpx = "^0.33.0"
pytest-xdist = {extras = ["psutil"], version = "^3.6.1"}

[tool.ruff]
line-length=100

[tool.ruff.lint]
select = ["ALL"]
ignore = [
  "D203",    # Disables checks for having a blank line before a class docstring. We instead have no-blank-line-before-class (D211) enabled.
  "D213",    # Disables checks for multi-line docstrings not starting on the first line. We instead have multi-line-summary-first-line (D212) enabled.
  "EM101",   # Disables checks for missing exception message arguments. We prefer single-line exception statements for simplicity and terseness.
  "EM102",   # Disables checks for f-string usage in exception messages. We prefer single-line exception statements with f-strings for simplicity and terseness.
  "TRY003",  # Disables checks for long error messages. We prefer to provide as much context to users as possible but want to avoid a proliferation of error classes.
]

[tool.ruff.lint.per-file-ignores]
"**/tests/*" = [
  "S101",    # Disables check for asserts. Asserts in test cases can be useful.
  "PLR2004", # Disables magic number checks. Its normal to assert using magic numbers for things like array length.
  "INP001",  # Disables checks for implicit namespace packages. Tests are not part of the package.
]

[tool.ruff.lint.flake8-type-checking]
runtime-evaluated-base-classes = [
  "pydantic.BaseModel", # Tells ruff that BaseModel instances need to be evaluated at runtime.
]

[build-system]
requires = ["poetry-core"]
build-backend = "poetry.core.masonry.api"

[tool.setuptools.package-data]
portia = ["templates/**/*.jinja"]

[tool.pytest.ini_options]
filterwarnings = [
    "ignore:Failing to pass a value to the 'type_params' parameter of 'typing.ForwardRef._evaluate':DeprecationWarning",  # this comes from LangChain
]
addopts = [
  "--cov",
  "--cov-report=term-missing",
  "--cov-report=html",
  "--import-mode=importlib"
]

[tool.coverage.run]
omit = [
    "*/tests/*", # Don't cover test files themselves
    "example.py", # Don't cover example
]

[tool.coverage.report]
exclude_lines = [
    "if TYPE_CHECKING:",
]

[[tool.pydoc-markdown.loaders]]
type = "python"

[[tool.pydoc-markdown.processors]]
type = "filter"
expression = "not 'test' in name and not name.startswith('_') and default()"
skip_empty_modules = true

[tool.pydoc-markdown.renderer]
type = "docusaurus"
relative_output_path="SDK"
sidebar_top_level_label=""

[tool.poetry.scripts]
<<<<<<< HEAD
portia-cli = "portia.cli:cli"

[tool.licensecheck]
using = "poetry"
ignore_packages = [
  "mistralai", # MistralAI is Apache 2.0 licensed: https://github.com/mistralai/client-python?tab=Apache-2.0-1-ov-file
] 
=======
portia-cli = "portia.cli:cli"
>>>>>>> 6676aea8
<|MERGE_RESOLUTION|>--- conflicted
+++ resolved
@@ -112,14 +112,10 @@
 sidebar_top_level_label=""
 
 [tool.poetry.scripts]
-<<<<<<< HEAD
 portia-cli = "portia.cli:cli"
 
 [tool.licensecheck]
 using = "poetry"
 ignore_packages = [
   "mistralai", # MistralAI is Apache 2.0 licensed: https://github.com/mistralai/client-python?tab=Apache-2.0-1-ov-file
-] 
-=======
-portia-cli = "portia.cli:cli"
->>>>>>> 6676aea8
+] 