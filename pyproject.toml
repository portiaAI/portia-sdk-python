[tool.poetry]
name = "portia-sdk-python"
version = "0.1.8-alpha"
description = "Portia Labs Python SDK for building agentic workflows."
authors = ["Hello <hello@portialabs.ai>"]
readme = "README.md"
repository = "https://github.com/portiaAI/portia-sdk-python"
homepage = "https://www.portialabs.ai/"
license = "MIT License"
packages = [
  {include = "portia"}
]
documentation = "https://docs.portialabs.ai"
keywords = ["LLM", "agentic", "workflow"]
classifiers = [
    "Development Status :: 3 - Alpha"
]

[tool.poetry.dependencies]
python = ">=3.11,<4.0"
pydantic = "^2.10.3"
jinja2 = "^3.1.4"
instructor = "^1.7.7"
anthropic = ">=0.41.0"
langchain-anthropic = "^0.3.0"
langchain-core = "^0.3.25"
langchain-mistralai = {version = "^0.2.3", optional = true}
langchain-openai = "^0.3"
mistralai = {version = "^1.2.5", optional = true}
langchain = "^0.3.17"
langgraph = "^0.2.59"
click = "^8.1.7"
loguru = "^0.7.3"
python-dotenv = "^1.0.1"
pandas = "^2.2.3"
pytest-mock = "^3.14.0"
openpyxl = "^3.1.5"
mcp = "^1.3.0"
langsmith = "^0.3.15"
<<<<<<< HEAD
playwright = { version = "^1.49.0", optional = true }
browser-use = { version = "^0.1.40", optional = true }
=======
google-generativeai = {version = "^0.8.4", optional = true}
langchain-google-genai = {version = "^2.0.10", optional = true}
>>>>>>> 9e76aa50

[tool.poetry.group.dev.dependencies]
pre-commit = "^3.8.0"
ruff = "^0.8.0"
pytest = ">=8.3.3"
pytest-rerunfailures = "^14.0"
pytest-cov = "^5.0.0"
pyright = "^1.1.382"
pytest-httpx = "^0.33.0"
pytest-xdist = {extras = ["psutil"], version = "^3.6.1"}
pytest-asyncio = "^0.25.3"

[tool.poetry.extras]
mistral = ["langchain-mistralai", "mistralai"]
google = ["langchain-google-genai", "google-generativeai"]
all = ["langchain-mistralai", "mistralai", "langchain-google-genai", "google-generativeai"]

# Tools that require extra dependencies
tools-browser-local = ["playwright", "browser-use"]

[tool.ruff]
line-length=100

[tool.ruff.lint]
select = ["ALL"]
ignore = [
  "D203",    # Disables checks for having a blank line before a class docstring. We instead have no-blank-line-before-class (D211) enabled.
  "D213",    # Disables checks for multi-line docstrings not starting on the first line. We instead have multi-line-summary-first-line (D212) enabled.
  "EM101",   # Disables checks for missing exception message arguments. We prefer single-line exception statements for simplicity and terseness.
  "EM102",   # Disables checks for f-string usage in exception messages. We prefer single-line exception statements with f-strings for simplicity and terseness.
  "TRY003",  # Disables checks for long error messages. We prefer to provide as much context to users as possible but want to avoid a proliferation of error classes.
]

[tool.ruff.lint.per-file-ignores]
"**/tests/*" = [
  "S101",    # Disables check for asserts. Asserts in test cases can be useful.
  "PLR2004", # Disables magic number checks. Its normal to assert using magic numbers for things like array length.
  "INP001",  # Disables checks for implicit namespace packages. Tests are not part of the package.
]

[tool.ruff.lint.flake8-type-checking]
runtime-evaluated-base-classes = [
  "pydantic.BaseModel", # Tells ruff that BaseModel instances need to be evaluated at runtime.
]

[build-system]
requires = ["poetry-core"]
build-backend = "poetry.core.masonry.api"

[tool.setuptools.package-data]
portia = ["templates/**/*.jinja"]

[tool.pytest.ini_options]
filterwarnings = [
    "ignore:Failing to pass a value to the 'type_params' parameter of 'typing.ForwardRef._evaluate':DeprecationWarning",  # this comes from LangChain
]
addopts = [
  "--cov",
  "--cov-report=term-missing",
  "--cov-report=html",
  "--import-mode=importlib"
]

[tool.coverage.run]
omit = [
    "*/tests/*", # Don't cover test files themselves
    "example.py", # Don't cover example
]

[tool.coverage.report]
exclude_lines = [
    "if TYPE_CHECKING:",
    "pragma: no cover",
]

[[tool.pydoc-markdown.loaders]]
type = "python"

[[tool.pydoc-markdown.processors]]
type = "filter"
expression = "not 'test' in name and not 'cli' in name and not 'prefixed_uuid' in name and not 'common' in name and not 'templates' in name and default()"
skip_empty_modules = true

[[tool.pydoc-markdown.processors]]
type = "smart"

[[tool.pydoc-markdown.processors]]
type = "crossref"

[tool.pydoc-markdown.renderer]
type = "docusaurus"
relative_output_path="SDK"
sidebar_top_level_label=""

[tool.poetry.scripts]
portia-cli = "portia.cli:cli"

[tool.licensecheck]
using = "poetry"
ignore_packages = [
  "mistralai", # MistralAI is Apache 2.0 licensed: https://github.com/mistralai/client-python?tab=Apache-2.0-1-ov-file
] <|MERGE_RESOLUTION|>--- conflicted
+++ resolved
@@ -37,13 +37,10 @@
 openpyxl = "^3.1.5"
 mcp = "^1.3.0"
 langsmith = "^0.3.15"
-<<<<<<< HEAD
+google-generativeai = {version = "^0.8.4", optional = true}
+langchain-google-genai = {version = "^2.0.10", optional = true}
 playwright = { version = "^1.49.0", optional = true }
 browser-use = { version = "^0.1.40", optional = true }
-=======
-google-generativeai = {version = "^0.8.4", optional = true}
-langchain-google-genai = {version = "^2.0.10", optional = true}
->>>>>>> 9e76aa50
 
 [tool.poetry.group.dev.dependencies]
 pre-commit = "^3.8.0"
