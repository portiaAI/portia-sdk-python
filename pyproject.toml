--- conflicted
+++ resolved
@@ -41,11 +41,8 @@
 langchain-google-genai = {version = "^2.0.10", optional = true}
 playwright = { version = "^1.49.0", optional = true }
 browser-use = { version = "^0.1.40", optional = true }
-<<<<<<< HEAD
 tiktoken = "^0.9.0"
-=======
 jsonref = "^1.1.0"
->>>>>>> fa8a7bb7
 
 [tool.poetry.group.dev.dependencies]
 pre-commit = "^3.8.0"
