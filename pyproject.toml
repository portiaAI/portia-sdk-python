--- conflicted
+++ resolved
@@ -25,11 +25,7 @@
 langchain-anthropic = "^0.3.0"
 langchain-core = "^0.3.25"
 langchain-mistralai = "^0.2.3"
-<<<<<<< HEAD
-langchain-openai = "0.3.1"
-=======
 langchain-openai = "^0.3"
->>>>>>> 7f8dcfe6
 mistralai = "^1.2.5"
 langchain = "^0.3.17"
 langgraph = "^0.2.59"
@@ -39,13 +35,10 @@
 pandas = "^2.2.3"
 pytest-mock = "^3.14.0"
 openpyxl = "^3.1.5"
-<<<<<<< HEAD
+mcp = "^1.3.0"
+langsmith = "^0.3.15"
 playwright = "1.49"
 browserbase = "1.0.5"
-=======
-mcp = "^1.3.0"
-langsmith = "^0.3.15"
->>>>>>> 7f8dcfe6
 
 [tool.poetry.group.dev.dependencies]
 pre-commit = "^3.8.0"
