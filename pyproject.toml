--- conflicted
+++ resolved
@@ -1,10 +1,6 @@
 [tool.poetry]
 name = "portia-sdk-python"
-<<<<<<< HEAD
-version = "0.0.2"
-=======
-version = "0.1.4-alpha"
->>>>>>> 9c4dd364
+version = "0.1.0"
 description = "Portia Labs Python SDK for building agentic workflows."
 authors = ["Hello <hello@portialabs.ai>"]
 readme = "README.md"
