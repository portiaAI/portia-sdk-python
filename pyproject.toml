[tool.poetry]
name = "portia-sdk-python"
version = "0.1.11-alpha"
description = "Portia Labs Python SDK for building agentic workflows."
authors = ["Hello <hello@portialabs.ai>"]
readme = "README.md"
repository = "https://github.com/portiaAI/portia-sdk-python"
homepage = "https://www.portialabs.ai/"
license = "MIT License"
packages = [
  {include = "portia"}
]
documentation = "https://docs.portialabs.ai"
keywords = ["LLM", "agentic", "workflow"]
classifiers = [
    "Development Status :: 3 - Alpha"
]

[tool.poetry.dependencies]
python = ">=3.11,<4.0"
pydantic = "^2.10.3"
jinja2 = "^3.1.4"
instructor = "^1.7.7"
anthropic = ">=0.41.0"
langchain-anthropic = "^0.3.0"
langchain-core = "^0.3.25"
langchain-mistralai = {version = "^0.2.3", optional = true}
langchain-openai = "^0.3"
mistralai = {version = "^1.2.5", optional = true}
langchain = "^0.3.17"
langgraph = "^0.2.59"
click = "^8.1.7"
loguru = "^0.7.3"
python-dotenv = "^1.0.1"
pandas = "^2.2.3"
pytest-mock = "^3.14.0"
openpyxl = "^3.1.5"
mcp = "^1.6.0"
langsmith = "^0.3.15"
google-generativeai = {version = "^0.8.4", optional = true}
langchain-google-genai = {version = "^2.0.10", optional = true}
playwright = { version = "^1.49.0", optional = true }
browser-use = { version = "^0.1.40", optional = true }
<<<<<<< HEAD
browserbase = { version = "^1.2.0", optional = true }
=======
tiktoken = "^0.9.0"
jsonref = "^1.1.0"
>>>>>>> a22bedad

[tool.poetry.group.dev.dependencies]
pre-commit = "^3.8.0"
ruff = "^0.8.0"
pytest = ">=8.3.3"
pytest-rerunfailures = "^14.0"
pytest-cov = "^5.0.0"
pyright = "^1.1.382"
pytest-httpx = "^0.33.0"
pytest-xdist = {extras = ["psutil"], version = "^3.6.1"}
pytest-asyncio = "^0.25.3"

[tool.poetry.extras]
mistral = ["langchain-mistralai", "mistralai"]
google = ["langchain-google-genai", "google-generativeai"]
all = ["langchain-mistralai", "mistralai", "langchain-google-genai", "google-generativeai"]

# Tools that require extra dependencies
tools-browser-local = ["playwright", "browser-use"]
tools-browser-browserbase = ["playwright", "browser-use", "browserbase"]

[tool.ruff]
line-length=100

[tool.ruff.lint]
select = ["ALL"]
ignore = [
  "D203",    # Disables checks for having a blank line before a class docstring. We instead have no-blank-line-before-class (D211) enabled.
  "D213",    # Disables checks for multi-line docstrings not starting on the first line. We instead have multi-line-summary-first-line (D212) enabled.
  "EM101",   # Disables checks for missing exception message arguments. We prefer single-line exception statements for simplicity and terseness.
  "EM102",   # Disables checks for f-string usage in exception messages. We prefer single-line exception statements with f-strings for simplicity and terseness.
  "TRY003",  # Disables checks for long error messages. We prefer to provide as much context to users as possible but want to avoid a proliferation of error classes.
]

[tool.ruff.lint.per-file-ignores]
"**/tests/*" = [
  "S101",    # Disables check for asserts. Asserts in test cases can be useful.
  "PLR2004", # Disables magic number checks. Its normal to assert using magic numbers for things like array length.
  "INP001",  # Disables checks for implicit namespace packages. Tests are not part of the package.
]

[tool.ruff.lint.flake8-type-checking]
runtime-evaluated-base-classes = [
  "pydantic.BaseModel", # Tells ruff that BaseModel instances need to be evaluated at runtime.
]

[tool.ruff.lint.flake8-annotations]
allow-star-arg-any = true  # Allows **kwargs: Any in type signatures.

[build-system]
requires = ["poetry-core"]
build-backend = "poetry.core.masonry.api"

[tool.setuptools.package-data]
portia = ["templates/**/*.jinja"]

[tool.pytest.ini_options]
filterwarnings = [
    "ignore:Failing to pass a value to the 'type_params' parameter of 'typing.ForwardRef._evaluate':DeprecationWarning",  # this comes from LangChain
    "ignore::DeprecationWarning:langchain_core.load.serializable",  # Pydantic via LangChain
]
addopts = [
  "--cov",
  "--cov-report=term-missing",
  "--cov-report=html",
  "--import-mode=importlib"
]

[tool.coverage.run]
omit = [
    "*/tests/*", # Don't cover test files themselves
    "example.py", # Don't cover example
    "*/_unstable/**",  # Don't check _unstable files
]

[tool.coverage.report]
exclude_lines = [
    "if TYPE_CHECKING:",
    "pragma: no cover",
]

[[tool.pydoc-markdown.loaders]]
type = "python"

[[tool.pydoc-markdown.processors]]
type = "filter"
expression = "not 'test' in name and not 'cli' in name and not 'prefixed_uuid' in name and not 'common' in name and not 'templates' in name and not '_unstable' in name and default()"
skip_empty_modules = true

[[tool.pydoc-markdown.processors]]
type = "smart"

[[tool.pydoc-markdown.processors]]
type = "crossref"

[tool.pydoc-markdown.renderer]
type = "docusaurus"
relative_output_path="SDK"
sidebar_top_level_label=""

[tool.poetry.scripts]
portia-cli = "portia.cli:cli"

[tool.licensecheck]
using = "poetry"
ignore_packages = [
  "mistralai", # MistralAI is Apache 2.0 licensed: https://github.com/mistralai/client-python?tab=Apache-2.0-1-ov-file
] <|MERGE_RESOLUTION|>--- conflicted
+++ resolved
@@ -41,12 +41,9 @@
 langchain-google-genai = {version = "^2.0.10", optional = true}
 playwright = { version = "^1.49.0", optional = true }
 browser-use = { version = "^0.1.40", optional = true }
-<<<<<<< HEAD
-browserbase = { version = "^1.2.0", optional = true }
-=======
 tiktoken = "^0.9.0"
 jsonref = "^1.1.0"
->>>>>>> a22bedad
+browserbase = { version = "^1.2.0", optional = true }
 
 [tool.poetry.group.dev.dependencies]
 pre-commit = "^3.8.0"
