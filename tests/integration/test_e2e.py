--- conflicted
+++ resolved
@@ -181,7 +181,6 @@
             ),
         ],
     )
-<<<<<<< HEAD
     plan = Plan(
         plan_context=PlanContext(
             query="raise an error",
@@ -189,14 +188,10 @@
         ),
         steps=[clarification_step],
     )
-    workflow = runner.create_and_execute_workflow(plan)
-=======
-    plan = Plan(query="raise an error", steps=[clarification_step])
     runner.storage.save_plan(plan)
     workflow = runner.create_workflow(plan)
     workflow = runner.execute_workflow(workflow)
 
->>>>>>> d610f735
     assert workflow.state == WorkflowState.FAILED
     assert workflow.final_output
     assert isinstance(workflow.final_output.value, str)
@@ -241,7 +236,6 @@
             ),
         ],
     )
-<<<<<<< HEAD
     plan = Plan(
         plan_context=PlanContext(
             query="raise an error",
@@ -249,13 +243,9 @@
         ),
         steps=[clarification_step],
     )
-    workflow = runner.create_and_execute_workflow(plan)
-=======
-    plan = Plan(query="raise an error", steps=[clarification_step])
     runner.storage.save_plan(plan)
     workflow = runner.create_workflow(plan)
     workflow = runner.execute_workflow(workflow)
->>>>>>> d610f735
 
     assert workflow.state == WorkflowState.FAILED
     assert workflow.final_output
