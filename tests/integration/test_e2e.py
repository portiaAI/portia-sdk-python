--- conflicted
+++ resolved
@@ -20,11 +20,7 @@
 from portia.errors import PlanError, ToolHardError, ToolSoftError
 from portia.model import LLMProvider
 from portia.open_source_tools.registry import example_tool_registry, open_source_tool_registry
-<<<<<<< HEAD
-from portia.plan import Plan, PlanContext, PlanInput, Step, Variable
-=======
-from portia.plan import Plan, PlanBuilder, PlanContext, Step, Variable
->>>>>>> e31362fe
+from portia.plan import Plan, PlanBuilder, PlanContext, PlanInput, Step, Variable
 from portia.plan_run import PlanRunState
 from portia.portia import ExecutionHooks, Portia
 from portia.tool import Tool
@@ -568,7 +564,6 @@
     assert "100" in str(plan.steps[3].condition), "Fourth step condition does not contain 100"
 
 
-<<<<<<< HEAD
 def test_plan_input_with_schema_validation() -> None:
     """Test running a plan with schema-validated plan inputs."""
 
@@ -611,7 +606,8 @@
     }
     with pytest.raises(ValueError):  # noqa: PT011
         portia.run_plan(plan, plan_run_inputs=invalid_inputs)
-=======
+
+
 def test_run_plan_with_large_step_input() -> None:
     """Test running a plan with a large step input."""
     config = Config.from_default(
@@ -691,5 +687,4 @@
     plan_run = portia.run_plan(plan)
 
     assert plan_run.state == PlanRunState.COMPLETE
-    assert email_tool_called
->>>>>>> e31362fe
+    assert email_tool_called