"""E2E Tests."""

from __future__ import annotations

from typing import TYPE_CHECKING, Callable
from unittest.mock import MagicMock, patch

import pytest
from pydantic import HttpUrl

from portia.clarification import ActionClarification, Clarification, InputClarification
from portia.clarification_handler import ClarificationHandler
from portia.config import (
    Config,
    ExecutionAgentType,
    LLMModel,
    LLMProvider,
    LogLevel,
    StorageClass,
)
from portia.errors import PlanError, ToolSoftError
from portia.open_source_tools.registry import example_tool_registry
from portia.plan import Plan, PlanContext, Step, Variable
from portia.plan_run import PlanRunState
from portia.portia import ExecutionHooks, Portia
from portia.tool_registry import InMemoryToolRegistry
from tests.utils import AdditionTool, ClarificationTool, ErrorTool, TestClarificationHandler

if TYPE_CHECKING:
    from portia.tool import ToolRunContext


CORE_MODELS = [
    (
        LLMProvider.OPENAI,
        LLMModel.GPT_4_O_MINI,
    ),
    (
        LLMProvider.ANTHROPIC,
        LLMModel.CLAUDE_3_OPUS,
    ),
]


PROVIDER_MODELS = [
    *CORE_MODELS,
    (
        LLMProvider.MISTRALAI,
        LLMModel.MISTRAL_LARGE,
    ),
    (
        LLMProvider.GOOGLE_GENERATIVE_AI,
        LLMModel.GEMINI_2_0_FLASH,
    ),
]

AGENTS = [
    ExecutionAgentType.DEFAULT,
    ExecutionAgentType.ONE_SHOT,
]


@pytest.mark.parametrize(("llm_provider", "llm_model_name"), PROVIDER_MODELS)
@pytest.mark.flaky(reruns=4)
def test_portia_run_query(
    llm_provider: LLMProvider,
    llm_model_name: LLMModel,
) -> None:
    """Test running a simple query."""
    config = Config.from_default(
        llm_provider=llm_provider,
        llm_model_name=llm_model_name,
        storage_class=StorageClass.MEMORY,
    )

    addition_tool = AdditionTool()
    addition_tool.should_summarize = True

    tool_registry = InMemoryToolRegistry.from_local_tools([addition_tool])
    portia = Portia(config=config, tools=tool_registry)
    query = "Add 1 + 2"

    plan_run = portia.run(query)

    assert plan_run.state == PlanRunState.COMPLETE
    assert plan_run.outputs.final_output
    assert plan_run.outputs.final_output.get_value() == 3
    for output in plan_run.outputs.step_outputs.values():
        assert output.get_summary() is not None


@pytest.mark.parametrize(("llm_provider", "llm_model_name"), PROVIDER_MODELS)
@pytest.mark.flaky(reruns=4)
def test_portia_generate_plan(
    llm_provider: LLMProvider,
    llm_model_name: LLMModel,
) -> None:
    """Test planning a simple query."""
    config = Config.from_default(
        llm_provider=llm_provider,
        llm_model_name=llm_model_name,
        storage_class=StorageClass.MEMORY,
    )

    tool_registry = InMemoryToolRegistry.from_local_tools([AdditionTool()])
    portia = Portia(config=config, tools=tool_registry)
    query = "Add 1 + 2"

    plan = portia.plan(query)

    assert len(plan.steps) == 1
    assert plan.steps[0].tool_id == "add_tool"
<<<<<<< HEAD
    assert plan.steps[0].inputs
    assert len(plan.steps[0].inputs) == 2
    assert plan.steps[0].inputs[0].value + plan.steps[0].inputs[1].value == 3

    plan_run = portia.run(query)

    assert plan_run.state == PlanRunState.COMPLETE
    assert plan_run.outputs.final_output
    assert plan_run.outputs.final_output.get_value() == 3
    assert plan_run.outputs.final_output.get_summary() is not None
=======
>>>>>>> e0c65cdc


@pytest.mark.parametrize(("llm_provider", "llm_model_name"), PROVIDER_MODELS)
@pytest.mark.parametrize("agent", AGENTS)
@pytest.mark.flaky(reruns=3)
def test_portia_run_query_with_clarifications(
    llm_provider: LLMProvider,
    llm_model_name: LLMModel,
    agent: ExecutionAgentType,
) -> None:
    """Test running a query with clarification."""
    config = Config.from_default(
        default_log_level=LogLevel.DEBUG,
        llm_provider=llm_provider,
        llm_model_name=llm_model_name,
        execution_agent_type=agent,
        storage_class=StorageClass.MEMORY,
    )

    test_clarification_handler = TestClarificationHandler()
    tool_registry = InMemoryToolRegistry.from_local_tools([ClarificationTool()])
    portia = Portia(
        config=config,
        tools=tool_registry,
        execution_hooks=ExecutionHooks(clarification_handler=test_clarification_handler),
    )
    clarification_step = Step(
        tool_id="clarification_tool",
        task="Raise a clarification with user guidance 'Return a clarification'",
        output="",
        inputs=[
        ],
    )
    plan = Plan(
        plan_context=PlanContext(
            query="raise a clarification",
            tool_ids=["clarification_tool"],
        ),
        steps=[clarification_step],
    )
    portia.storage.save_plan(plan)

    plan_run = portia.run_plan(plan)
    assert plan_run.state == PlanRunState.COMPLETE
    assert test_clarification_handler.received_clarification is not None
    assert (
        test_clarification_handler.received_clarification.user_guidance == "Return a clarification"
    )


def test_portia_run_query_with_clarifications_no_handler() -> None:
    """Test running a query with clarification using Portia."""
    config = Config.from_default(
        default_log_level=LogLevel.DEBUG,
        llm_provider=LLMProvider.OPENAI,
        llm_model_name=LLMModel.GPT_4_O_MINI,
        execution_agent_type=ExecutionAgentType.DEFAULT,
        storage_class=StorageClass.MEMORY,
    )

    tool_registry = InMemoryToolRegistry.from_local_tools([ClarificationTool()])
    portia = Portia(config=config, tools=tool_registry)
    clarification_step = Step(
        tool_id="clarification_tool",
        task="raise a clarification with a user guidance 'Return a clarification'",
        output="",
        inputs=[
        ],
    )
    plan = Plan(
        plan_context=PlanContext(
            query="Raise a clarification",
            tool_ids=["clarification_tool"],
        ),
        steps=[clarification_step],
    )
    portia.storage.save_plan(plan)

    plan_run = portia.run_plan(plan)

    assert plan_run.state == PlanRunState.NEED_CLARIFICATION
    assert plan_run.get_outstanding_clarifications()[0].user_guidance == "Return a clarification"

    plan_run = portia.resolve_clarification(
        plan_run.get_outstanding_clarifications()[0],
        "False",
    )

    portia.resume(plan_run)
    assert plan_run.state == PlanRunState.COMPLETE


@pytest.mark.parametrize(("llm_provider", "llm_model_name"), CORE_MODELS)
@pytest.mark.parametrize("agent", AGENTS)
def test_portia_run_query_with_hard_error(
    llm_provider: LLMProvider,
    llm_model_name: LLMModel,
    agent: ExecutionAgentType,
) -> None:
    """Test running a query with error."""
    config = Config.from_default(
        llm_provider=llm_provider,
        llm_model_name=llm_model_name,
        execution_agent_type=agent,
        storage_class=StorageClass.MEMORY,
    )
    tool_registry = InMemoryToolRegistry.from_local_tools([ErrorTool()])
    portia = Portia(config=config, tools=tool_registry)
    clarification_step = Step(
        tool_id="error_tool",
        task="Use error tool with string 'Something went wrong' and \
        do not return a soft error or uncaught error",
        output="",
        inputs=[
        ],
    )
    plan = Plan(
        plan_context=PlanContext(
            query="raise an error",
            tool_ids=["error_tool"],
        ),
        steps=[clarification_step],
    )
    portia.storage.save_plan(plan)
    plan_run = portia.run_plan(plan)

    assert plan_run.state == PlanRunState.FAILED
    assert plan_run.outputs.final_output
    final_output = plan_run.outputs.final_output.get_value()
    assert isinstance(final_output, str)
    assert "Something went wrong" in final_output


@pytest.mark.parametrize("agent", AGENTS)
@pytest.mark.parametrize(("llm_provider", "llm_model_name"), CORE_MODELS)
@pytest.mark.flaky(reruns=3)
def test_portia_run_query_with_soft_error(
    llm_provider: LLMProvider,
    llm_model_name: LLMModel,
    agent: ExecutionAgentType,
) -> None:
    """Test running a query with error."""
    config = Config.from_default(
        llm_provider=llm_provider,
        llm_model_name=llm_model_name,
        execution_agent_type=agent,
        storage_class=StorageClass.MEMORY,
    )

    class MyAdditionTool(AdditionTool):
        def run(self, _: ToolRunContext, a: int, b: int) -> int:  # noqa: ARG002
            raise ToolSoftError("Server Timeout")

    tool_registry = InMemoryToolRegistry.from_local_tools([MyAdditionTool()])
    portia = Portia(config=config, tools=tool_registry)
    clarification_step = Step(
        tool_id="add_tool",
        task="Add 1 + 2",
        output="",
        inputs=[
        ],
    )
    plan = Plan(
        plan_context=PlanContext(
            query="raise an error",
            tool_ids=["add_tool"],
        ),
        steps=[clarification_step],
    )
    portia.storage.save_plan(plan)
    plan_run = portia.run_plan(plan)

    assert plan_run.state == PlanRunState.FAILED
    assert plan_run.outputs.final_output
    final_output = plan_run.outputs.final_output.get_value()
    assert isinstance(final_output, str)
    assert "Tool add_tool failed after retries" in final_output


@pytest.mark.parametrize(("llm_provider", "llm_model_name"), CORE_MODELS)
@pytest.mark.parametrize("agent", AGENTS)
@pytest.mark.flaky(reruns=3)
def test_portia_run_query_with_multiple_clarifications(
    llm_provider: LLMProvider,
    llm_model_name: LLMModel,
    agent: ExecutionAgentType,
) -> None:
    """Test running a query with multiple clarification."""
    config = Config.from_default(
        default_log_level=LogLevel.DEBUG,
        llm_provider=llm_provider,
        llm_model_name=llm_model_name,
        execution_agent_type=agent,
        storage_class=StorageClass.MEMORY,
    )

    class MyAdditionTool(AdditionTool):
        def run(self, ctx: ToolRunContext, a: int, b: int) -> int | Clarification:  # type: ignore  # noqa: PGH003
            if a == 1:
                return InputClarification(
                    plan_run_id=ctx.plan_run_id,
                    argument_name="a",
                    user_guidance="please try again",
                )
            return a + b

    test_clarification_handler = TestClarificationHandler()
    test_clarification_handler.clarification_response = 456
    tool_registry = InMemoryToolRegistry.from_local_tools([MyAdditionTool()])
    portia = Portia(
        config=config,
        tools=tool_registry,
        execution_hooks=ExecutionHooks(clarification_handler=test_clarification_handler),
    )

    step_one = Step(
        tool_id="add_tool",
        task="Add 1 + 2",
        output="$step_one",
        inputs=[
        ],
    )
    step_two = Step(
        tool_id="add_tool",
        task="Add $step_one + 40",
        output="",
        inputs=[
            Variable(
                name="$step_one",
                description="value for step one",
            ),
        ],
    )
    plan = Plan(
        plan_context=PlanContext(
            query="raise a clarification",
            tool_ids=["clarification_tool"],
        ),
        steps=[step_one, step_two],
    )
    portia.storage.save_plan(plan)

    plan_run = portia.run_plan(plan)

    assert plan_run.state == PlanRunState.COMPLETE
    # 498 = 456 (clarification for value a in step 1) + 2 (value b in step 1)
    #  + 40 (value b in step 2)
    assert plan_run.outputs.final_output is not None
    assert plan_run.outputs.final_output.get_value() == 498
    assert plan_run.outputs.final_output.get_summary() is not None

    assert test_clarification_handler.received_clarification is not None
    assert test_clarification_handler.received_clarification.user_guidance == "please try again"


@patch("time.sleep")
def test_portia_run_query_with_multiple_async_clarifications(
    sleep_mock: MagicMock,
) -> None:
    """Test running a query with multiple clarification."""
    config = Config.from_default(
        default_log_level=LogLevel.DEBUG,
        storage_class=StorageClass.CLOUD,
    )

    resolved = False

    class MyAdditionTool(AdditionTool):
        def run(self, ctx: ToolRunContext, a: int, b: int) -> int | Clarification:  # type: ignore  # noqa: PGH003
            nonlocal resolved
            if not resolved:
                return ActionClarification(
                    plan_run_id=ctx.plan_run_id,
                    user_guidance="please try again",
                    action_url=HttpUrl("https://www.test.com"),
                )
            resolved = False
            return a + b

    class ActionClarificationHandler(ClarificationHandler):
        def handle_action_clarification(
            self,
            clarification: ActionClarification,
            on_resolution: Callable[[Clarification, object], None],
            on_error: Callable[[Clarification, object], None],  # noqa: ARG002
        ) -> None:
            self.received_clarification = clarification

            # Call on_resolution and set the tool to return correctly after 2 sleeps in the
            # wait_for_ready loop
            def on_sleep_called(_: float) -> None:
                nonlocal resolved
                if sleep_mock.call_count >= 2:
                    sleep_mock.reset_mock()
                    on_resolution(clarification, 1)
                    resolved = True

            sleep_mock.side_effect = on_sleep_called

    test_clarification_handler = ActionClarificationHandler()
    portia = Portia(
        config=config,
        tools=InMemoryToolRegistry.from_local_tools([MyAdditionTool()]),
        execution_hooks=ExecutionHooks(clarification_handler=test_clarification_handler),
    )

    step_one = Step(
        tool_id="add_tool",
        task="Add 1 + 2",
        output="$step_one",
        inputs=[
        ],
    )
    step_two = Step(
        tool_id="add_tool",
        task="Add $step_one + 1",
        output="",
        inputs=[
            Variable(
                name="$step_one",
                description="value for step one",
            ),
        ],
    )
    plan = Plan(
        plan_context=PlanContext(
            query="raise a clarification",
            tool_ids=["clarification_tool"],
        ),
        steps=[step_one, step_two],
    )
    portia.storage.save_plan(plan)

    plan_run = portia.run_plan(plan)

    assert plan_run.state == PlanRunState.COMPLETE
    assert plan_run.outputs.final_output is not None
    assert plan_run.outputs.final_output.get_value() == 4
    assert plan_run.outputs.final_output.get_summary() is not None

    assert test_clarification_handler.received_clarification is not None
    assert test_clarification_handler.received_clarification.user_guidance == "please try again"

@pytest.mark.flaky(reruns=3)
def test_portia_run_query_with_conditional_steps() -> None:
    """Test running a query with conditional steps."""
    config = Config.from_default(storage_class=StorageClass.MEMORY)
    portia = Portia(config=config, tools=example_tool_registry)
    query = "If the sum of 5 and 6 is greater than 10, then sum 4 + 5, otherwise sum 1 + 2"

    plan_run = portia.run(query)
    assert plan_run.state == PlanRunState.COMPLETE
    assert plan_run.outputs.final_output is not None
    assert "9" in str(plan_run.outputs.final_output.get_value())
    assert "3" not in str(plan_run.outputs.final_output.get_value())


def test_portia_run_query_with_example_registry() -> None:
    """Test we can run a query using the example registry."""
    config = Config.from_default()

    portia = Portia(config=config, tools=example_tool_registry)
    query = "Add 1 + 2 together and then write a haiku about the answer"

    plan_run = portia.run(query)
    assert plan_run.state == PlanRunState.COMPLETE


def test_portia_run_query_requiring_cloud_tools_not_authenticated() -> None:
    """Test that running a query requiring cloud tools fails but points user to sign up."""
    config = Config.from_default(portia_api_key=None, storage_class=StorageClass.MEMORY)

    portia = Portia(config=config)
    query = "Send an email to John Doe"

    with pytest.raises(PlanError) as e:
        portia.plan(query)
    assert "PORTIA_API_KEY is required to use Portia cloud tools." in str(e.value)<|MERGE_RESOLUTION|>--- conflicted
+++ resolved
@@ -110,19 +110,6 @@
 
     assert len(plan.steps) == 1
     assert plan.steps[0].tool_id == "add_tool"
-<<<<<<< HEAD
-    assert plan.steps[0].inputs
-    assert len(plan.steps[0].inputs) == 2
-    assert plan.steps[0].inputs[0].value + plan.steps[0].inputs[1].value == 3
-
-    plan_run = portia.run(query)
-
-    assert plan_run.state == PlanRunState.COMPLETE
-    assert plan_run.outputs.final_output
-    assert plan_run.outputs.final_output.get_value() == 3
-    assert plan_run.outputs.final_output.get_summary() is not None
-=======
->>>>>>> e0c65cdc
 
 
 @pytest.mark.parametrize(("llm_provider", "llm_model_name"), PROVIDER_MODELS)
@@ -153,8 +140,7 @@
         tool_id="clarification_tool",
         task="Raise a clarification with user guidance 'Return a clarification'",
         output="",
-        inputs=[
-        ],
+        inputs=[],
     )
     plan = Plan(
         plan_context=PlanContext(
@@ -189,8 +175,7 @@
         tool_id="clarification_tool",
         task="raise a clarification with a user guidance 'Return a clarification'",
         output="",
-        inputs=[
-        ],
+        inputs=[],
     )
     plan = Plan(
         plan_context=PlanContext(
@@ -236,8 +221,7 @@
         task="Use error tool with string 'Something went wrong' and \
         do not return a soft error or uncaught error",
         output="",
-        inputs=[
-        ],
+        inputs=[],
     )
     plan = Plan(
         plan_context=PlanContext(
@@ -282,8 +266,7 @@
         tool_id="add_tool",
         task="Add 1 + 2",
         output="",
-        inputs=[
-        ],
+        inputs=[],
     )
     plan = Plan(
         plan_context=PlanContext(
@@ -342,8 +325,7 @@
         tool_id="add_tool",
         task="Add 1 + 2",
         output="$step_one",
-        inputs=[
-        ],
+        inputs=[],
     )
     step_two = Step(
         tool_id="add_tool",
@@ -433,8 +415,7 @@
         tool_id="add_tool",
         task="Add 1 + 2",
         output="$step_one",
-        inputs=[
-        ],
+        inputs=[],
     )
     step_two = Step(
         tool_id="add_tool",
@@ -466,6 +447,7 @@
     assert test_clarification_handler.received_clarification is not None
     assert test_clarification_handler.received_clarification.user_guidance == "please try again"
 
+
 @pytest.mark.flaky(reruns=3)
 def test_portia_run_query_with_conditional_steps() -> None:
     """Test running a query with conditional steps."""
