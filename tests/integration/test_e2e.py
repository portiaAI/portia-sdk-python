"""E2E Tests."""

from __future__ import annotations

import pytest

from portia.agents.base_agent import Output
from portia.agents.toolless_agent import ToolLessAgent
from portia.clarification import Clarification, InputClarification
from portia.config import AgentType, Config, LLMModel, LLMProvider, LogLevel
from portia.context import ExecutionContext, execution_context
from portia.errors import ToolSoftError
from portia.plan import Plan, PlanContext, Step, Variable
from portia.runner import Runner
from portia.tool_registry import InMemoryToolRegistry
from portia.workflow import Workflow, WorkflowState
from tests.utils import AdditionTool, ClarificationTool, ErrorTool

PROVIDER_MODELS = [
    (
        LLMProvider.OPENAI,
        LLMModel.GPT_4_O_MINI,
    ),
    (
        LLMProvider.MISTRALAI,
        LLMModel.MISTRAL_LARGE_LATEST,
    ),
    (
        LLMProvider.ANTHROPIC,
        LLMModel.CLAUDE_3_OPUS_LATEST,
    ),
]

AGENTS = [
    AgentType.VERIFIER,
    AgentType.ONE_SHOT,
]


@pytest.mark.parametrize(("llm_provider", "llm_model_name"), PROVIDER_MODELS)
@pytest.mark.parametrize("agent", AGENTS)
def test_runner_run_query(
    llm_provider: LLMProvider,
    llm_model_name: LLMModel,
    agent: AgentType,
) -> None:
    """Test running a simple query using the Runner."""
    config = Config.from_default(
        llm_provider=llm_provider,
        llm_model_name=llm_model_name,
        default_agent_type=agent,
    )

    addition_tool = AdditionTool()
    addition_tool.should_summarize = True

    tool_registry = InMemoryToolRegistry.from_local_tools([addition_tool])
    runner = Runner(config=config, tool_registry=tool_registry)
    query = "Add 1 + 2 together"

    workflow = runner.execute_query(query)

    assert workflow.state == WorkflowState.COMPLETE
<<<<<<< HEAD
    assert workflow.final_output
    assert workflow.final_output.value == 3
    for output in workflow.step_outputs.values():
        assert output.short_summary is not None
        assert output.long_summary is not None
=======
    assert workflow.outputs.final_output
    assert workflow.outputs.final_output.value == 3
>>>>>>> 98353c71


@pytest.mark.parametrize(("llm_provider", "llm_model_name"), PROVIDER_MODELS)
@pytest.mark.parametrize("agent", AGENTS)
@pytest.mark.flaky(reruns=3)
def test_runner_generate_plan(
    llm_provider: LLMProvider,
    llm_model_name: LLMModel,
    agent: AgentType,
) -> None:
    """Test planning a simple query using the Runner."""
    config = Config.from_default(
        llm_provider=llm_provider,
        llm_model_name=llm_model_name,
        default_agent_type=agent,
    )

    tool_registry = InMemoryToolRegistry.from_local_tools([AdditionTool()])
    runner = Runner(config=config, tool_registry=tool_registry)
    query = "Add 1 + 2 together"

    plan = runner.generate_plan(query)

    assert len(plan.steps) == 1
    assert plan.steps[0].tool_name == "Add Tool"
    assert plan.steps[0].inputs
    assert len(plan.steps[0].inputs) == 2
    assert plan.steps[0].inputs[0].value + plan.steps[0].inputs[1].value == 3

    workflow = runner.execute_query(query)

    assert workflow.state == WorkflowState.COMPLETE
    assert workflow.outputs.final_output
    assert workflow.outputs.final_output.value == 3


@pytest.mark.parametrize(("llm_provider", "llm_model_name"), PROVIDER_MODELS)
@pytest.mark.parametrize("agent", AGENTS)
def test_runner_run_query_with_clarifications(
    llm_provider: LLMProvider,
    llm_model_name: LLMModel,
    agent: AgentType,
) -> None:
    """Test running a query with clarification using the Runner."""
    config = Config.from_default(
        default_log_level=LogLevel.DEBUG,
        llm_provider=llm_provider,
        llm_model_name=llm_model_name,
        default_agent_type=agent,
    )

    tool_registry = InMemoryToolRegistry.from_local_tools([ClarificationTool()])
    runner = Runner(config=config, tool_registry=tool_registry)
    clarification_step = Step(
        tool_name="Clarification Tool",
        task="Use tool",
        output="",
        inputs=[
            Variable(
                name="user_guidance",
                description="",
                value="Return a clarification",
            ),
        ],
    )
    plan = Plan(
        plan_context=PlanContext(
            query="raise a clarification",
            tool_ids=["clarification_tool"],
        ),
        steps=[clarification_step],
    )
    runner.storage.save_plan(plan)

    with execution_context(additional_data={"raise_clarification": "True"}):
        workflow = runner.create_workflow(plan)
        workflow = runner.execute_workflow(workflow)

    assert workflow.state == WorkflowState.NEED_CLARIFICATION
    assert workflow.get_outstanding_clarifications()[0].user_guidance == "Return a clarification"

    workflow.get_outstanding_clarifications()[0].resolve(response=False)
    with execution_context(additional_data={"raise_clarification": "False"}):
        runner.execute_workflow(workflow)
    assert workflow.state == WorkflowState.COMPLETE


@pytest.mark.parametrize(("llm_provider", "llm_model_name"), PROVIDER_MODELS)
@pytest.mark.parametrize("agent", AGENTS)
def test_runner_run_query_with_hard_error(
    llm_provider: LLMProvider,
    llm_model_name: LLMModel,
    agent: AgentType,
) -> None:
    """Test running a query with error using the Runner."""
    config = Config.from_default(
        llm_provider=llm_provider,
        llm_model_name=llm_model_name,
        default_agent_type=agent,
    )
    tool_registry = InMemoryToolRegistry.from_local_tools([ErrorTool()])
    runner = Runner(config=config, tool_registry=tool_registry)
    clarification_step = Step(
        tool_name="Error Tool",
        task="Use tool",
        output="",
        inputs=[
            Variable(
                name="error_str",
                description="",
                value="Something went wrong",
            ),
            Variable(
                name="return_soft_error",
                description="",
                value=False,
            ),
            Variable(
                name="return_uncaught_error",
                description="",
                value=False,
            ),
        ],
    )
    plan = Plan(
        plan_context=PlanContext(
            query="raise an error",
            tool_ids=["error_tool"],
        ),
        steps=[clarification_step],
    )
    runner.storage.save_plan(plan)
    workflow = runner.create_workflow(plan)
    workflow = runner.execute_workflow(workflow)

    assert workflow.state == WorkflowState.FAILED
    assert workflow.outputs.final_output
    assert isinstance(workflow.outputs.final_output.value, str)
    assert "Something went wrong" in workflow.outputs.final_output.value


@pytest.mark.parametrize("agent", AGENTS)
@pytest.mark.parametrize(("llm_provider", "llm_model_name"), PROVIDER_MODELS)
@pytest.mark.flaky(reruns=3)
def test_runner_run_query_with_soft_error(
    llm_provider: LLMProvider,
    llm_model_name: LLMModel,
    agent: AgentType,
) -> None:
    """Test running a query with error using the Runner."""
    config = Config.from_default(
        llm_provider=llm_provider,
        llm_model_name=llm_model_name,
        default_agent_type=agent,
    )

    class MyAdditionTool(AdditionTool):
        def run(self, _: ExecutionContext, a: int, b: int) -> int:  # noqa: ARG002
            raise ToolSoftError("Server Timeout")

    tool_registry = InMemoryToolRegistry.from_local_tools([MyAdditionTool()])
    runner = Runner(config=config, tool_registry=tool_registry)
    clarification_step = Step(
        tool_name="Add Tool",
        task="Use tool",
        output="",
        inputs=[
            Variable(
                name="a",
                description="",
                value=1,
            ),
            Variable(
                name="b",
                description="",
                value=2,
            ),
        ],
    )
    plan = Plan(
        plan_context=PlanContext(
            query="raise an error",
            tool_ids=["add_tool"],
        ),
        steps=[clarification_step],
    )
    runner.storage.save_plan(plan)
    workflow = runner.create_workflow(plan)
    workflow = runner.execute_workflow(workflow)

    assert workflow.state == WorkflowState.FAILED
    assert workflow.outputs.final_output
    assert isinstance(workflow.outputs.final_output.value, str)
    assert "Tool failed after retries" in workflow.outputs.final_output.value


@pytest.mark.parametrize(("llm_provider", "llm_model_name"), PROVIDER_MODELS)
def test_toolless_agent(llm_provider: LLMProvider, llm_model_name: LLMModel) -> None:
    """Test toolless agent."""
    plan = Plan(
        plan_context=PlanContext(
            query="Tell me a funny joke",
            tool_ids=[],
        ),
        steps=[Step(task="Tell me a funny joke", output="$joke")],
    )
    config = Config.from_default(
        llm_provider=llm_provider,
        llm_model_name=llm_model_name,
    )
    agent = ToolLessAgent(
        step=plan.steps[0],
        workflow=Workflow(plan_id=plan.id),
        config=config,
    )
    out = agent.execute_sync()
    assert isinstance(out, Output)


@pytest.mark.parametrize(("llm_provider", "llm_model_name"), PROVIDER_MODELS)
@pytest.mark.parametrize("agent", AGENTS)
def test_runner_run_query_with_multiple_clarifications(
    llm_provider: LLMProvider,
    llm_model_name: LLMModel,
    agent: AgentType,
) -> None:
    """Test running a query with multiple clarification using the Runner."""
    config = Config.from_default(
        default_log_level=LogLevel.DEBUG,
        llm_provider=llm_provider,
        llm_model_name=llm_model_name,
        default_agent_type=agent,
    )

    class MyAdditionTool(AdditionTool):
        def run(self, _: ExecutionContext, a: int, b: int) -> int | Clarification:  # type: ignore  # noqa: PGH003
            if a == 1:
                return InputClarification(argument_name="a", user_guidance="please try again")
            return a + b

    tool_registry = InMemoryToolRegistry.from_local_tools([MyAdditionTool()])
    runner = Runner(config=config, tool_registry=tool_registry)

    step_one = Step(
        tool_name="Add Tool",
        task="Use tool",
        output="$step_one",
        inputs=[
            Variable(
                name="a",
                description="",
                value=1,
            ),
            Variable(
                name="b",
                description="",
                value=2,
            ),
        ],
    )
    step_two = Step(
        tool_name="Add Tool",
        task="Use tool",
        output="",
        inputs=[
            Variable(
                name="a",
                description="",
                value="$step_one",
            ),
            Variable(
                name="b",
                description="",
                value=40,
            ),
        ],
    )
    plan = Plan(
        plan_context=PlanContext(
            query="raise a clarification",
            tool_ids=["clarification_tool"],
        ),
        steps=[step_one, step_two],
    )
    runner.storage.save_plan(plan)

    workflow = runner.create_workflow(plan)
    workflow = runner.execute_workflow(workflow)

    assert workflow.state == WorkflowState.NEED_CLARIFICATION
    assert workflow.get_outstanding_clarifications()[0].user_guidance == "please try again"

    workflow.get_outstanding_clarifications()[0].resolve(response=456)
    with execution_context(additional_data={"raise_clarification": "False"}):
        runner.execute_workflow(workflow)
    assert workflow.state == WorkflowState.COMPLETE
    # 498 = 456 (clarification - value a - step 1) + 2 (value b - step 1) + 40 (value b - step 2)
    assert workflow.outputs.final_output == Output(value=498)<|MERGE_RESOLUTION|>--- conflicted
+++ resolved
@@ -61,16 +61,11 @@
     workflow = runner.execute_query(query)
 
     assert workflow.state == WorkflowState.COMPLETE
-<<<<<<< HEAD
-    assert workflow.final_output
-    assert workflow.final_output.value == 3
-    for output in workflow.step_outputs.values():
+    assert workflow.outputs.final_output
+    assert workflow.outputs.final_output.value == 3
+    for output in workflow.outputs.step_outputs.values():
         assert output.short_summary is not None
         assert output.long_summary is not None
-=======
-    assert workflow.outputs.final_output
-    assert workflow.outputs.final_output.value == 3
->>>>>>> 98353c71
 
 
 @pytest.mark.parametrize(("llm_provider", "llm_model_name"), PROVIDER_MODELS)
