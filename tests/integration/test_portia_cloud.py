"""Portia Cloud Tests."""

import uuid

import pytest
from pydantic import SecretStr

from portia.clarification import ActionClarification
from portia.config import Config, StorageClass
from portia.errors import ToolNotFoundError
from portia.execution_context import execution_context
from portia.runner import Runner
from portia.storage import PortiaCloudStorage
from portia.tool import PortiaRemoteTool, Tool, ToolHardError
from portia.tool_registry import (
    InMemoryToolRegistry,
    PortiaToolRegistry,
)
from portia.workflow import WorkflowState
from tests.utils import AdditionTool, get_test_tool_context, get_test_workflow


def test_runner_run_query_with_cloud() -> None:
    """Test running a simple query using the Runner."""
    config = Config.from_default(storage_class=StorageClass.CLOUD)
    runner = Runner(config=config)
    query = "Where is the next Olympics being hosted?"

    workflow = runner.execute_query(query)

    assert workflow.state == WorkflowState.COMPLETE
    assert workflow.outputs.final_output

    storage = runner.storage
    # check we can get items back
    storage.get_plan(workflow.plan_id)
    storage.get_workflow(workflow.id)


def test_run_tool_error() -> None:
    """Test running a simple query using the Runner."""
    config = Config.from_default(storage_class=StorageClass.CLOUD)

    registry = PortiaToolRegistry(
        config=config,
    )
    with pytest.raises(ToolNotFoundError):
        registry.get_tool("Not a Tool")

    with pytest.raises(NotImplementedError):
        registry.register_tool(AdditionTool())

    tool = registry.get_tool("portia:tavily::search")
<<<<<<< HEAD
=======
    assert isinstance(tool, PortiaRemoteTool)
>>>>>>> 056842b5
    tool.api_key = SecretStr("123")
    ctx = get_test_tool_context()
    with pytest.raises(ToolHardError):
        tool.run(ctx)


def test_runner_run_query_with_cloud_and_local() -> None:
    """Test running a simple query using the Runner."""
    config = Config.from_default(storage_class=StorageClass.CLOUD)

    registry = InMemoryToolRegistry.from_local_tools([AdditionTool()]) + PortiaToolRegistry(
        config=config,
    )

    runner = Runner(config=config, tools=registry)
    query = "Get the temperature in London and Sydney and then add the two temperatures together."

    workflow = runner.execute_query(query)
    assert workflow.state == WorkflowState.COMPLETE
    assert workflow.outputs.final_output


def test_runner_run_query_with_oauth() -> None:
    """Test running a simple query using the Runner."""
    runner = Runner()
    query = "Star the portiaai/portia-sdk-repo"

    with execution_context(end_user_id=str(uuid.uuid4())):
        workflow = runner.execute_query(query)

    assert workflow.state == WorkflowState.NEED_CLARIFICATION
    assert len(workflow.outputs.clarifications) == 1
    assert isinstance(workflow.outputs.clarifications[0], ActionClarification)


def test_portia_cloud_storage() -> None:
    """Test cloud storage."""
    config = Config.from_default()
    storage = PortiaCloudStorage(config)
    (plan, workflow) = get_test_workflow()
    storage.save_plan(plan)
    assert storage.get_plan(plan.id) == plan
    storage.save_workflow(workflow)
    assert storage.get_workflow(workflow.id) == workflow
    assert isinstance(storage.get_workflows(WorkflowState.IN_PROGRESS).results, list)


def test_default_runner_has_correct_tools() -> None:
    """Test that the default runner has the correct tools."""
    runner = Runner()
    tools = runner.tool_registry.get_tools()
    assert len(tools) > 0
    assert any(tool.id == "portia:google:gmail:search_email" for tool in tools)
    assert not any(tool.id == "portia:microsoft:outlook:draft_email" for tool in tools)


@pytest.mark.skip("Disable test until Microsoft tool is enabled in staging")
def test_runner_with_microsoft_tools() -> None:
    """Test that the default runner has the correct tools."""

    # Choose to exclude gmail rather than microsoft outlook
    def exclude_gmail_filter(tool: Tool) -> bool:
        return not tool.id.startswith("portia::google_gmail::")

    registry = PortiaToolRegistry(config=Config.from_default()).filter_tools(exclude_gmail_filter)
    runner = Runner(tools=registry)
    tools = runner.tool_registry.get_tools()
    assert len(tools) > 0
    assert any(tool.id == "portia:google:gmail:search_email" for tool in tools)
    assert not any(tool.id == "portia:microsoft:outlook:draft_email" for tool in tools)<|MERGE_RESOLUTION|>--- conflicted
+++ resolved
@@ -51,10 +51,7 @@
         registry.register_tool(AdditionTool())
 
     tool = registry.get_tool("portia:tavily::search")
-<<<<<<< HEAD
-=======
     assert isinstance(tool, PortiaRemoteTool)
->>>>>>> 056842b5
     tool.api_key = SecretStr("123")
     ctx = get_test_tool_context()
     with pytest.raises(ToolHardError):
