--- conflicted
+++ resolved
@@ -262,13 +262,8 @@
         verified_args=verified_tool_inputs,
         clarifications=[failed_clarification, clarification],
         missing_args={"content": clarification},
-<<<<<<< HEAD
-        get_last_resolved_clarification=lambda arg_name, arg_value: clarification
-        if arg_name == "content" and arg_value == "CONTENT_STRING"
-=======
         get_last_resolved_clarification=lambda arg_name: clarification
         if arg_name == "content"
->>>>>>> f7e418de
         else None,
     )
     agent.step = Step(task="DESCRIPTION_STRING", output="$out")
@@ -493,7 +488,6 @@
     assert agent.get_last_resolved_clarification("arg") == resolved_clarification2
 
 
-
 def test_clarifications_or_continue() -> None:
     """Test clarifications_or_continue."""
     clarification = InputClarification(
