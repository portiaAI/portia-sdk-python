"""Test the PlanBuilderV2 class."""

from __future__ import annotations

from typing import TYPE_CHECKING, Any

import pytest
from pydantic import BaseModel

from portia.builder.conditionals import ConditionalBlockClauseType
from portia.builder.plan_builder_v2 import PlanBuilderError, PlanBuilderV2
from portia.builder.plan_v2 import PlanV2
from portia.builder.reference import Input, StepOutput
from portia.builder.step_v2 import (
<<<<<<< HEAD
    ConditionalStep,
    FunctionStep,
=======
>>>>>>> e4d3cdd0
    InvokeToolStep,
    LLMStep,
    SingleToolAgentStep,
    StepV2,
    UserInputStep,
    UserVerifyStep,
)
from portia.plan import PlanInput, Step
from portia.tool import Tool
from portia.tool_decorator import tool

if TYPE_CHECKING:
    from portia.portia import RunContext


class OutputSchema(BaseModel):
    """Output schema for testing."""

    result: str
    count: int


def example_function_for_testing(x: int, y: str) -> str:
    """Example function for function call tests."""  # noqa: D401
    return f"{y}: {x}"


class MockTool(Tool):
    """Mock tool for testing."""

    def __init__(self) -> None:
        """Initialize mock tool."""
        super().__init__(
            id="mock_tool",
            name="Mock Tool",
            description="A mock tool for testing",
            output_schema=("str", "Mock result string"),
        )

    def run(self, ctx: Any, **kwargs: Any) -> str:  # noqa: ANN401, ARG002
        """Run the mock tool."""
        return "mock result"


class CustomStep(StepV2):
    """Custom step for testing."""

    async def run(self, run_data: RunContext) -> Any:  # noqa: ANN401, ARG002
        """Execute the step."""
        return "mock result"

    def to_legacy_step(self, plan: PlanV2) -> Step:
        """Convert this step to a Step from plan.py.

        A Step is the legacy representation of a step in the plan, and is still used in the
        Portia backend. If this step doesn't need to be represented in the plan sent to the Portia
        backend, return None.
        """
        raise NotImplementedError


class TestPlanBuilderV2:
    """Test cases for PlanBuilderV2."""

    def test_initialization_default_label(self) -> None:
        """Test PlanBuilderV2 initialization with default label."""
        builder = PlanBuilderV2()

        assert isinstance(builder.plan, PlanV2)
        assert builder.plan.label == "Run the plan built with the Plan Builder"
        assert builder.plan.steps == []
        assert builder.plan.plan_inputs == []
        assert builder.plan.summarize is False
        assert builder.plan.final_output_schema is None

    def test_initialization_custom_label(self) -> None:
        """Test PlanBuilderV2 initialization with custom label."""
        custom_label = "Custom Plan Label"
        builder = PlanBuilderV2(label=custom_label)

        assert builder.plan.label == custom_label

    def test_input_method(self) -> None:
        """Test the input() method for adding plan inputs."""
        builder = PlanBuilderV2()

        # Test adding input with name only
        result = builder.input(name="user_name")

        assert result is builder  # Should return self for chaining
        assert len(builder.plan.plan_inputs) == 1
        assert builder.plan.plan_inputs[0].name == "user_name"
        assert builder.plan.plan_inputs[0].description is None
        assert builder.plan.plan_inputs[0].value is None

    def test_input_method_with_description(self) -> None:
        """Test the input() method with description."""
        builder = PlanBuilderV2()

        builder.input(name="user_name", description="The name of the user")

        assert len(builder.plan.plan_inputs) == 1
        assert builder.plan.plan_inputs[0].name == "user_name"
        assert builder.plan.plan_inputs[0].description == "The name of the user"
        assert builder.plan.plan_inputs[0].value is None

    def test_input_method_multiple_inputs(self) -> None:
        """Test adding multiple inputs."""
        builder = PlanBuilderV2()

        builder.input(name="name", description="User name").input(
            name="age", description="User age"
        )

        assert len(builder.plan.plan_inputs) == 2
        assert builder.plan.plan_inputs[0].name == "name"
        assert builder.plan.plan_inputs[1].name == "age"
        assert builder.plan.plan_inputs[0].value is None
        assert builder.plan.plan_inputs[1].value is None

    def test_input_method_with_default_value(self) -> None:
        """Test the input() method with default value."""
        builder = PlanBuilderV2()

        builder.input(
            name="user_name", description="The name of the user", default_value="John Doe"
        )

        assert len(builder.plan.plan_inputs) == 1
        assert builder.plan.plan_inputs[0].name == "user_name"
        assert builder.plan.plan_inputs[0].description == "The name of the user"
        assert builder.plan.plan_inputs[0].value == "John Doe"

    def test_input_method_with_various_default_values(self) -> None:
        """Test the input() method with various types of default values."""
        builder = PlanBuilderV2()

        # Test with different types of default values
        default_bool = True
        builder.input(
            name="string_input", description="A string input", default_value="default_string"
        )
        builder.input(name="int_input", description="An integer input", default_value=42)
        builder.input(name="bool_input", description="A boolean input", default_value=default_bool)
        builder.input(
            name="list_input", description="A list input", default_value=["item1", "item2"]
        )
        builder.input(name="dict_input", description="A dict input", default_value={"key": "value"})
        builder.input(
            name="none_input", description="An input with explicit None", default_value=None
        )

        assert len(builder.plan.plan_inputs) == 6

        # Check each input's default value
        inputs = {inp.name: inp for inp in builder.plan.plan_inputs}
        assert inputs["string_input"].value == "default_string"
        assert inputs["int_input"].value == 42
        assert inputs["bool_input"].value is True
        assert inputs["list_input"].value == ["item1", "item2"]
        assert inputs["dict_input"].value == {"key": "value"}
        assert inputs["none_input"].value is None

    def test_llm_step_method_basic(self) -> None:
        """Test the llm_step() method with basic parameters."""
        builder = PlanBuilderV2()

        result = builder.llm_step(task="Analyze the data")

        assert result is builder  # Should return self for chaining
        assert len(builder.plan.steps) == 1
        assert isinstance(builder.plan.steps[0], LLMStep)
        assert builder.plan.steps[0].task == "Analyze the data"
        assert builder.plan.steps[0].inputs == []
        assert builder.plan.steps[0].output_schema is None
        assert builder.plan.steps[0].step_name == "step_0"

    def test_llm_step_method_with_all_parameters(self) -> None:
        """Test the llm_step() method with all parameters."""
        builder = PlanBuilderV2()
        inputs = ["input1", StepOutput(0), Input("user_input")]

        builder.llm_step(
            task="Process the inputs",
            inputs=inputs,
            output_schema=OutputSchema,
            step_name="custom_step",
        )

        step = builder.plan.steps[0]
        assert isinstance(step, LLMStep)
        assert step.task == "Process the inputs"
        assert step.inputs == inputs
        assert step.output_schema == OutputSchema
        assert step.step_name == "custom_step"

    def test_llm_step_method_auto_generated_step_name(self) -> None:
        """Test that step names are auto-generated correctly."""
        builder = PlanBuilderV2()

        builder.llm_step(task="First step")
        builder.llm_step(task="Second step")

        assert builder.plan.steps[0].step_name == "step_0"
        assert builder.plan.steps[1].step_name == "step_1"

    def test_invoke_tool_step_method_with_string_tool(self) -> None:
        """Test the invoke_tool_step() method with string tool identifier."""
        builder = PlanBuilderV2()
        args = {"param1": "value1", "param2": StepOutput(0)}

        result = builder.invoke_tool_step(tool="search_tool", args=args)

        assert result is builder  # Should return self for chaining
        assert len(builder.plan.steps) == 1
        assert isinstance(builder.plan.steps[0], InvokeToolStep)
        assert builder.plan.steps[0].tool == "search_tool"
        assert builder.plan.steps[0].args == args
        assert builder.plan.steps[0].output_schema is None
        assert builder.plan.steps[0].step_name == "step_0"

    def test_invoke_tool_step_method_with_tool_instance(self) -> None:
        """Test the invoke_tool_step() method with Tool instance."""
        builder = PlanBuilderV2()
        mock_tool = MockTool()

        builder.invoke_tool_step(tool=mock_tool, args={"input": "test"})

        step = builder.plan.steps[0]
        assert isinstance(step, InvokeToolStep)
        assert step.tool is mock_tool

    def test_invoke_tool_step_method_with_all_parameters(self) -> None:
        """Test the invoke_tool_step() method with all parameters."""
        builder = PlanBuilderV2()

        builder.invoke_tool_step(
            tool="test_tool",
            args={"arg1": "value1"},
            output_schema=OutputSchema,
            step_name="tool_step",
        )

        step = builder.plan.steps[0]
        assert isinstance(step, InvokeToolStep)
        assert step.tool == "test_tool"
        assert step.args == {"arg1": "value1"}
        assert step.output_schema == OutputSchema
        assert step.step_name == "tool_step"

    def test_invoke_tool_step_method_no_args(self) -> None:
        """Test the invoke_tool_step() method with no args."""
        builder = PlanBuilderV2()

        builder.invoke_tool_step(tool="no_args_tool")

        step = builder.plan.steps[0]
        assert isinstance(step, InvokeToolStep)
        assert step.args == {}

    def test_function_step_method_basic(self) -> None:
        """Test the function_step() method with basic parameters."""
        builder = PlanBuilderV2()

        result = builder.function_step(function=example_function_for_testing)

        assert result is builder  # Should return self for chaining
        assert len(builder.plan.steps) == 1
        assert isinstance(builder.plan.steps[0], InvokeToolStep)
        assert not isinstance(builder.plan.steps[0].tool, str)
        assert builder.plan.steps[0].tool.id == "local_function_example_function_for_testing"
        assert builder.plan.steps[0].tool.name == "Local Function Example Function For Testing"
        assert builder.plan.steps[0].args == {}
        assert builder.plan.steps[0].output_schema is None
        assert builder.plan.steps[0].step_name == "step_0"

    def test_function_step_method_with_all_parameters(self) -> None:
        """Test the function_step() method with all parameters."""
        builder = PlanBuilderV2()
        args = {"x": 42, "y": Input("user_input")}

        builder.function_step(
            function=example_function_for_testing,
            args=args,
            output_schema=OutputSchema,
            step_name="func_step",
        )

        step = builder.plan.steps[0]
        assert isinstance(step, InvokeToolStep)
        assert not isinstance(step.tool, str)
        assert step.tool.id == "local_function_example_function_for_testing"
        assert step.tool.name == "Local Function Example Function For Testing"
        assert step.args == args
        assert step.output_schema == OutputSchema
        assert step.step_name == "func_step"

    def test_single_tool_agent_step_method_basic(self) -> None:
        """Test the single_tool_agent_step() method with basic parameters."""
        builder = PlanBuilderV2()

        result = builder.single_tool_agent_step(tool="agent_tool", task="Complete the task")

        assert result is builder  # Should return self for chaining
        assert len(builder.plan.steps) == 1
        assert isinstance(builder.plan.steps[0], SingleToolAgentStep)
        assert builder.plan.steps[0].tool == "agent_tool"
        assert builder.plan.steps[0].task == "Complete the task"
        assert builder.plan.steps[0].inputs == []
        assert builder.plan.steps[0].output_schema is None
        assert builder.plan.steps[0].step_name == "step_0"

    def test_single_tool_agent_step_method_with_all_parameters(self) -> None:
        """Test the single_tool_agent_step() method with all parameters."""
        builder = PlanBuilderV2()
        inputs = ["context", StepOutput(0)]

        builder.single_tool_agent_step(
            tool="complex_tool",
            task="Process complex data",
            inputs=inputs,
            output_schema=OutputSchema,
            step_name="agent_step",
        )

        step = builder.plan.steps[0]
        assert isinstance(step, SingleToolAgentStep)
        assert step.tool == "complex_tool"
        assert step.task == "Process complex data"
        assert step.inputs == inputs
        assert step.output_schema == OutputSchema
        assert step.step_name == "agent_step"

    def test_user_verify_step_method(self) -> None:
        """Test the user_verify_step() method."""
        builder = PlanBuilderV2()

        result = builder.user_verify(message="Check this")

        assert result is builder
        assert len(builder.plan.steps) == 1
        assert isinstance(builder.plan.steps[0], UserVerifyStep)
        assert builder.plan.steps[0].message == "Check this"
        assert builder.plan.steps[0].step_name == "step_0"

    def test_user_input_text_input_method(self) -> None:
        """Test the user_input() method for text input."""
        builder = PlanBuilderV2()

        result = builder.user_input(message="Please enter your name")

        assert result is builder
        assert len(builder.plan.steps) == 1
        assert isinstance(builder.plan.steps[0], UserInputStep)
        assert builder.plan.steps[0].message == "Please enter your name"
        assert builder.plan.steps[0].options is None
        assert builder.plan.steps[0].step_name == "step_0"

    def test_user_input_multiple_choice_method(self) -> None:
        """Test the user_input() method for multiple choice."""
        builder = PlanBuilderV2()
        options = ["red", "green", "blue"]

        result = builder.user_input(
            message="Choose your favorite color",
            options=options,
            step_name="choose_color",
        )

        assert result is builder
        assert len(builder.plan.steps) == 1
        step = builder.plan.steps[0]
        assert isinstance(step, UserInputStep)
        assert step.message == "Choose your favorite color"
        assert step.options == options
        assert step.step_name == "choose_color"

    def test_final_output_method_basic(self) -> None:
        """Test the final_output() method with basic parameters."""
        builder = PlanBuilderV2()

        result = builder.final_output()

        assert result is builder  # Should return self for chaining
        assert builder.plan.final_output_schema is None
        assert builder.plan.summarize is False

    def test_final_output_method_with_schema(self) -> None:
        """Test the final_output() method with output schema."""
        builder = PlanBuilderV2()

        builder.final_output(output_schema=OutputSchema)

        assert builder.plan.final_output_schema == OutputSchema
        assert builder.plan.summarize is False

    def test_final_output_method_with_summarize(self) -> None:
        """Test the final_output() method with summarize enabled."""
        builder = PlanBuilderV2()

        builder.final_output(summarize=True)

        assert builder.plan.final_output_schema is None
        assert builder.plan.summarize is True

    def test_final_output_method_with_all_parameters(self) -> None:
        """Test the final_output() method with all parameters."""
        builder = PlanBuilderV2()

        builder.final_output(output_schema=OutputSchema, summarize=True)

        assert builder.plan.final_output_schema == OutputSchema
        assert builder.plan.summarize is True

    def test_build_method(self) -> None:
        """Test the build() method returns correct PlanV2 instance."""
        builder = PlanBuilderV2(label="Test Plan")

        builder.input(name="test_input", description="Test input description")
        builder.llm_step(task="Test task")
        builder.final_output(output_schema=OutputSchema, summarize=True)

        plan = builder.build()

        assert isinstance(plan, PlanV2)
        assert plan is builder.plan  # Should return the same instance
        assert plan.label == "Test Plan"
        assert len(plan.plan_inputs) == 1
        assert len(plan.steps) == 1
        assert plan.final_output_schema == OutputSchema
        assert plan.summarize is True

    def test_method_chaining(self) -> None:
        """Test that all methods return self for proper chaining."""
        builder = PlanBuilderV2("Chaining Test")

        result = (
            builder.input(
                name="user_name", description="Name of the user", default_value="John Doe"
            )
            .input(name="user_age", description="Age of the user", default_value=25)
            .llm_step(task="Analyze user info", inputs=[Input("user_name"), Input("user_age")])
            .invoke_tool_step(tool="search_tool", args={"query": StepOutput(0)})
            .function_step(function=example_function_for_testing, args={"x": 1, "y": "test"})
            .single_tool_agent_step(tool="agent_tool", task="Final processing")
            .final_output(output_schema=OutputSchema, summarize=True)
        )

        assert result is builder

        # Verify the plan was built correctly
        plan = builder.build()
        assert len(plan.plan_inputs) == 2
        assert len(plan.steps) == 4
        assert isinstance(plan.steps[0], LLMStep)
        assert isinstance(plan.steps[1], InvokeToolStep)
        assert isinstance(plan.steps[2], InvokeToolStep)
        assert isinstance(plan.steps[3], SingleToolAgentStep)
        assert plan.final_output_schema == OutputSchema
        assert plan.summarize is True

        # Verify default values are set correctly
        inputs = {inp.name: inp for inp in plan.plan_inputs}
        assert inputs["user_name"].value == "John Doe"
        assert inputs["user_age"].value == 25

    def test_empty_plan_build(self) -> None:
        """Test building an empty plan."""
        builder = PlanBuilderV2()
        plan = builder.build()

        assert isinstance(plan, PlanV2)
        assert len(plan.steps) == 0
        assert len(plan.plan_inputs) == 0
        assert plan.final_output_schema is None
        assert plan.summarize is False

    def test_step_name_generation_with_mixed_steps(self) -> None:
        """Test step name generation with different types of steps."""
        builder = PlanBuilderV2()

        builder.llm_step(task="LLM task")
        builder.invoke_tool_step(tool="tool1")
        builder.function_step(function=example_function_for_testing)
        builder.single_tool_agent_step(tool="agent_tool", task="Agent task")

        assert builder.plan.steps[0].step_name == "step_0"
        assert builder.plan.steps[1].step_name == "step_1"
        assert builder.plan.steps[2].step_name == "step_2"
        assert builder.plan.steps[3].step_name == "step_3"

    def test_custom_step_names_override_auto_generation(self) -> None:
        """Test that custom step names override auto-generation."""
        builder = PlanBuilderV2()

        builder.llm_step(task="First", step_name="custom_first")
        builder.llm_step(task="Second")  # Should get step_1
        builder.llm_step(task="Third", step_name="custom_third")

        assert builder.plan.steps[0].step_name == "custom_first"
        assert builder.plan.steps[1].step_name == "step_1"
        assert builder.plan.steps[2].step_name == "custom_third"

    def test_references_in_inputs_and_args(self) -> None:
        """Test using references (StepOutput and Input) in various contexts."""
        builder = PlanBuilderV2()

        # Add inputs to reference
        builder.input(name="user_query", description="The user's query")

        # Add steps with references
        builder.llm_step(task="Process query", inputs=[Input("user_query"), "additional context"])
        builder.invoke_tool_step(tool="search_tool", args={"query": StepOutput(0), "limit": 10})
        builder.function_step(
            function=example_function_for_testing, args={"x": 42, "y": StepOutput(1)}
        )

        plan = builder.build()

        # Verify references are preserved
        llm_step = plan.steps[0]
        assert isinstance(llm_step, LLMStep)
        assert isinstance(llm_step.inputs[0], Input)
        assert llm_step.inputs[0].name == "user_query"

        tool_step = plan.steps[1]
        assert isinstance(tool_step, InvokeToolStep)
        assert isinstance(tool_step.args["query"], StepOutput)
        assert tool_step.args["query"].step == 0

        func_step = plan.steps[2]
        assert isinstance(func_step, InvokeToolStep)
        assert isinstance(func_step.args["y"], StepOutput)
        assert func_step.args["y"].step == 1

    def test_add_step_method_basic(self) -> None:
        """Test the add_step() method with basic functionality."""
        builder = PlanBuilderV2()
        custom_step = CustomStep(step_name="custom_step")

        result = builder.add_step(custom_step)

        assert len(result.plan.steps) == 1
        assert result.plan.steps[0] is custom_step
        assert result.plan.steps[0].step_name == "custom_step"

    def test_add_step_method_with_different_step_types(self) -> None:
        """Test the add_step() method with different step types."""
        builder = PlanBuilderV2()

        llm_step = LLMStep(task="LLM task", step_name="llm_step")
        tool_step = InvokeToolStep(
            tool="search_tool", args={"query": "test"}, step_name="tool_step"
        )
        func_step = InvokeToolStep(
            tool=tool(example_function_for_testing)(),
            args={"x": 1, "y": "test"},
            step_name="func_step",
        )
        agent_step = SingleToolAgentStep(
            tool="agent_tool", task="Agent task", step_name="agent_step"
        )

        builder.add_step(llm_step).add_step(tool_step).add_step(func_step).add_step(agent_step)

        assert len(builder.plan.steps) == 4
        assert isinstance(builder.plan.steps[0], LLMStep)
        assert isinstance(builder.plan.steps[1], InvokeToolStep)
        assert isinstance(builder.plan.steps[2], InvokeToolStep)
        assert isinstance(builder.plan.steps[3], SingleToolAgentStep)

    def test_add_steps_method_with_iterable(self) -> None:
        """Test the add_steps() method with an iterable of steps."""
        builder = PlanBuilderV2()

        steps = [
            LLMStep(task="First task", step_name="step1"),
            InvokeToolStep(tool="test_tool", args={"input": "test"}, step_name="step2"),
            InvokeToolStep(
                tool=tool(example_function_for_testing)(),
                args={"x": 42, "y": "hello"},
                step_name="step3",
            ),
        ]

        result = builder.add_steps(steps)

        assert len(result.plan.steps) == 3
        assert result.plan.steps[0] is steps[0]
        assert result.plan.steps[1] is steps[1]
        assert result.plan.steps[2] is steps[2]

    def test_add_steps_method_with_plan_v2(self) -> None:
        """Test the add_steps() method with a PlanV2 instance."""
        builder = PlanBuilderV2()

        other_plan = PlanV2(
            label="Other plan",
            steps=[
                LLMStep(task="Task from other plan", step_name="other_step1"),
                InvokeToolStep(tool="other_tool", args={}, step_name="other_step2"),
            ],
            plan_inputs=[
                PlanInput(name="other_input", description="Input from other plan"),
                PlanInput(name="another_input", description="Another input", value="default"),
            ],
        )

        result = builder.input(name="input1").add_steps(other_plan)

        assert len(result.plan.steps) == 2
        assert len(result.plan.plan_inputs) == 3

        assert result.plan.steps[0] is other_plan.steps[0]
        assert result.plan.steps[1] is other_plan.steps[1]

        assert result.plan.plan_inputs[0].name == "input1"
        assert result.plan.plan_inputs[1].name == "other_input"
        assert result.plan.plan_inputs[2].name == "another_input"

    def test_add_steps_method_with_plan_v2_duplicate_inputs_error(self) -> None:
        """Test the add_steps() method raises error for duplicate plan inputs."""
        builder = PlanBuilderV2()

        builder.input(name="shared_input", description="Shared input name")

        other_plan = PlanV2(
            label="Other plan",
            steps=[LLMStep(task="Task", step_name="step1")],
            plan_inputs=[
                PlanInput(name="shared_input", description="Duplicate input name"),
                PlanInput(name="unique_input", description="Unique input"),
            ],
        )

        # Should raise PlanBuilderError due to duplicate input
        with pytest.raises(PlanBuilderError, match="Duplicate input shared_input found in plan"):
            builder.add_steps(other_plan)

    def test_add_steps_method_with_empty_iterable(self) -> None:
        """Test the add_steps() method with an empty iterable."""
        builder = PlanBuilderV2().llm_step(task="Initial step").add_steps([])
        assert len(builder.plan.steps) == 1

    def test_add_steps_method_with_empty_plan_v2(self) -> None:
        """Test the add_steps() method with an empty PlanV2."""
        builder = PlanBuilderV2().input(name="existing_input").llm_step(task="Initial step")
        empty_plan = PlanBuilderV2().build()

        result = builder.add_steps(empty_plan)

        assert len(result.plan.steps) == 1
        assert len(result.plan.plan_inputs) == 1

    def test_add_steps_method_chaining_with_different_sources(self) -> None:
        """Test chaining add_steps() method with different sources."""
        builder = PlanBuilderV2()

        step_list = [LLMStep(task="List step", step_name="list_step")]
        plan_with_steps = PlanV2(
            label="Source plan",
            steps=[InvokeToolStep(tool="plan_tool", args={}, step_name="plan_step")],
            plan_inputs=[PlanInput(name="plan_input", description="From plan")],
        )

        result = builder.add_steps(step_list).add_steps(plan_with_steps)

        assert len(result.plan.steps) == 2
        assert len(result.plan.plan_inputs) == 1
        assert result.plan.steps[0].step_name == "list_step"
        assert result.plan.steps[1].step_name == "plan_step"
        assert result.plan.plan_inputs[0].name == "plan_input"

    def test_add_step_and_add_steps_integration(self) -> None:
        """Test integration of add_step and add_steps methods together."""
        step_batch = (
            PlanBuilderV2()
            .invoke_tool_step(tool="batch_tool", args={}, step_name="batch1")
            .function_step(function=example_function_for_testing, args={}, step_name="batch2")
            .build()
        )

        builder = (
            PlanBuilderV2()
            .add_step(LLMStep(task="Individual step", step_name="individual"))
            .add_steps(step_batch)
            .add_steps(
                PlanBuilderV2().add_step(LLMStep(task="From plan", step_name="from_plan")).build()
            )
            .add_step(SingleToolAgentStep(tool="final_tool", task="Final step", step_name="final"))
        )

        assert len(builder.plan.steps) == 5
        assert len(builder.plan.plan_inputs) == 0
        assert builder.plan.steps[0].step_name == "individual"
        assert builder.plan.steps[1].step_name == "batch1"
        assert builder.plan.steps[2].step_name == "batch2"
        assert builder.plan.steps[3].step_name == "from_plan"
        assert builder.plan.steps[4].step_name == "final"

<<<<<<< HEAD
    def test_basic_if_endif_block(self) -> None:
        """Test basic if-endif conditional block."""
        builder = PlanBuilderV2()

        def test_condition() -> bool:
            return True

        result = builder.if_(test_condition).llm_step(task="Inside if block").endif()

        assert result is builder
        assert len(builder.plan.steps) == 3

        # Check if step
        if_step = builder.plan.steps[0]
        assert isinstance(if_step, ConditionalStep)
        assert if_step.condition is test_condition
        assert if_step.args == {}
        assert if_step.block_clause_type == ConditionalBlockClauseType.NEW_CONDITIONAL_BLOCK
        assert if_step.clause_index_in_block == 0
        assert if_step.step_name == "step_0"

        # Check LLM step inside block
        llm_step = builder.plan.steps[1]
        assert isinstance(llm_step, LLMStep)
        assert llm_step.task == "Inside if block"
        assert llm_step.conditional_block is not None
        assert llm_step.conditional_block is if_step.conditional_block

        # Check endif step
        endif_step = builder.plan.steps[2]
        assert isinstance(endif_step, ConditionalStep)
        assert endif_step.block_clause_type == ConditionalBlockClauseType.END_CONDITION_BLOCK
        assert endif_step.clause_index_in_block == 1
        assert endif_step.conditional_block is if_step.conditional_block

    def test_if_else_endif_block(self) -> None:
        """Test if-else-endif conditional block."""
        builder = PlanBuilderV2()

        def test_condition() -> bool:
            return False

        result = (
            builder.if_(test_condition)
            .llm_step(task="Inside if block")
            .else_()
            .llm_step(task="Inside else block")
            .endif()
        )

        assert result is builder
        assert len(builder.plan.steps) == 5

        # Check if step
        if_step = builder.plan.steps[0]
        assert isinstance(if_step, ConditionalStep)
        assert if_step.block_clause_type == ConditionalBlockClauseType.NEW_CONDITIONAL_BLOCK

        # Check else step
        else_step = builder.plan.steps[2]
        assert isinstance(else_step, ConditionalStep)
        assert else_step.block_clause_type == ConditionalBlockClauseType.ALTERNATE_CLAUSE
        assert else_step.clause_index_in_block == 1
        assert else_step.conditional_block is if_step.conditional_block

        # Check endif step
        endif_step = builder.plan.steps[4]
        assert isinstance(endif_step, ConditionalStep)
        assert endif_step.block_clause_type == ConditionalBlockClauseType.END_CONDITION_BLOCK

    def test_if_else_if_else_endif_block(self) -> None:
        """Test if-else_if-else-endif conditional block."""
        builder = PlanBuilderV2()

        def first_condition() -> bool:
            return False

        def second_condition() -> bool:
            return True

        result = (
            builder.if_(first_condition)
            .llm_step(task="Inside if block")
            .else_if_(second_condition)
            .llm_step(task="Inside else_if block")
            .else_()
            .llm_step(task="Inside else block")
            .endif()
        )

        assert result is builder
        assert len(builder.plan.steps) == 7

        # Check if step
        if_step = builder.plan.steps[0]
        assert isinstance(if_step, ConditionalStep)
        assert if_step.condition is first_condition
        assert if_step.block_clause_type == ConditionalBlockClauseType.NEW_CONDITIONAL_BLOCK
        assert if_step.clause_index_in_block == 0

        # Check else_if step
        elif_step = builder.plan.steps[2]
        assert isinstance(elif_step, ConditionalStep)
        assert elif_step.condition is second_condition
        assert elif_step.block_clause_type == ConditionalBlockClauseType.ALTERNATE_CLAUSE
        assert elif_step.clause_index_in_block == 1
        assert elif_step.conditional_block is if_step.conditional_block

        # Check else step
        else_step = builder.plan.steps[4]
        assert isinstance(else_step, ConditionalStep)
        assert else_step.block_clause_type == ConditionalBlockClauseType.ALTERNATE_CLAUSE
        assert else_step.clause_index_in_block == 2
        assert else_step.conditional_block is if_step.conditional_block

        # Check endif step
        endif_step = builder.plan.steps[6]
        assert isinstance(endif_step, ConditionalStep)
        assert endif_step.block_clause_type == ConditionalBlockClauseType.END_CONDITION_BLOCK
        assert endif_step.clause_index_in_block == 3
        assert endif_step.conditional_block is if_step.conditional_block

    def test_nested_if_blocks(self) -> None:
        """Test nested if blocks."""
        builder = PlanBuilderV2()

        def outer_condition() -> bool:
            return True

        def inner_condition() -> bool:
            return False

        result = (
            builder.if_(outer_condition)
            .llm_step(task="Outer if block")
            .if_(inner_condition)
            .llm_step(task="Inner if block")
            .else_()
            .llm_step(task="Inner else block")
            .endif()
            .llm_step(task="Back to outer if")
            .endif()
        )

        assert result is builder
        assert len(builder.plan.steps) == 9

        # Check outer if
        outer_if = builder.plan.steps[0]
        assert isinstance(outer_if, ConditionalStep)
        assert outer_if.condition is outer_condition
        assert outer_if.conditional_block.parent_conditional_block is None  # pyright: ignore[reportOptionalMemberAccess]

        # Check inner if
        inner_if = builder.plan.steps[2]
        assert isinstance(inner_if, ConditionalStep)
        assert inner_if.condition is inner_condition
        assert inner_if.conditional_block.parent_conditional_block is outer_if.conditional_block  # pyright: ignore[reportOptionalMemberAccess]

        # Check inner else
        inner_else = builder.plan.steps[4]
        assert isinstance(inner_else, ConditionalStep)
        assert inner_else.conditional_block is inner_if.conditional_block

        # Check inner endif
        inner_endif = builder.plan.steps[6]
        assert isinstance(inner_endif, ConditionalStep)
        assert inner_endif.conditional_block is inner_if.conditional_block

        # Check outer endif
        outer_endif = builder.plan.steps[8]
        assert isinstance(outer_endif, ConditionalStep)
        assert outer_endif.conditional_block is outer_if.conditional_block

    def test_conditional_with_string_condition(self) -> None:
        """Test conditional block with string condition."""
        builder = PlanBuilderV2()

        result = builder.if_("len(input_data) > 0").llm_step(task="Process data").endif()

        assert result is builder
        if_step = builder.plan.steps[0]
        assert isinstance(if_step, ConditionalStep)
        assert if_step.condition == "len(input_data) > 0"

    def test_conditional_with_args(self) -> None:
        """Test conditional block with arguments."""
        builder = PlanBuilderV2()

        def test_condition(value: int) -> bool:
            return value > 10

        args = {"value": Input("user_input")}
        result = builder.if_(test_condition, args).llm_step(task="High value processing").endif()

        assert result is builder
        if_step = builder.plan.steps[0]
        assert isinstance(if_step, ConditionalStep)
        assert if_step.condition is test_condition
        assert if_step.args == args

    def test_else_if_without_if_raises_error(self) -> None:
        """Test that else_if_ raises error when called without if_."""
        builder = PlanBuilderV2()

        def test_condition() -> bool:
            return True

        with pytest.raises(
            PlanBuilderError, match="else_if_ must be called from a conditional block"
        ):
            builder.else_if_(test_condition)

    def test_else_without_if_raises_error(self) -> None:
        """Test that else_ raises error when called without if_."""
        builder = PlanBuilderV2()

        with pytest.raises(PlanBuilderError, match="else_ must be called from a conditional block"):
            builder.else_()

    def test_endif_without_if_raises_error(self) -> None:
        """Test that endif raises error when called without if_."""
        builder = PlanBuilderV2()

        with pytest.raises(PlanBuilderError, match="endif must be called from a conditional block"):
            builder.endif()

    def test_build_with_missing_endif_raises_error(self) -> None:
        """Test that build() raises error when endif is missing."""
        builder = PlanBuilderV2()

        def test_condition() -> bool:
            return True

        builder.if_(test_condition).llm_step(task="Inside if block")
        # Missing endif()

        with pytest.raises(PlanBuilderError, match="An endif must be called for all if_ steps"):
            builder.build()

    def test_conditional_method_chaining(self) -> None:
        """Test that conditional methods return self for chaining."""
        builder = PlanBuilderV2()

        def condition1() -> bool:
            return True

        def condition2() -> bool:
            return False

        result = (
            builder.input(name="test_input")
            .if_(condition1)
            .llm_step(task="First branch")
            .else_if_(condition2)
            .invoke_tool_step(tool="test_tool", args={"query": Input("test_input")})
            .else_()
            .function_step(function=example_function_for_testing, args={"x": 1, "y": "test"})
            .endif()
            .llm_step(task="After conditional")
        )

        assert result is builder
        plan = builder.build()
        assert len(plan.steps) == 8  # if, llm, else_if, tool, else, func, endif, final_llm
        assert len(plan.plan_inputs) == 1
=======
    def test_add_steps_with_input_values_single_value(self) -> None:
        """Test add_steps with input_values setting a single input value."""
        builder = PlanBuilderV2()

        sub_plan = (
            PlanBuilderV2()
            .input(name="sub_input", description="Input for sub plan")
            .llm_step(task="Sub task", step_name="sub_step")
            .build()
        )

        result = builder.add_steps(sub_plan, input_values={"sub_input": "provided_value"})

        assert len(result.plan.plan_inputs) == 1
        assert result.plan.plan_inputs[0].name == "sub_input"
        assert result.plan.plan_inputs[0].value == "provided_value"

    def test_add_steps_with_input_values_multiple_values_override_default(self) -> None:
        """Test add_steps with input_values setting 2 out of 4 values, overriding default."""
        builder = PlanBuilderV2()

        sub_plan = (
            PlanBuilderV2()
            .input(name="input_no_default", description="Input without default")
            .input(
                name="input_with_default",
                description="Input with default",
                default_value="original_default",
            )
            .input(name="input_unchanged1", description="Unchanged input 1")
            .input(
                name="input_unchanged2",
                description="Unchanged input 2",
                default_value="unchanged_default",
            )
            .llm_step(task="Sub task", step_name="sub_step")
            .build()
        )

        result = builder.add_steps(
            sub_plan,
            input_values={
                "input_no_default": "new_value_no_default",
                "input_with_default": "overridden_value",
            },
        )

        assert len(result.plan.plan_inputs) == 4

        inputs = {inp.name: inp for inp in result.plan.plan_inputs}
        assert inputs["input_no_default"].value == "new_value_no_default"
        assert inputs["input_with_default"].value == "overridden_value"  # Should override default
        assert inputs["input_unchanged1"].value is None
        assert inputs["input_unchanged2"].value == "unchanged_default"

    def test_add_steps_with_input_values_invalid_input_name_error(self) -> None:
        """Test add_steps raises error when input_values contains invalid input name."""
        builder = PlanBuilderV2()

        sub_plan = (
            PlanBuilderV2()
            .input(name="valid_input", description="Valid input")
            .llm_step(task="Sub task", step_name="sub_step")
            .build()
        )

        with pytest.raises(PlanBuilderError):
            builder.add_steps(sub_plan, input_values={"invalid_input": "some_value"})
>>>>>>> e4d3cdd0
<|MERGE_RESOLUTION|>--- conflicted
+++ resolved
@@ -12,11 +12,7 @@
 from portia.builder.plan_v2 import PlanV2
 from portia.builder.reference import Input, StepOutput
 from portia.builder.step_v2 import (
-<<<<<<< HEAD
     ConditionalStep,
-    FunctionStep,
-=======
->>>>>>> e4d3cdd0
     InvokeToolStep,
     LLMStep,
     SingleToolAgentStep,
@@ -717,7 +713,6 @@
         assert builder.plan.steps[3].step_name == "from_plan"
         assert builder.plan.steps[4].step_name == "final"
 
-<<<<<<< HEAD
     def test_basic_if_endif_block(self) -> None:
         """Test basic if-endif conditional block."""
         builder = PlanBuilderV2()
@@ -984,7 +979,7 @@
         plan = builder.build()
         assert len(plan.steps) == 8  # if, llm, else_if, tool, else, func, endif, final_llm
         assert len(plan.plan_inputs) == 1
-=======
+
     def test_add_steps_with_input_values_single_value(self) -> None:
         """Test add_steps with input_values setting a single input value."""
         builder = PlanBuilderV2()
@@ -1052,5 +1047,4 @@
         )
 
         with pytest.raises(PlanBuilderError):
-            builder.add_steps(sub_plan, input_values={"invalid_input": "some_value"})
->>>>>>> e4d3cdd0
+            builder.add_steps(sub_plan, input_values={"invalid_input": "some_value"})