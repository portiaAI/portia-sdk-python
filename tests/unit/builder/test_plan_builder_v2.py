"""Test the PlanBuilderV2 class."""

from __future__ import annotations

from typing import TYPE_CHECKING, Any

import pytest
from pydantic import BaseModel

from portia.builder.conditionals import ConditionalBlockClauseType
from portia.builder.plan_builder_v2 import PlanBuilderError, PlanBuilderV2
from portia.builder.plan_v2 import PlanV2
from portia.builder.reference import Input, StepOutput
from portia.builder.step_v2 import (
    ConditionalStep,
    InvokeToolStep,
    LLMStep,
<<<<<<< HEAD
    LoopBlock,
    LoopBlockType,
    LoopStep,
    LoopType,
=======
    ReActAgentStep,
>>>>>>> 8287cfeb
    SingleToolAgentStep,
    StepV2,
    UserInputStep,
    UserVerifyStep,
)
from portia.plan import PlanInput, Step
from portia.tool import Tool
from portia.tool_decorator import tool

if TYPE_CHECKING:
    from portia.run_context import RunContext


class OutputSchema(BaseModel):
    """Output schema for testing."""

    result: str
    count: int


def example_function_for_testing(x: int, y: str) -> str:
    """Example function for function call tests."""  # noqa: D401
    return f"{y}: {x}"


class MockTool(Tool):
    """Mock tool for testing."""

    def __init__(self) -> None:
        """Initialize mock tool."""
        super().__init__(
            id="mock_tool",
            name="Mock Tool",
            description="A mock tool for testing",
            output_schema=("str", "Mock result string"),
        )

    def run(self, ctx: Any, **kwargs: Any) -> str:  # noqa: ANN401, ARG002
        """Run the mock tool."""
        return "mock result"


class CustomStep(StepV2):
    """Custom step for testing."""

    async def run(self, run_data: RunContext) -> Any:  # noqa: ANN401, ARG002
        """Execute the step."""
        return "mock result"

    def to_legacy_step(self, plan: PlanV2) -> Step:
        """Convert this step to a Step from plan.py.

        A Step is the legacy representation of a step in the plan, and is still used in the
        Portia backend. If this step doesn't need to be represented in the plan sent to the Portia
        backend, return None.
        """
        raise NotImplementedError


# Test cases for PlanBuilderV2


def test_initialization_default_label() -> None:
    """Test PlanBuilderV2 initialization with default label."""
    builder = PlanBuilderV2()

    assert isinstance(builder.plan, PlanV2)
    assert builder.plan.label == "Run the plan built with the Plan Builder"
    assert builder.plan.steps == []
    assert builder.plan.plan_inputs == []
    assert builder.plan.summarize is False
    assert builder.plan.final_output_schema is None


def test_initialization_custom_label() -> None:
    """Test PlanBuilderV2 initialization with custom label."""
    custom_label = "Custom Plan Label"
    builder = PlanBuilderV2(label=custom_label)

    assert builder.plan.label == custom_label


def test_input_method() -> None:
    """Test the input() method for adding plan inputs."""
    builder = PlanBuilderV2()

    # Test adding input with name only
    result = builder.input(name="user_name")

    assert result is builder  # Should return self for chaining
    assert len(builder.plan.plan_inputs) == 1
    assert builder.plan.plan_inputs[0].name == "user_name"
    assert builder.plan.plan_inputs[0].description is None
    assert builder.plan.plan_inputs[0].value is None


def test_input_method_with_description() -> None:
    """Test the input() method with description."""
    builder = PlanBuilderV2()

    builder.input(name="user_name", description="The name of the user")

    assert len(builder.plan.plan_inputs) == 1
    assert builder.plan.plan_inputs[0].name == "user_name"
    assert builder.plan.plan_inputs[0].description == "The name of the user"
    assert builder.plan.plan_inputs[0].value is None


def test_input_method_multiple_inputs() -> None:
    """Test adding multiple inputs."""
    builder = PlanBuilderV2()

    builder.input(name="name", description="User name").input(name="age", description="User age")

    assert len(builder.plan.plan_inputs) == 2
    assert builder.plan.plan_inputs[0].name == "name"
    assert builder.plan.plan_inputs[1].name == "age"
    assert builder.plan.plan_inputs[0].value is None
    assert builder.plan.plan_inputs[1].value is None


def test_input_method_with_default_value() -> None:
    """Test the input() method with default value."""
    builder = PlanBuilderV2()

    builder.input(name="user_name", description="The name of the user", default_value="John Doe")

    assert len(builder.plan.plan_inputs) == 1
    assert builder.plan.plan_inputs[0].name == "user_name"
    assert builder.plan.plan_inputs[0].description == "The name of the user"
    assert builder.plan.plan_inputs[0].value == "John Doe"


def test_input_method_with_various_default_values() -> None:
    """Test the input() method with various types of default values."""
    builder = PlanBuilderV2()

    # Test with different types of default values
    default_bool = True
    builder.input(name="string_input", description="A string input", default_value="default_string")
    builder.input(name="int_input", description="An integer input", default_value=42)
    builder.input(name="bool_input", description="A boolean input", default_value=default_bool)
    builder.input(name="list_input", description="A list input", default_value=["item1", "item2"])
    builder.input(name="dict_input", description="A dict input", default_value={"key": "value"})
    builder.input(name="none_input", description="An input with explicit None", default_value=None)

    assert len(builder.plan.plan_inputs) == 6

    # Check each input's default value
    inputs = {inp.name: inp for inp in builder.plan.plan_inputs}
    assert inputs["string_input"].value == "default_string"
    assert inputs["int_input"].value == 42
    assert inputs["bool_input"].value is True
    assert inputs["list_input"].value == ["item1", "item2"]
    assert inputs["dict_input"].value == {"key": "value"}
    assert inputs["none_input"].value is None


def test_llm_step_method_basic() -> None:
    """Test the llm_step() method with basic parameters."""
    builder = PlanBuilderV2()

    result = builder.llm_step(task="Analyze the data")

    assert result is builder  # Should return self for chaining
    assert len(builder.plan.steps) == 1
    assert isinstance(builder.plan.steps[0], LLMStep)
    assert builder.plan.steps[0].task == "Analyze the data"
    assert builder.plan.steps[0].inputs == []
    assert builder.plan.steps[0].output_schema is None
    assert builder.plan.steps[0].step_name == "step_0"


def test_llm_step_method_with_all_parameters() -> None:
    """Test the llm_step() method with all parameters."""
    builder = PlanBuilderV2()
    inputs = ["input1", StepOutput(0), Input("user_input")]

    builder.llm_step(
        task="Process the inputs",
        inputs=inputs,
        output_schema=OutputSchema,
        step_name="custom_step",
    )

    step = builder.plan.steps[0]
    assert isinstance(step, LLMStep)
    assert step.task == "Process the inputs"
    assert step.inputs == inputs
    assert step.output_schema == OutputSchema
    assert step.step_name == "custom_step"


def test_llm_step_method_auto_generated_step_name() -> None:
    """Test that step names are auto-generated correctly."""
    builder = PlanBuilderV2()

    builder.llm_step(task="First step")
    builder.llm_step(task="Second step")

    assert builder.plan.steps[0].step_name == "step_0"
    assert builder.plan.steps[1].step_name == "step_1"


def test_invoke_tool_step_method_with_string_tool() -> None:
    """Test the invoke_tool_step() method with string tool identifier."""
    builder = PlanBuilderV2()
    args = {"param1": "value1", "param2": StepOutput(0)}

    result = builder.invoke_tool_step(tool="search_tool", args=args)

    assert result is builder  # Should return self for chaining
    assert len(builder.plan.steps) == 1
    assert isinstance(builder.plan.steps[0], InvokeToolStep)
    assert builder.plan.steps[0].tool == "search_tool"
    assert builder.plan.steps[0].args == args
    assert builder.plan.steps[0].output_schema is None
    assert builder.plan.steps[0].step_name == "step_0"


def test_invoke_tool_step_method_with_tool_instance() -> None:
    """Test the invoke_tool_step() method with Tool instance."""
    builder = PlanBuilderV2()
    mock_tool = MockTool()

    builder.invoke_tool_step(tool=mock_tool, args={"input": "test"})

    step = builder.plan.steps[0]
    assert isinstance(step, InvokeToolStep)
    assert step.tool is mock_tool


def test_invoke_tool_step_method_with_all_parameters() -> None:
    """Test the invoke_tool_step() method with all parameters."""
    builder = PlanBuilderV2()

    builder.invoke_tool_step(
        tool="test_tool",
        args={"arg1": "value1"},
        output_schema=OutputSchema,
        step_name="tool_step",
    )

    step = builder.plan.steps[0]
    assert isinstance(step, InvokeToolStep)
    assert step.tool == "test_tool"
    assert step.args == {"arg1": "value1"}
    assert step.output_schema == OutputSchema
    assert step.step_name == "tool_step"


def test_invoke_tool_step_method_no_args() -> None:
    """Test the invoke_tool_step() method with no args."""
    builder = PlanBuilderV2()

    builder.invoke_tool_step(tool="no_args_tool")

    step = builder.plan.steps[0]
    assert isinstance(step, InvokeToolStep)
    assert step.args == {}


def test_function_step_method_basic() -> None:
    """Test the function_step() method with basic parameters."""
    builder = PlanBuilderV2()

    result = builder.function_step(function=example_function_for_testing)

    assert result is builder  # Should return self for chaining
    assert len(builder.plan.steps) == 1
    assert isinstance(builder.plan.steps[0], InvokeToolStep)
    assert not isinstance(builder.plan.steps[0].tool, str)
    assert builder.plan.steps[0].tool.id == "local_function_example_function_for_testing"
    assert builder.plan.steps[0].tool.name == "Local Function Example Function For Testing"
    assert builder.plan.steps[0].args == {}
    assert builder.plan.steps[0].output_schema is None
    assert builder.plan.steps[0].step_name == "step_0"


def test_function_step_method_with_all_parameters() -> None:
    """Test the function_step() method with all parameters."""
    builder = PlanBuilderV2()
    args = {"x": 42, "y": Input("user_input")}

    builder.function_step(
        function=example_function_for_testing,
        args=args,
        output_schema=OutputSchema,
        step_name="func_step",
    )

    step = builder.plan.steps[0]
    assert isinstance(step, InvokeToolStep)
    assert not isinstance(step.tool, str)
    assert step.tool.id == "local_function_example_function_for_testing"
    assert step.tool.name == "Local Function Example Function For Testing"
    assert step.args == args
    assert step.output_schema == OutputSchema
    assert step.step_name == "func_step"


def test_single_tool_agent_step_method_basic() -> None:
    """Test the single_tool_agent_step() method with basic parameters."""
    builder = PlanBuilderV2()

    result = builder.single_tool_agent_step(tool="agent_tool", task="Complete the task")

    assert result is builder  # Should return self for chaining
    assert len(builder.plan.steps) == 1
    assert isinstance(builder.plan.steps[0], SingleToolAgentStep)
    assert builder.plan.steps[0].tool == "agent_tool"
    assert builder.plan.steps[0].task == "Complete the task"
    assert builder.plan.steps[0].inputs == []
    assert builder.plan.steps[0].output_schema is None
    assert builder.plan.steps[0].step_name == "step_0"


def test_single_tool_agent_step_method_with_all_parameters() -> None:
    """Test the single_tool_agent_step() method with all parameters."""
    builder = PlanBuilderV2()
    inputs = ["context", StepOutput(0)]

    builder.single_tool_agent_step(
        tool="complex_tool",
        task="Process complex data",
        inputs=inputs,
        output_schema=OutputSchema,
        step_name="agent_step",
    )

    step = builder.plan.steps[0]
    assert isinstance(step, SingleToolAgentStep)
    assert step.tool == "complex_tool"
    assert step.task == "Process complex data"
    assert step.inputs == inputs
    assert step.output_schema == OutputSchema
    assert step.step_name == "agent_step"


def test_react_agent_step_method_basic() -> None:
    """Test the react_agent_step() method with basic parameters."""
    builder = PlanBuilderV2()
    tools = ["search_tool", "calculator_tool"]

    result = builder.react_agent_step(task="Research and calculate", tools=tools)

    assert result is builder  # Should return self for chaining
    assert len(builder.plan.steps) == 1
    assert isinstance(builder.plan.steps[0], ReActAgentStep)
    assert builder.plan.steps[0].task == "Research and calculate"
    assert builder.plan.steps[0].tools == tools
    assert builder.plan.steps[0].inputs == []
    assert builder.plan.steps[0].output_schema is None
    assert builder.plan.steps[0].step_name == "step_0"
    assert builder.plan.steps[0].tool_call_limit == 25
    assert builder.plan.steps[0].allow_agent_clarifications is False


def test_react_agent_step_method_with_all_parameters() -> None:
    """Test the react_agent_step() method with all parameters."""
    builder = PlanBuilderV2()
    tools = ["search_tool", "calculator_tool", "weather_tool"]
    inputs = ["context", StepOutput(0), Input("user_query")]

    builder.react_agent_step(
        task="Complex multi-tool analysis",
        tools=tools,
        inputs=inputs,
        output_schema=OutputSchema,
        step_name="react_analysis",
        allow_agent_clarifications=True,
        tool_call_limit=50,
    )

    step = builder.plan.steps[0]
    assert isinstance(step, ReActAgentStep)
    assert step.task == "Complex multi-tool analysis"
    assert step.tools == tools
    assert step.inputs == inputs
    assert step.output_schema == OutputSchema
    assert step.step_name == "react_analysis"
    assert step.allow_agent_clarifications is True
    assert step.tool_call_limit == 50


def test_react_agent_step_method_single_tool() -> None:
    """Test the react_agent_step() method with a single tool."""
    builder = PlanBuilderV2()

    builder.react_agent_step(task="Simple task", tools=["single_tool"])

    step = builder.plan.steps[0]
    assert isinstance(step, ReActAgentStep)
    assert step.tools == ["single_tool"]


def test_user_verify_step_method() -> None:
    """Test the user_verify_step() method."""
    builder = PlanBuilderV2()

    result = builder.user_verify(message="Check this")

    assert result is builder
    assert len(builder.plan.steps) == 1
    assert isinstance(builder.plan.steps[0], UserVerifyStep)
    assert builder.plan.steps[0].message == "Check this"
    assert builder.plan.steps[0].step_name == "step_0"


def test_user_input_text_input_method() -> None:
    """Test the user_input() method for text input."""
    builder = PlanBuilderV2()

    result = builder.user_input(message="Please enter your name")

    assert result is builder
    assert len(builder.plan.steps) == 1
    assert isinstance(builder.plan.steps[0], UserInputStep)
    assert builder.plan.steps[0].message == "Please enter your name"
    assert builder.plan.steps[0].options is None
    assert builder.plan.steps[0].step_name == "step_0"


def test_user_input_multiple_choice_method() -> None:
    """Test the user_input() method for multiple choice."""
    builder = PlanBuilderV2()
    options = ["red", "green", "blue"]

    result = builder.user_input(
        message="Choose your favorite color",
        options=options,
        step_name="choose_color",
    )

    assert result is builder
    assert len(builder.plan.steps) == 1
    step = builder.plan.steps[0]
    assert isinstance(step, UserInputStep)
    assert step.message == "Choose your favorite color"
    assert step.options == options
    assert step.step_name == "choose_color"


def test_final_output_method_basic() -> None:
    """Test the final_output() method with basic parameters."""
    builder = PlanBuilderV2()

    result = builder.final_output()

    assert result is builder  # Should return self for chaining
    assert builder.plan.final_output_schema is None
    assert builder.plan.summarize is False


def test_final_output_method_with_schema() -> None:
    """Test the final_output() method with output schema."""
    builder = PlanBuilderV2()

    builder.final_output(output_schema=OutputSchema)

    assert builder.plan.final_output_schema == OutputSchema
    assert builder.plan.summarize is False


def test_final_output_method_with_summarize() -> None:
    """Test the final_output() method with summarize enabled."""
    builder = PlanBuilderV2()

    builder.final_output(summarize=True)

    assert builder.plan.final_output_schema is None
    assert builder.plan.summarize is True


def test_final_output_method_with_all_parameters() -> None:
    """Test the final_output() method with all parameters."""
    builder = PlanBuilderV2()

    builder.final_output(output_schema=OutputSchema, summarize=True)

    assert builder.plan.final_output_schema == OutputSchema
    assert builder.plan.summarize is True


def test_build_method() -> None:
    """Test the build() method returns correct PlanV2 instance."""
    builder = PlanBuilderV2(label="Test Plan")

    builder.input(name="test_input", description="Test input description")
    builder.llm_step(task="Test task")
    builder.final_output(output_schema=OutputSchema, summarize=True)

    plan = builder.build()

    assert isinstance(plan, PlanV2)
    assert plan is builder.plan  # Should return the same instance
    assert plan.label == "Test Plan"
    assert len(plan.plan_inputs) == 1
    assert len(plan.steps) == 1
    assert plan.final_output_schema == OutputSchema
    assert plan.summarize is True


def test_method_chaining() -> None:
    """Test that all methods return self for proper chaining."""
    builder = PlanBuilderV2("Chaining Test")

    result = (
        builder.input(name="user_name", description="Name of the user", default_value="John Doe")
        .input(name="user_age", description="Age of the user", default_value=25)
        .llm_step(task="Analyze user info", inputs=[Input("user_name"), Input("user_age")])
        .invoke_tool_step(tool="search_tool", args={"query": StepOutput(0)})
        .function_step(function=example_function_for_testing, args={"x": 1, "y": "test"})
        .single_tool_agent_step(tool="agent_tool", task="Final processing")
        .final_output(output_schema=OutputSchema, summarize=True)
    )

    assert result is builder

    # Verify the plan was built correctly
    plan = builder.build()
    assert len(plan.plan_inputs) == 2
    assert len(plan.steps) == 4
    assert isinstance(plan.steps[0], LLMStep)
    assert isinstance(plan.steps[1], InvokeToolStep)
    assert isinstance(plan.steps[2], InvokeToolStep)
    assert isinstance(plan.steps[3], SingleToolAgentStep)
    assert plan.final_output_schema == OutputSchema
    assert plan.summarize is True

    # Verify default values are set correctly
    inputs = {inp.name: inp for inp in plan.plan_inputs}
    assert inputs["user_name"].value == "John Doe"
    assert inputs["user_age"].value == 25


def test_empty_plan_build() -> None:
    """Test building an empty plan."""
    builder = PlanBuilderV2()
    plan = builder.build()

    assert isinstance(plan, PlanV2)
    assert len(plan.steps) == 0
    assert len(plan.plan_inputs) == 0
    assert plan.final_output_schema is None
    assert plan.summarize is False


def test_step_name_generation_with_mixed_steps() -> None:
    """Test step name generation with different types of steps."""
    builder = PlanBuilderV2()

    builder.llm_step(task="LLM task")
    builder.invoke_tool_step(tool="tool1")
    builder.function_step(function=example_function_for_testing)
    builder.single_tool_agent_step(tool="agent_tool", task="Agent task")

    assert builder.plan.steps[0].step_name == "step_0"
    assert builder.plan.steps[1].step_name == "step_1"
    assert builder.plan.steps[2].step_name == "step_2"
    assert builder.plan.steps[3].step_name == "step_3"


def test_custom_step_names_override_auto_generation() -> None:
    """Test that custom step names override auto-generation."""
    builder = PlanBuilderV2()

    builder.llm_step(task="First", step_name="custom_first")
    builder.llm_step(task="Second")  # Should get step_1
    builder.llm_step(task="Third", step_name="custom_third")

    assert builder.plan.steps[0].step_name == "custom_first"
    assert builder.plan.steps[1].step_name == "step_1"
    assert builder.plan.steps[2].step_name == "custom_third"


def test_references_in_inputs_and_args() -> None:
    """Test using references (StepOutput and Input) in various contexts."""
    builder = PlanBuilderV2()

    # Add inputs to reference
    builder.input(name="user_query", description="The user's query")

    # Add steps with references
    builder.llm_step(task="Process query", inputs=[Input("user_query"), "additional context"])
    builder.invoke_tool_step(tool="search_tool", args={"query": StepOutput(0), "limit": 10})
    builder.function_step(function=example_function_for_testing, args={"x": 42, "y": StepOutput(1)})

    plan = builder.build()

    # Verify references are preserved
    llm_step = plan.steps[0]
    assert isinstance(llm_step, LLMStep)
    assert isinstance(llm_step.inputs[0], Input)
    assert llm_step.inputs[0].name == "user_query"

    tool_step = plan.steps[1]
    assert isinstance(tool_step, InvokeToolStep)
    assert isinstance(tool_step.args["query"], StepOutput)
    assert tool_step.args["query"].step == 0

    func_step = plan.steps[2]
    assert isinstance(func_step, InvokeToolStep)
    assert isinstance(func_step.args["y"], StepOutput)
    assert func_step.args["y"].step == 1


def test_add_step_method_basic() -> None:
    """Test the add_step() method with basic functionality."""
    builder = PlanBuilderV2()
    custom_step = CustomStep(step_name="custom_step")

    result = builder.add_step(custom_step)

    assert len(result.plan.steps) == 1
    assert result.plan.steps[0] is custom_step
    assert result.plan.steps[0].step_name == "custom_step"


def test_add_step_method_with_different_step_types() -> None:
    """Test the add_step() method with different step types."""
    builder = PlanBuilderV2()

    llm_step = LLMStep(task="LLM task", step_name="llm_step")
    tool_step = InvokeToolStep(tool="search_tool", args={"query": "test"}, step_name="tool_step")
    func_step = InvokeToolStep(
        tool=tool(example_function_for_testing)(),
        args={"x": 1, "y": "test"},
        step_name="func_step",
    )
    agent_step = SingleToolAgentStep(tool="agent_tool", task="Agent task", step_name="agent_step")

    builder.add_step(llm_step).add_step(tool_step).add_step(func_step).add_step(agent_step)

    assert len(builder.plan.steps) == 4
    assert isinstance(builder.plan.steps[0], LLMStep)
    assert isinstance(builder.plan.steps[1], InvokeToolStep)
    assert isinstance(builder.plan.steps[2], InvokeToolStep)
    assert isinstance(builder.plan.steps[3], SingleToolAgentStep)


def test_add_steps_method_with_iterable() -> None:
    """Test the add_steps() method with an iterable of steps."""
    builder = PlanBuilderV2()

    steps = [
        LLMStep(task="First task", step_name="step1"),
        InvokeToolStep(tool="test_tool", args={"input": "test"}, step_name="step2"),
        InvokeToolStep(
            tool=tool(example_function_for_testing)(),
            args={"x": 42, "y": "hello"},
            step_name="step3",
        ),
    ]

    result = builder.add_steps(steps)

    assert len(result.plan.steps) == 3
    assert result.plan.steps[0] is steps[0]
    assert result.plan.steps[1] is steps[1]
    assert result.plan.steps[2] is steps[2]


def test_add_steps_method_with_plan_v2() -> None:
    """Test the add_steps() method with a PlanV2 instance."""
    builder = PlanBuilderV2()

    other_plan = PlanV2(
        label="Other plan",
        steps=[
            LLMStep(task="Task from other plan", step_name="other_step1"),
            InvokeToolStep(tool="other_tool", args={}, step_name="other_step2"),
        ],
        plan_inputs=[
            PlanInput(name="other_input", description="Input from other plan"),
            PlanInput(name="another_input", description="Another input", value="default"),
        ],
    )

    result = builder.input(name="input1").add_steps(other_plan)

    assert len(result.plan.steps) == 2
    assert len(result.plan.plan_inputs) == 3

    assert result.plan.steps[0] is other_plan.steps[0]
    assert result.plan.steps[1] is other_plan.steps[1]

    assert result.plan.plan_inputs[0].name == "input1"
    assert result.plan.plan_inputs[1].name == "other_input"
    assert result.plan.plan_inputs[2].name == "another_input"


def test_add_steps_method_with_plan_v2_duplicate_inputs_error() -> None:
    """Test the add_steps() method raises error for duplicate plan inputs."""
    builder = PlanBuilderV2()

    builder.input(name="shared_input", description="Shared input name")

    other_plan = PlanV2(
        label="Other plan",
        steps=[LLMStep(task="Task", step_name="step1")],
        plan_inputs=[
            PlanInput(name="shared_input", description="Duplicate input name"),
            PlanInput(name="unique_input", description="Unique input"),
        ],
    )

    # Should raise PlanBuilderError due to duplicate input
    with pytest.raises(PlanBuilderError, match="Duplicate input shared_input found in plan"):
        builder.add_steps(other_plan)


def test_add_steps_method_with_empty_iterable() -> None:
    """Test the add_steps() method with an empty iterable."""
    builder = PlanBuilderV2().llm_step(task="Initial step").add_steps([])
    assert len(builder.plan.steps) == 1


def test_add_steps_method_with_empty_plan_v2() -> None:
    """Test the add_steps() method with an empty PlanV2."""
    builder = PlanBuilderV2().input(name="existing_input").llm_step(task="Initial step")
    empty_plan = PlanBuilderV2().build()

    result = builder.add_steps(empty_plan)

    assert len(result.plan.steps) == 1
    assert len(result.plan.plan_inputs) == 1


def test_add_steps_method_chaining_with_different_sources() -> None:
    """Test chaining add_steps() method with different sources."""
    builder = PlanBuilderV2()

    step_list = [LLMStep(task="List step", step_name="list_step")]
    plan_with_steps = PlanV2(
        label="Source plan",
        steps=[InvokeToolStep(tool="plan_tool", args={}, step_name="plan_step")],
        plan_inputs=[PlanInput(name="plan_input", description="From plan")],
    )

    result = builder.add_steps(step_list).add_steps(plan_with_steps)

    assert len(result.plan.steps) == 2
    assert len(result.plan.plan_inputs) == 1
    assert result.plan.steps[0].step_name == "list_step"
    assert result.plan.steps[1].step_name == "plan_step"
    assert result.plan.plan_inputs[0].name == "plan_input"


def test_add_step_and_add_steps_integration() -> None:
    """Test integration of add_step and add_steps methods together."""
    step_batch = (
        PlanBuilderV2()
        .invoke_tool_step(tool="batch_tool", args={}, step_name="batch1")
        .function_step(function=example_function_for_testing, args={}, step_name="batch2")
        .build()
    )

    builder = (
        PlanBuilderV2()
        .add_step(LLMStep(task="Individual step", step_name="individual"))
        .add_steps(step_batch)
        .add_steps(
            PlanBuilderV2().add_step(LLMStep(task="From plan", step_name="from_plan")).build()
        )
        .add_step(SingleToolAgentStep(tool="final_tool", task="Final step", step_name="final"))
    )

    assert len(builder.plan.steps) == 5
    assert len(builder.plan.plan_inputs) == 0
    assert builder.plan.steps[0].step_name == "individual"
    assert builder.plan.steps[1].step_name == "batch1"
    assert builder.plan.steps[2].step_name == "batch2"
    assert builder.plan.steps[3].step_name == "from_plan"
    assert builder.plan.steps[4].step_name == "final"


def test_basic_if_endif_block() -> None:
    """Test basic if-endif conditional block."""
    builder = PlanBuilderV2()

    def test_condition() -> bool:
        return True

    result = builder.if_(test_condition).llm_step(task="Inside if block").endif()

    assert result is builder
    assert len(builder.plan.steps) == 3

    # Check if step
    if_step = builder.plan.steps[0]
    assert isinstance(if_step, ConditionalStep)
    assert if_step.condition is test_condition
    assert if_step.args == {}
    assert if_step.block_clause_type == ConditionalBlockClauseType.NEW_CONDITIONAL_BLOCK
    assert if_step.clause_index_in_block == 0
    assert if_step.step_name == "step_0"

    # Check LLM step inside block
    llm_step = builder.plan.steps[1]
    assert isinstance(llm_step, LLMStep)
    assert llm_step.task == "Inside if block"
    assert llm_step.conditional_block is not None
    assert llm_step.conditional_block is if_step.conditional_block

    # Check endif step
    endif_step = builder.plan.steps[2]
    assert isinstance(endif_step, ConditionalStep)
    assert endif_step.block_clause_type == ConditionalBlockClauseType.END_CONDITION_BLOCK
    assert endif_step.clause_index_in_block == 1
    assert endif_step.conditional_block is if_step.conditional_block


def test_if_else_endif_block() -> None:
    """Test if-else-endif conditional block."""
    builder = PlanBuilderV2()

    def test_condition() -> bool:
        return False

    result = (
        builder.if_(test_condition)
        .llm_step(task="Inside if block")
        .else_()
        .llm_step(task="Inside else block")
        .endif()
    )

    assert result is builder
    assert len(builder.plan.steps) == 5

    # Check if step
    if_step = builder.plan.steps[0]
    assert isinstance(if_step, ConditionalStep)
    assert if_step.block_clause_type == ConditionalBlockClauseType.NEW_CONDITIONAL_BLOCK

    # Check else step
    else_step = builder.plan.steps[2]
    assert isinstance(else_step, ConditionalStep)
    assert else_step.block_clause_type == ConditionalBlockClauseType.ALTERNATE_CLAUSE
    assert else_step.clause_index_in_block == 1
    assert else_step.conditional_block is if_step.conditional_block

    # Check endif step
    endif_step = builder.plan.steps[4]
    assert isinstance(endif_step, ConditionalStep)
    assert endif_step.block_clause_type == ConditionalBlockClauseType.END_CONDITION_BLOCK


def test_if_else_if_else_endif_block() -> None:
    """Test if-else_if-else-endif conditional block."""
    builder = PlanBuilderV2()

    def first_condition() -> bool:
        return False

    def second_condition() -> bool:
        return True

    result = (
        builder.if_(first_condition)
        .llm_step(task="Inside if block")
        .else_if_(second_condition)
        .llm_step(task="Inside else_if block")
        .else_()
        .llm_step(task="Inside else block")
        .endif()
    )

    assert result is builder
    assert len(builder.plan.steps) == 7

    # Check if step
    if_step = builder.plan.steps[0]
    assert isinstance(if_step, ConditionalStep)
    assert if_step.condition is first_condition
    assert if_step.block_clause_type == ConditionalBlockClauseType.NEW_CONDITIONAL_BLOCK
    assert if_step.clause_index_in_block == 0

    # Check else_if step
    elif_step = builder.plan.steps[2]
    assert isinstance(elif_step, ConditionalStep)
    assert elif_step.condition is second_condition
    assert elif_step.block_clause_type == ConditionalBlockClauseType.ALTERNATE_CLAUSE
    assert elif_step.clause_index_in_block == 1
    assert elif_step.conditional_block is if_step.conditional_block

    # Check else step
    else_step = builder.plan.steps[4]
    assert isinstance(else_step, ConditionalStep)
    assert else_step.block_clause_type == ConditionalBlockClauseType.ALTERNATE_CLAUSE
    assert else_step.clause_index_in_block == 2
    assert else_step.conditional_block is if_step.conditional_block

    # Check endif step
    endif_step = builder.plan.steps[6]
    assert isinstance(endif_step, ConditionalStep)
    assert endif_step.block_clause_type == ConditionalBlockClauseType.END_CONDITION_BLOCK
    assert endif_step.clause_index_in_block == 3
    assert endif_step.conditional_block is if_step.conditional_block


def test_nested_if_blocks() -> None:
    """Test nested if blocks."""
    builder = PlanBuilderV2()

    def outer_condition() -> bool:
        return True

    def inner_condition() -> bool:
        return False

    result = (
        builder.if_(outer_condition)
        .llm_step(task="Outer if block")
        .if_(inner_condition)
        .llm_step(task="Inner if block")
        .else_()
        .llm_step(task="Inner else block")
        .endif()
        .llm_step(task="Back to outer if")
        .endif()
    )

    assert result is builder
    assert len(builder.plan.steps) == 9

    # Check outer if
    outer_if = builder.plan.steps[0]
    assert isinstance(outer_if, ConditionalStep)
    assert outer_if.condition is outer_condition
    assert outer_if.conditional_block.parent_conditional_block is None  # pyright: ignore[reportOptionalMemberAccess]

    # Check inner if
    inner_if = builder.plan.steps[2]
    assert isinstance(inner_if, ConditionalStep)
    assert inner_if.condition is inner_condition
    assert inner_if.conditional_block.parent_conditional_block is outer_if.conditional_block  # pyright: ignore[reportOptionalMemberAccess]

    # Check inner else
    inner_else = builder.plan.steps[4]
    assert isinstance(inner_else, ConditionalStep)
    assert inner_else.conditional_block is inner_if.conditional_block

    # Check inner endif
    inner_endif = builder.plan.steps[6]
    assert isinstance(inner_endif, ConditionalStep)
    assert inner_endif.conditional_block is inner_if.conditional_block

    # Check outer endif
    outer_endif = builder.plan.steps[8]
    assert isinstance(outer_endif, ConditionalStep)
    assert outer_endif.conditional_block is outer_if.conditional_block


def test_conditional_with_string_condition() -> None:
    """Test conditional block with string condition."""
    builder = PlanBuilderV2()

    result = builder.if_("len(input_data) > 0").llm_step(task="Process data").endif()

    assert result is builder
    if_step = builder.plan.steps[0]
    assert isinstance(if_step, ConditionalStep)
    assert if_step.condition == "len(input_data) > 0"


def test_conditional_with_args() -> None:
    """Test conditional block with arguments."""
    builder = PlanBuilderV2()

    def test_condition(value: int) -> bool:
        return value > 10

    args = {"value": Input("user_input")}
    result = builder.if_(test_condition, args).llm_step(task="High value processing").endif()

    assert result is builder
    if_step = builder.plan.steps[0]
    assert isinstance(if_step, ConditionalStep)
    assert if_step.condition is test_condition
    assert if_step.args == args


def test_else_if_without_if_raises_error() -> None:
    """Test that else_if_ raises error when called without if_."""
    builder = PlanBuilderV2()

    def test_condition() -> bool:
        return True

    with pytest.raises(PlanBuilderError, match="else_if_ must be called from a conditional block"):
        builder.else_if_(test_condition)


def test_else_without_if_raises_error() -> None:
    """Test that else_ raises error when called without if_."""
    builder = PlanBuilderV2()

    with pytest.raises(PlanBuilderError, match="else_ must be called from a conditional block"):
        builder.else_()


def test_endif_without_if_raises_error() -> None:
    """Test that endif raises error when called without if_."""
    builder = PlanBuilderV2()

    with pytest.raises(PlanBuilderError, match="endif must be called from a conditional block"):
        builder.endif()


def test_build_with_missing_endif_raises_error() -> None:
    """Test that build() raises error when endif is missing."""
    builder = PlanBuilderV2()

    def test_condition() -> bool:
        return True

    builder.if_(test_condition).llm_step(task="Inside if block")
    # Missing endif()

    with pytest.raises(PlanBuilderError, match="Please add an endif or endloop for all blocks."):
        builder.build()


def test_conditional_method_chaining() -> None:
    """Test that conditional methods return self for chaining."""
    builder = PlanBuilderV2()

    def condition1() -> bool:
        return True

    def condition2() -> bool:
        return False

    result = (
        builder.input(name="test_input")
        .if_(condition1)
        .llm_step(task="First branch")
        .else_if_(condition2)
        .invoke_tool_step(tool="test_tool", args={"query": Input("test_input")})
        .else_()
        .function_step(function=example_function_for_testing, args={"x": 1, "y": "test"})
        .endif()
        .llm_step(task="After conditional")
    )

    assert result is builder
    plan = builder.build()
    assert len(plan.steps) == 8  # if, llm, else_if, tool, else, func, endif, final_llm
    assert len(plan.plan_inputs) == 1


def test_add_steps_with_input_values_single_value() -> None:
    """Test add_steps with input_values setting a single input value."""
    builder = PlanBuilderV2()

    sub_plan = (
        PlanBuilderV2()
        .input(name="sub_input", description="Input for sub plan")
        .llm_step(task="Sub task", step_name="sub_step")
        .build()
    )

    result = builder.add_steps(sub_plan, input_values={"sub_input": "provided_value"})

    assert len(result.plan.plan_inputs) == 1
    assert result.plan.plan_inputs[0].name == "sub_input"
    assert result.plan.plan_inputs[0].value == "provided_value"


def test_add_steps_with_input_values_multiple_values_override_default() -> None:
    """Test add_steps with input_values setting 2 out of 4 values, overriding default."""
    builder = PlanBuilderV2()

    sub_plan = (
        PlanBuilderV2()
        .input(name="input_no_default", description="Input without default")
        .input(
            name="input_with_default",
            description="Input with default",
            default_value="original_default",
        )
        .input(name="input_unchanged1", description="Unchanged input 1")
        .input(
            name="input_unchanged2",
            description="Unchanged input 2",
            default_value="unchanged_default",
        )
        .llm_step(task="Sub task", step_name="sub_step")
        .build()
    )

    result = builder.add_steps(
        sub_plan,
        input_values={
            "input_no_default": "new_value_no_default",
            "input_with_default": "overridden_value",
        },
    )

    assert len(result.plan.plan_inputs) == 4

    inputs = {inp.name: inp for inp in result.plan.plan_inputs}
    assert inputs["input_no_default"].value == "new_value_no_default"
    assert inputs["input_with_default"].value == "overridden_value"  # Should override default
    assert inputs["input_unchanged1"].value is None
    assert inputs["input_unchanged2"].value == "unchanged_default"


def test_add_steps_with_input_values_invalid_input_name_error() -> None:
    """Test add_steps raises error when input_values contains invalid input name."""
    builder = PlanBuilderV2()

    sub_plan = (
        PlanBuilderV2()
        .input(name="valid_input", description="Valid input")
        .llm_step(task="Sub task", step_name="sub_step")
        .build()
    )

    with pytest.raises(PlanBuilderError):
        builder.add_steps(sub_plan, input_values={"invalid_input": "some_value"})


# Loop tests


def test_basic_loop_with_condition() -> None:
    """Test basic loop with condition."""
    builder = PlanBuilderV2()

    def test_condition() -> bool:
        return True

    builder.loop(while_=test_condition).llm_step(task="Test step").end_loop()

    plan = builder.build()
    assert len(plan.steps) == 3
    assert isinstance(plan.steps[0], LoopStep)
    assert plan.steps[0].loop_type == LoopType.WHILE
    assert plan.steps[0].loop_block_type == LoopBlockType.START


def test_basic_loop_over_condition() -> None:
    """Test basic loop with condition."""
    builder = PlanBuilderV2()

    def test_condition() -> bool:
        return True

    result = builder.loop(while_=test_condition).llm_step(task="Inside loop").end_loop()

    assert result is builder
    assert len(builder.plan.steps) == 3

    # Check loop step
    loop_step = builder.plan.steps[0]
    assert isinstance(loop_step, LoopStep)
    assert loop_step.condition is test_condition
    assert loop_step.over is None
    assert loop_step.loop_type == LoopType.WHILE
    assert loop_step.loop_block_type == LoopBlockType.START
    assert loop_step.step_name == "step_0"

    # Check LLM step inside loop
    llm_step = builder.plan.steps[1]
    assert isinstance(llm_step, LLMStep)
    assert llm_step.task == "Inside loop"

    # Check end_loop step
    end_loop_step = builder.plan.steps[2]
    assert isinstance(end_loop_step, LoopStep)
    assert end_loop_step.loop_block_type == LoopBlockType.END
    assert end_loop_step.loop_type == LoopType.WHILE
    assert end_loop_step.condition is test_condition


def test_basic_loop_over_reference() -> None:
    """Test basic loop with over reference."""
    builder = PlanBuilderV2()

    result = (
        builder.function_step(function=lambda: [1, 2, 3], step_name="items")
        .loop(over=StepOutput("items"))
        .llm_step(task="Process item")
        .end_loop()
    )

    assert result is builder
    assert len(builder.plan.steps) == 4

    # Check function step
    func_step = builder.plan.steps[0]
    assert isinstance(func_step, InvokeToolStep)
    assert func_step.step_name == "items"

    # Check loop step
    loop_step = builder.plan.steps[1]
    assert isinstance(loop_step, LoopStep)
    assert loop_step.over == StepOutput("items")
    assert loop_step.condition is None
    assert loop_step.loop_type == LoopType.FOR_EACH
    assert loop_step.loop_block_type == LoopBlockType.START

    # Check LLM step inside loop
    llm_step = builder.plan.steps[2]
    assert isinstance(llm_step, LLMStep)
    assert llm_step.task == "Process item"

    # Check end_loop step
    end_loop_step = builder.plan.steps[3]
    assert isinstance(end_loop_step, LoopStep)
    assert end_loop_step.loop_block_type == LoopBlockType.END
    assert end_loop_step.loop_type == LoopType.FOR_EACH


def test_loop_with_args() -> None:
    """Test loop with args parameter."""
    builder = PlanBuilderV2()

    def test_condition(x: int) -> bool:
        return x > 0

    result = (
        builder.loop(while_=test_condition, args={"x": 5}).llm_step(task="Inside loop").end_loop()
    )

    assert result is builder
    assert len(builder.plan.steps) == 3

    # Check loop step
    loop_step = builder.plan.steps[0]
    assert isinstance(loop_step, LoopStep)
    assert loop_step.condition is test_condition
    assert loop_step.args == {"x": 5}

    # Check end_loop step
    end_loop_step = builder.plan.steps[2]
    assert isinstance(end_loop_step, LoopStep)
    assert end_loop_step.args == {"x": 5}


def test_loop_with_custom_step_name() -> None:
    """Test loop with custom step names."""
    builder = PlanBuilderV2()

    result = (
        builder.loop(while_=lambda: True, step_name="custom_loop")
        .llm_step(task="Inside loop")
        .end_loop(step_name="custom_end_loop")
    )

    assert result is builder
    assert len(builder.plan.steps) == 3

    # Check loop step
    loop_step = builder.plan.steps[0]
    assert isinstance(loop_step, LoopStep)
    assert loop_step.step_name == "custom_loop"

    # Check end_loop step
    end_loop_step = builder.plan.steps[2]
    assert isinstance(end_loop_step, LoopStep)
    assert end_loop_step.step_name == "custom_end_loop"


def test_nested_loops() -> None:
    """Test nested loops."""
    builder = PlanBuilderV2()

    result = (
        builder.loop(while_=lambda: True, step_name="outer_loop")
        .llm_step(task="Outer loop")
        .loop(over=StepOutput("items"), step_name="inner_loop")
        .llm_step(task="Inner loop")
        .end_loop(step_name="inner_end")
        .llm_step(task="Back to outer")
        .end_loop(step_name="outer_end")
    )

    assert result is builder
    assert len(builder.plan.steps) == 7

    # Check outer loop
    outer_loop = builder.plan.steps[0]
    assert isinstance(outer_loop, LoopStep)
    assert outer_loop.step_name == "outer_loop"
    assert outer_loop.loop_type == LoopType.WHILE

    # Check inner loop
    inner_loop = builder.plan.steps[2]
    assert isinstance(inner_loop, LoopStep)
    assert inner_loop.step_name == "inner_loop"
    assert inner_loop.loop_type == LoopType.FOR_EACH

    # Check inner end_loop
    inner_end = builder.plan.steps[4]
    assert isinstance(inner_end, LoopStep)
    assert inner_end.step_name == "inner_end"

    # Check outer end_loop
    outer_end = builder.plan.steps[6]
    assert isinstance(outer_end, LoopStep)
    assert outer_end.step_name == "outer_end"


def test_loop_inside_if_block() -> None:
    """Test loop inside if block."""
    builder = PlanBuilderV2()

    def test_condition() -> bool:
        return True

    result = (
        builder.if_(test_condition)
        .loop(while_=lambda: True)
        .llm_step(task="Inside loop in if")
        .end_loop()
        .endif()
    )

    assert result is builder
    assert len(builder.plan.steps) == 5

    # Check if step
    if_step = builder.plan.steps[0]
    assert isinstance(if_step, ConditionalStep)

    # Check loop step
    loop_step = builder.plan.steps[1]
    assert isinstance(loop_step, LoopStep)
    assert loop_step.loop_type == LoopType.WHILE

    # Check LLM step inside loop
    llm_step = builder.plan.steps[2]
    assert isinstance(llm_step, LLMStep)
    assert llm_step.task == "Inside loop in if"

    # Check end_loop step
    end_loop_step = builder.plan.steps[3]
    assert isinstance(end_loop_step, LoopStep)

    # Check endif step
    endif_step = builder.plan.steps[4]
    assert isinstance(endif_step, ConditionalStep)


def test_if_inside_loop_block() -> None:
    """Test if block inside loop."""
    builder = PlanBuilderV2()

    def loop_condition() -> bool:
        return True

    def if_condition() -> bool:
        return True

    result = (
        builder.loop(while_=loop_condition)
        .if_(if_condition)
        .llm_step(task="Inside if in loop")
        .else_()
        .llm_step(task="Inside else in loop")
        .endif()
        .end_loop()
    )

    assert result is builder
    assert len(builder.plan.steps) == 7

    # Check loop step
    loop_step = builder.plan.steps[0]
    assert isinstance(loop_step, LoopStep)
    assert loop_step.loop_type == LoopType.WHILE

    # Check if step
    if_step = builder.plan.steps[1]
    assert isinstance(if_step, ConditionalStep)

    # Check else step
    else_step = builder.plan.steps[3]
    assert isinstance(else_step, ConditionalStep)

    # Check endif step
    endif_step = builder.plan.steps[5]
    assert isinstance(endif_step, ConditionalStep)

    # Check end_loop step
    end_loop_step = builder.plan.steps[6]
    assert isinstance(end_loop_step, LoopStep)


def test_loop_inside_else_block() -> None:
    """Test loop inside else block."""
    builder = PlanBuilderV2()

    def if_condition() -> bool:
        return False

    result = (
        builder.if_(if_condition)
        .llm_step(task="Inside if")
        .else_()
        .loop(over=StepOutput("items"))
        .llm_step(task="Inside loop in else")
        .end_loop()
        .endif()
    )

    assert result is builder
    assert len(builder.plan.steps) == 7

    # Check if step
    if_step = builder.plan.steps[0]
    assert isinstance(if_step, ConditionalStep)

    # Check else step
    else_step = builder.plan.steps[2]
    assert isinstance(else_step, ConditionalStep)

    # Check loop step
    loop_step = builder.plan.steps[3]
    assert isinstance(loop_step, LoopStep)
    assert loop_step.loop_type == LoopType.FOR_EACH

    # Check end_loop step
    end_loop_step = builder.plan.steps[5]
    assert isinstance(end_loop_step, LoopStep)

    # Check endif step
    endif_step = builder.plan.steps[6]
    assert isinstance(endif_step, ConditionalStep)


def test_loop_inside_else_if_block() -> None:
    """Test loop inside else_if block."""
    builder = PlanBuilderV2()

    def first_condition() -> bool:
        return False

    def second_condition() -> bool:
        return True

    result = (
        builder.if_(first_condition)
        .llm_step(task="Inside first if")
        .else_if_(second_condition)
        .loop(while_=lambda: True)
        .llm_step(task="Inside loop in else_if")
        .end_loop()
        .else_()
        .llm_step(task="Inside else")
        .endif()
    )

    assert result is builder
    assert len(builder.plan.steps) == 9

    # Check first if step
    first_if = builder.plan.steps[0]
    assert isinstance(first_if, ConditionalStep)

    # Check else_if step
    else_if = builder.plan.steps[2]
    assert isinstance(else_if, ConditionalStep)

    # Check loop step
    loop_step = builder.plan.steps[3]
    assert isinstance(loop_step, LoopStep)

    # Check end_loop step
    end_loop_step = builder.plan.steps[5]
    assert isinstance(end_loop_step, LoopStep)

    # Check else step
    else_step = builder.plan.steps[6]
    assert isinstance(else_step, ConditionalStep)

    # Check endif step
    endif_step = builder.plan.steps[8]
    assert isinstance(endif_step, ConditionalStep)


def test_loop_with_string_condition() -> None:
    """Test loop with string condition."""
    builder = PlanBuilderV2()

    result = builder.loop(while_="x > 0", args={"x": 5}).llm_step(task="Inside loop").end_loop()

    assert result is builder
    assert len(builder.plan.steps) == 3

    # Check loop step
    loop_step = builder.plan.steps[0]
    assert isinstance(loop_step, LoopStep)
    assert loop_step.condition == "x > 0"
    assert loop_step.args == {"x": 5}


def test_loop_error_condition_and_over_both_set() -> None:
    """Test that loop raises error when both condition and over are set."""
    builder = PlanBuilderV2()

    with pytest.raises(PlanBuilderError, match="Only one of while_, do_while_, or over can be set"):
        builder.loop(while_=lambda: True, over=StepOutput("items"))


def test_loop_error_neither_condition_nor_over_set() -> None:
    """Test that loop raises error when neither condition nor over is set."""
    builder = PlanBuilderV2()

    with pytest.raises(
        PlanBuilderError, match="Exactly one of while_, do_while_, or over must be set"
    ):
        builder.loop()


def test_end_loop_without_loop_raises_error() -> None:
    """Test that end_loop raises error when called without a loop."""
    builder = PlanBuilderV2()

    with pytest.raises(PlanBuilderError, match="endloop must be called from a loop block"):
        builder.end_loop()


def test_end_loop_with_conditional_block_raises_error() -> None:
    """Test that end_loop raises error when called from conditional block."""
    builder = PlanBuilderV2()

    builder.if_(lambda: True)
    with pytest.raises(PlanBuilderError, match="endloop must be called from a loop block"):
        builder.end_loop()


def test_build_with_missing_end_loop_raises_error() -> None:
    """Test that build raises error when loop is not closed."""
    builder = PlanBuilderV2()

    builder.loop(while_=lambda: True)
    with pytest.raises(PlanBuilderError, match="All blocks must be closed"):
        builder.build()


def test_loop_method_chaining() -> None:
    """Test that loop methods return self for chaining."""
    builder = PlanBuilderV2()

    result = (
        builder.loop(while_=lambda: True)
        .llm_step(task="Inside loop")
        .end_loop()
        .llm_step(task="After loop")
    )

    assert result is builder
    plan = builder.build()
    assert len(plan.steps) == 4  # loop, llm, end_loop, final_llm


def test_complex_nested_structure() -> None:
    """Test complex nested structure with loops and conditionals."""
    builder = PlanBuilderV2()

    result = (
        builder.input(name="items", description="List of items")
        .function_step(function=lambda: [1, 2, 3], step_name="generate_items")
        .loop(over=StepOutput("generate_items"), step_name="outer_loop")
        .if_(lambda item: item > 1)
        .loop(while_=lambda: True, step_name="inner_loop")
        .llm_step(task="Process item in inner loop")
        .end_loop(step_name="inner_end")
        .else_()
        .llm_step(task="Process item in else")
        .endif()
        .end_loop(step_name="outer_end")
        .llm_step(task="Final step")
    )

    assert result is builder
    plan = builder.build()
    assert (
        len(plan.steps) == 11
    )  # func, loop, if, loop, llm, end_loop, else, llm, endif, end_loop, final_llm
    assert len(plan.plan_inputs) == 1

    # Verify the structure
    steps = plan.steps

    # Check function step
    assert steps[0].step_name == "generate_items"

    # Check outer loop
    assert steps[1].step_name == "outer_loop"
    outer_loop_step = steps[1]
    assert isinstance(outer_loop_step, LoopStep)
    assert outer_loop_step.loop_type == LoopType.FOR_EACH

    # Check if step
    assert steps[2].step_name == "step_2"

    # Check inner loop
    assert steps[3].step_name == "inner_loop"
    inner_loop_step = steps[3]
    assert isinstance(inner_loop_step, LoopStep)
    assert inner_loop_step.loop_type == LoopType.WHILE

    # Check inner loop content
    assert steps[4].step_name == "step_4"

    # Check inner end_loop
    assert steps[5].step_name == "inner_end"

    # Check else step
    assert steps[6].step_name == "step_6"

    # Check else content
    assert steps[7].step_name == "step_7"

    # Check endif
    assert steps[8].step_name == "step_8"

    # Check outer end_loop
    assert steps[9].step_name == "outer_end"

    # Check final step
    assert steps[10].step_name == "step_10"


def test_current_loop_block_property() -> None:
    """Test the _current_loop_block property."""
    builder = PlanBuilderV2()

    # Initially, no loop block should be current
    assert builder._current_loop_block is None

    # Start a loop
    builder.loop(while_=lambda: True)

    # Now there should be a current loop block
    current_block = builder._current_loop_block
    assert current_block is not None
    assert isinstance(current_block, LoopBlock)
    assert current_block.start_step_index == 0

    # End the loop
    builder.end_loop()

    # After ending the loop, no current loop block
    assert builder._current_loop_block is None

    # Test with nested loops
    builder.loop(while_=lambda: True)
    outer_block = builder._current_loop_block
    assert outer_block is not None
    assert outer_block.start_step_index > 0  # Should have some index

    builder.loop(while_=lambda: True)
    inner_block = builder._current_loop_block
    assert inner_block is not None
    assert (
        inner_block.start_step_index > outer_block.start_step_index
    )  # Inner should be after outer

    # End inner loop
    builder.end_loop()
    # Should be back to outer loop
    assert builder._current_loop_block is outer_block

    # End outer loop
    builder.end_loop()
    # No current loop block
    assert builder._current_loop_block is None


def test_end_loop_sets_end_index() -> None:
    """Test that end_loop properly sets the end_index of the start loop step."""
    builder = PlanBuilderV2()

    # Start a loop
    builder.loop(while_=lambda: True, step_name="test_loop")

    # Add some steps inside the loop
    builder.llm_step(task="Step 1")
    builder.llm_step(task="Step 2")

    # End the loop
    builder.end_loop()

    # Build the plan to access the steps
    plan = builder.build()

    # Find the start loop step
    start_loop_step = None
    for step in plan.steps:
        if isinstance(step, LoopStep) and step.loop_block_type == LoopBlockType.START:
            start_loop_step = step
            break

    assert start_loop_step is not None
    assert start_loop_step.step_name == "test_loop"

    # Verify that the end_index is set correctly
    # The end_index should point to the end_loop step
    assert start_loop_step.end_index is not None
    assert (
        start_loop_step.end_index == len(plan.steps) - 1
    )  # Should point to the last step (end_loop)

    # Verify the end_loop step is at the expected index
    end_loop_step = plan.steps[start_loop_step.end_index]
    assert isinstance(end_loop_step, LoopStep)
    assert end_loop_step.loop_block_type == LoopBlockType.END


def test_end_loop_no_loop_block_error() -> None:
    """Test that end_loop raises PlanBuilderError when no loop block exists."""
    builder = PlanBuilderV2()

    # Try to end a loop without starting one
    with pytest.raises(
        PlanBuilderError, match="endloop must be called from a loop block. Please add a loop first."
    ):
        builder.end_loop()


def test_end_loop_non_loop_step_error() -> None:
    """Test that end_loop raises PlanBuilderError when start step is not a LoopStep."""
    builder = PlanBuilderV2()

    # Add a non-loop step first
    builder.llm_step(task="Some step")

    # Start a loop (this will create a loop block)
    builder.loop(while_=lambda: True)

    # Manually manipulate the block stack to point to a non-loop step
    # This simulates a corrupted state where the start_step_index points to wrong step type
    loop_block = builder._current_loop_block
    assert loop_block is not None

    # Change the start_step_index to point to the LLM step instead of the loop step
    loop_block.start_step_index = 0  # Points to the LLM step, not the loop step

    # Now try to end the loop - it should fail because step 0 is not a LoopStep
    with pytest.raises(
        PlanBuilderError, match="The step at the start of the loop is not a LoopStep"
    ):
        builder.end_loop()<|MERGE_RESOLUTION|>--- conflicted
+++ resolved
@@ -15,14 +15,11 @@
     ConditionalStep,
     InvokeToolStep,
     LLMStep,
-<<<<<<< HEAD
     LoopBlock,
     LoopBlockType,
     LoopStep,
     LoopType,
-=======
     ReActAgentStep,
->>>>>>> 8287cfeb
     SingleToolAgentStep,
     StepV2,
     UserInputStep,
