--- conflicted
+++ resolved
@@ -9,6 +9,7 @@
 
 from portia.builder.conditional_step import ConditionalStep
 from portia.builder.conditionals import ConditionalBlockClauseType
+from portia.builder.exit_step import ExitStep
 from portia.builder.invoke_tool_step import InvokeToolStep
 from portia.builder.llm_step import LLMStep
 from portia.builder.loop_step import LoopStep
@@ -19,13 +20,6 @@
 from portia.builder.reference import Input, StepOutput
 from portia.builder.single_tool_agent_step import SingleToolAgentStep
 from portia.builder.step_v2 import (
-<<<<<<< HEAD
-    ConditionalStep,
-    ExitStep,
-    InvokeToolStep,
-    LLMStep,
-=======
->>>>>>> 73e91749
     LoopBlock,
     StepV2,
 )
