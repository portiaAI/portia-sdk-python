"""Test the PlanBuilderV2 class."""

from __future__ import annotations

from typing import TYPE_CHECKING, Any

import pytest
from pydantic import BaseModel

from portia.builder.conditionals import ConditionalBlockClauseType
from portia.builder.plan_builder_v2 import PlanBuilderError, PlanBuilderV2
from portia.builder.plan_v2 import PlanV2
from portia.builder.reference import Input, StepOutput
from portia.builder.step_v2 import (
    ConditionalStep,
    InvokeToolStep,
    LLMStep,
    ReActAgentStep,
    SingleToolAgentStep,
    StepV2,
    UserInputStep,
    UserVerifyStep,
)
from portia.plan import PlanInput, Step
from portia.tool import Tool
from portia.tool_decorator import tool

if TYPE_CHECKING:
    from portia.run_context import RunContext


class OutputSchema(BaseModel):
    """Output schema for testing."""

    result: str
    count: int


def example_function_for_testing(x: int, y: str) -> str:
    """Example function for function call tests."""  # noqa: D401
    return f"{y}: {x}"


class MockTool(Tool):
    """Mock tool for testing."""

    def __init__(self) -> None:
        """Initialize mock tool."""
        super().__init__(
            id="mock_tool",
            name="Mock Tool",
            description="A mock tool for testing",
            output_schema=("str", "Mock result string"),
        )

    def run(self, ctx: Any, **kwargs: Any) -> str:  # noqa: ANN401, ARG002
        """Run the mock tool."""
        return "mock result"


class CustomStep(StepV2):
    """Custom step for testing."""

    async def run(self, run_data: RunContext) -> Any:  # noqa: ANN401, ARG002
        """Execute the step."""
        return "mock result"

    def to_legacy_step(self, plan: PlanV2) -> Step:
        """Convert this step to a Step from plan.py.

        A Step is the legacy representation of a step in the plan, and is still used in the
        Portia backend. If this step doesn't need to be represented in the plan sent to the Portia
        backend, return None.
        """
        raise NotImplementedError


# Test cases for PlanBuilderV2


def test_initialization_default_label() -> None:
    """Test PlanBuilderV2 initialization with default label."""
    builder = PlanBuilderV2()

    assert isinstance(builder.plan, PlanV2)
    assert builder.plan.label == "Run the plan built with the Plan Builder"
    assert builder.plan.steps == []
    assert builder.plan.plan_inputs == []
    assert builder.plan.summarize is False
    assert builder.plan.final_output_schema is None


def test_initialization_custom_label() -> None:
    """Test PlanBuilderV2 initialization with custom label."""
    custom_label = "Custom Plan Label"
    builder = PlanBuilderV2(label=custom_label)

    assert builder.plan.label == custom_label


def test_input_method() -> None:
    """Test the input() method for adding plan inputs."""
    builder = PlanBuilderV2()

    # Test adding input with name only
    result = builder.input(name="user_name")

    assert result is builder  # Should return self for chaining
    assert len(builder.plan.plan_inputs) == 1
    assert builder.plan.plan_inputs[0].name == "user_name"
    assert builder.plan.plan_inputs[0].description is None
    assert builder.plan.plan_inputs[0].value is None


def test_input_method_with_description() -> None:
    """Test the input() method with description."""
    builder = PlanBuilderV2()

    builder.input(name="user_name", description="The name of the user")

    assert len(builder.plan.plan_inputs) == 1
    assert builder.plan.plan_inputs[0].name == "user_name"
    assert builder.plan.plan_inputs[0].description == "The name of the user"
    assert builder.plan.plan_inputs[0].value is None


def test_input_method_multiple_inputs() -> None:
    """Test adding multiple inputs."""
    builder = PlanBuilderV2()

    builder.input(name="name", description="User name").input(name="age", description="User age")

    assert len(builder.plan.plan_inputs) == 2
    assert builder.plan.plan_inputs[0].name == "name"
    assert builder.plan.plan_inputs[1].name == "age"
    assert builder.plan.plan_inputs[0].value is None
    assert builder.plan.plan_inputs[1].value is None


def test_input_method_with_default_value() -> None:
    """Test the input() method with default value."""
    builder = PlanBuilderV2()

    builder.input(name="user_name", description="The name of the user", default_value="John Doe")

    assert len(builder.plan.plan_inputs) == 1
    assert builder.plan.plan_inputs[0].name == "user_name"
    assert builder.plan.plan_inputs[0].description == "The name of the user"
    assert builder.plan.plan_inputs[0].value == "John Doe"

<<<<<<< HEAD
        step = builder.plan.steps[0]
        assert isinstance(step, SingleToolAgentStep)
        assert step.tool == "complex_tool"
        assert step.task == "Process complex data"
        assert step.inputs == inputs
        assert step.output_schema == OutputSchema
        assert step.step_name == "agent_step"

    def test_react_agent_step_method_basic(self) -> None:
        """Test the react_agent_step() method with basic parameters."""
        builder = PlanBuilderV2()
        tools = ["search_tool", "calculator_tool"]

        result = builder.react_agent_step(task="Research and calculate", tools=tools)

        assert result is builder  # Should return self for chaining
        assert len(builder.plan.steps) == 1
        assert isinstance(builder.plan.steps[0], ReActAgentStep)
        assert builder.plan.steps[0].task == "Research and calculate"
        assert builder.plan.steps[0].tools == tools
        assert builder.plan.steps[0].inputs == []
        assert builder.plan.steps[0].output_schema is None
        assert builder.plan.steps[0].step_name == "step_0"
        assert builder.plan.steps[0].tool_call_limit == 25
        assert builder.plan.steps[0].allow_agent_clarifications is False

    def test_react_agent_step_method_with_all_parameters(self) -> None:
        """Test the react_agent_step() method with all parameters."""
        builder = PlanBuilderV2()
        tools = ["search_tool", "calculator_tool", "weather_tool"]
        inputs = ["context", StepOutput(0), Input("user_query")]

        builder.react_agent_step(
            task="Complex multi-tool analysis",
            tools=tools,
            inputs=inputs,
            output_schema=OutputSchema,
            step_name="react_analysis",
            allow_agent_clarifications=True,
            tool_call_limit=50,
        )

        step = builder.plan.steps[0]
        assert isinstance(step, ReActAgentStep)
        assert step.task == "Complex multi-tool analysis"
        assert step.tools == tools
        assert step.inputs == inputs
        assert step.output_schema == OutputSchema
        assert step.step_name == "react_analysis"
        assert step.allow_agent_clarifications is True
        assert step.tool_call_limit == 50

    def test_react_agent_step_method_single_tool(self) -> None:
        """Test the react_agent_step() method with a single tool."""
        builder = PlanBuilderV2()

        builder.react_agent_step(task="Simple task", tools=["single_tool"])

        step = builder.plan.steps[0]
        assert isinstance(step, ReActAgentStep)
        assert step.tools == ["single_tool"]

    def test_user_verify_step_method(self) -> None:
        """Test the user_verify_step() method."""
        builder = PlanBuilderV2()

        result = builder.user_verify(message="Check this")

        assert result is builder
        assert len(builder.plan.steps) == 1
        assert isinstance(builder.plan.steps[0], UserVerifyStep)
        assert builder.plan.steps[0].message == "Check this"
        assert builder.plan.steps[0].step_name == "step_0"

    def test_user_input_text_input_method(self) -> None:
        """Test the user_input() method for text input."""
        builder = PlanBuilderV2()

        result = builder.user_input(message="Please enter your name")

        assert result is builder
        assert len(builder.plan.steps) == 1
        assert isinstance(builder.plan.steps[0], UserInputStep)
        assert builder.plan.steps[0].message == "Please enter your name"
        assert builder.plan.steps[0].options is None
        assert builder.plan.steps[0].step_name == "step_0"

    def test_user_input_multiple_choice_method(self) -> None:
        """Test the user_input() method for multiple choice."""
        builder = PlanBuilderV2()
        options = ["red", "green", "blue"]

        result = builder.user_input(
            message="Choose your favorite color",
            options=options,
            step_name="choose_color",
        )
=======
>>>>>>> 452f4aa3

def test_input_method_with_various_default_values() -> None:
    """Test the input() method with various types of default values."""
    builder = PlanBuilderV2()

    # Test with different types of default values
    default_bool = True
    builder.input(name="string_input", description="A string input", default_value="default_string")
    builder.input(name="int_input", description="An integer input", default_value=42)
    builder.input(name="bool_input", description="A boolean input", default_value=default_bool)
    builder.input(name="list_input", description="A list input", default_value=["item1", "item2"])
    builder.input(name="dict_input", description="A dict input", default_value={"key": "value"})
    builder.input(name="none_input", description="An input with explicit None", default_value=None)

    assert len(builder.plan.plan_inputs) == 6

    # Check each input's default value
    inputs = {inp.name: inp for inp in builder.plan.plan_inputs}
    assert inputs["string_input"].value == "default_string"
    assert inputs["int_input"].value == 42
    assert inputs["bool_input"].value is True
    assert inputs["list_input"].value == ["item1", "item2"]
    assert inputs["dict_input"].value == {"key": "value"}
    assert inputs["none_input"].value is None


def test_llm_step_method_basic() -> None:
    """Test the llm_step() method with basic parameters."""
    builder = PlanBuilderV2()

    result = builder.llm_step(task="Analyze the data")

    assert result is builder  # Should return self for chaining
    assert len(builder.plan.steps) == 1
    assert isinstance(builder.plan.steps[0], LLMStep)
    assert builder.plan.steps[0].task == "Analyze the data"
    assert builder.plan.steps[0].inputs == []
    assert builder.plan.steps[0].output_schema is None
    assert builder.plan.steps[0].step_name == "step_0"


def test_llm_step_method_with_all_parameters() -> None:
    """Test the llm_step() method with all parameters."""
    builder = PlanBuilderV2()
    inputs = ["input1", StepOutput(0), Input("user_input")]

    builder.llm_step(
        task="Process the inputs",
        inputs=inputs,
        output_schema=OutputSchema,
        step_name="custom_step",
    )

    step = builder.plan.steps[0]
    assert isinstance(step, LLMStep)
    assert step.task == "Process the inputs"
    assert step.inputs == inputs
    assert step.output_schema == OutputSchema
    assert step.step_name == "custom_step"


def test_llm_step_method_auto_generated_step_name() -> None:
    """Test that step names are auto-generated correctly."""
    builder = PlanBuilderV2()

    builder.llm_step(task="First step")
    builder.llm_step(task="Second step")

    assert builder.plan.steps[0].step_name == "step_0"
    assert builder.plan.steps[1].step_name == "step_1"


def test_invoke_tool_step_method_with_string_tool() -> None:
    """Test the invoke_tool_step() method with string tool identifier."""
    builder = PlanBuilderV2()
    args = {"param1": "value1", "param2": StepOutput(0)}

<<<<<<< HEAD
        result = (
            builder.input(
                name="user_name", description="Name of the user", default_value="John Doe"
            )
            .input(name="user_age", description="Age of the user", default_value=25)
            .llm_step(task="Analyze user info", inputs=[Input("user_name"), Input("user_age")])
            .invoke_tool_step(tool="search_tool", args={"query": StepOutput(0)})
            .function_step(function=example_function_for_testing, args={"x": 1, "y": "test"})
            .single_tool_agent_step(tool="agent_tool", task="Agent processing")
            .react_agent_step(task="Multi-tool analysis", tools=["tool1", "tool2"])
            .final_output(output_schema=OutputSchema, summarize=True)
        )

        assert result is builder

        # Verify the plan was built correctly
        plan = builder.build()
        assert len(plan.plan_inputs) == 2
        assert len(plan.steps) == 5
        assert isinstance(plan.steps[0], LLMStep)
        assert isinstance(plan.steps[1], InvokeToolStep)
        assert isinstance(plan.steps[2], InvokeToolStep)
        assert isinstance(plan.steps[3], SingleToolAgentStep)
        assert isinstance(plan.steps[4], ReActAgentStep)
        assert plan.final_output_schema == OutputSchema
        assert plan.summarize is True

        # Verify default values are set correctly
        inputs = {inp.name: inp for inp in plan.plan_inputs}
        assert inputs["user_name"].value == "John Doe"
        assert inputs["user_age"].value == 25

    def test_empty_plan_build(self) -> None:
        """Test building an empty plan."""
        builder = PlanBuilderV2()
        plan = builder.build()

        assert isinstance(plan, PlanV2)
        assert len(plan.steps) == 0
        assert len(plan.plan_inputs) == 0
        assert plan.final_output_schema is None
        assert plan.summarize is False

    def test_step_name_generation_with_mixed_steps(self) -> None:
        """Test step name generation with different types of steps."""
        builder = PlanBuilderV2()

        builder.llm_step(task="LLM task")
        builder.invoke_tool_step(tool="tool1")
        builder.function_step(function=example_function_for_testing)
        builder.single_tool_agent_step(tool="agent_tool", task="Agent task")
        builder.react_agent_step(task="ReAct task", tools=["tool1", "tool2"])

        assert builder.plan.steps[0].step_name == "step_0"
        assert builder.plan.steps[1].step_name == "step_1"
        assert builder.plan.steps[2].step_name == "step_2"
        assert builder.plan.steps[3].step_name == "step_3"
        assert builder.plan.steps[4].step_name == "step_4"

    def test_custom_step_names_override_auto_generation(self) -> None:
        """Test that custom step names override auto-generation."""
        builder = PlanBuilderV2()

        builder.llm_step(task="First", step_name="custom_first")
        builder.llm_step(task="Second")  # Should get step_1
        builder.llm_step(task="Third", step_name="custom_third")

        assert builder.plan.steps[0].step_name == "custom_first"
        assert builder.plan.steps[1].step_name == "step_1"
        assert builder.plan.steps[2].step_name == "custom_third"

    def test_references_in_inputs_and_args(self) -> None:
        """Test using references (StepOutput and Input) in various contexts."""
        builder = PlanBuilderV2()

        # Add inputs to reference
        builder.input(name="user_query", description="The user's query")

        # Add steps with references
        builder.llm_step(task="Process query", inputs=[Input("user_query"), "additional context"])
        builder.invoke_tool_step(tool="search_tool", args={"query": StepOutput(0), "limit": 10})
        builder.function_step(
            function=example_function_for_testing, args={"x": 42, "y": StepOutput(1)}
        )
=======
    result = builder.invoke_tool_step(tool="search_tool", args=args)

    assert result is builder  # Should return self for chaining
    assert len(builder.plan.steps) == 1
    assert isinstance(builder.plan.steps[0], InvokeToolStep)
    assert builder.plan.steps[0].tool == "search_tool"
    assert builder.plan.steps[0].args == args
    assert builder.plan.steps[0].output_schema is None
    assert builder.plan.steps[0].step_name == "step_0"
>>>>>>> 452f4aa3


def test_invoke_tool_step_method_with_tool_instance() -> None:
    """Test the invoke_tool_step() method with Tool instance."""
    builder = PlanBuilderV2()
    mock_tool = MockTool()

    builder.invoke_tool_step(tool=mock_tool, args={"input": "test"})

    step = builder.plan.steps[0]
    assert isinstance(step, InvokeToolStep)
    assert step.tool is mock_tool


def test_invoke_tool_step_method_with_all_parameters() -> None:
    """Test the invoke_tool_step() method with all parameters."""
    builder = PlanBuilderV2()

    builder.invoke_tool_step(
        tool="test_tool",
        args={"arg1": "value1"},
        output_schema=OutputSchema,
        step_name="tool_step",
    )

    step = builder.plan.steps[0]
    assert isinstance(step, InvokeToolStep)
    assert step.tool == "test_tool"
    assert step.args == {"arg1": "value1"}
    assert step.output_schema == OutputSchema
    assert step.step_name == "tool_step"


def test_invoke_tool_step_method_no_args() -> None:
    """Test the invoke_tool_step() method with no args."""
    builder = PlanBuilderV2()

    builder.invoke_tool_step(tool="no_args_tool")

    step = builder.plan.steps[0]
    assert isinstance(step, InvokeToolStep)
    assert step.args == {}


def test_function_step_method_basic() -> None:
    """Test the function_step() method with basic parameters."""
    builder = PlanBuilderV2()

    result = builder.function_step(function=example_function_for_testing)

    assert result is builder  # Should return self for chaining
    assert len(builder.plan.steps) == 1
    assert isinstance(builder.plan.steps[0], InvokeToolStep)
    assert not isinstance(builder.plan.steps[0].tool, str)
    assert builder.plan.steps[0].tool.id == "local_function_example_function_for_testing"
    assert builder.plan.steps[0].tool.name == "Local Function Example Function For Testing"
    assert builder.plan.steps[0].args == {}
    assert builder.plan.steps[0].output_schema is None
    assert builder.plan.steps[0].step_name == "step_0"


def test_function_step_method_with_all_parameters() -> None:
    """Test the function_step() method with all parameters."""
    builder = PlanBuilderV2()
    args = {"x": 42, "y": Input("user_input")}

    builder.function_step(
        function=example_function_for_testing,
        args=args,
        output_schema=OutputSchema,
        step_name="func_step",
    )

    step = builder.plan.steps[0]
    assert isinstance(step, InvokeToolStep)
    assert not isinstance(step.tool, str)
    assert step.tool.id == "local_function_example_function_for_testing"
    assert step.tool.name == "Local Function Example Function For Testing"
    assert step.args == args
    assert step.output_schema == OutputSchema
    assert step.step_name == "func_step"


def test_single_tool_agent_step_method_basic() -> None:
    """Test the single_tool_agent_step() method with basic parameters."""
    builder = PlanBuilderV2()

    result = builder.single_tool_agent_step(tool="agent_tool", task="Complete the task")

    assert result is builder  # Should return self for chaining
    assert len(builder.plan.steps) == 1
    assert isinstance(builder.plan.steps[0], SingleToolAgentStep)
    assert builder.plan.steps[0].tool == "agent_tool"
    assert builder.plan.steps[0].task == "Complete the task"
    assert builder.plan.steps[0].inputs == []
    assert builder.plan.steps[0].output_schema is None
    assert builder.plan.steps[0].step_name == "step_0"


def test_single_tool_agent_step_method_with_all_parameters() -> None:
    """Test the single_tool_agent_step() method with all parameters."""
    builder = PlanBuilderV2()
    inputs = ["context", StepOutput(0)]

    builder.single_tool_agent_step(
        tool="complex_tool",
        task="Process complex data",
        inputs=inputs,
        output_schema=OutputSchema,
        step_name="agent_step",
    )

    step = builder.plan.steps[0]
    assert isinstance(step, SingleToolAgentStep)
    assert step.tool == "complex_tool"
    assert step.task == "Process complex data"
    assert step.inputs == inputs
    assert step.output_schema == OutputSchema
    assert step.step_name == "agent_step"


def test_user_verify_step_method() -> None:
    """Test the user_verify_step() method."""
    builder = PlanBuilderV2()

    result = builder.user_verify(message="Check this")

    assert result is builder
    assert len(builder.plan.steps) == 1
    assert isinstance(builder.plan.steps[0], UserVerifyStep)
    assert builder.plan.steps[0].message == "Check this"
    assert builder.plan.steps[0].step_name == "step_0"


def test_user_input_text_input_method() -> None:
    """Test the user_input() method for text input."""
    builder = PlanBuilderV2()

    result = builder.user_input(message="Please enter your name")

    assert result is builder
    assert len(builder.plan.steps) == 1
    assert isinstance(builder.plan.steps[0], UserInputStep)
    assert builder.plan.steps[0].message == "Please enter your name"
    assert builder.plan.steps[0].options is None
    assert builder.plan.steps[0].step_name == "step_0"


def test_user_input_multiple_choice_method() -> None:
    """Test the user_input() method for multiple choice."""
    builder = PlanBuilderV2()
    options = ["red", "green", "blue"]

    result = builder.user_input(
        message="Choose your favorite color",
        options=options,
        step_name="choose_color",
    )

    assert result is builder
    assert len(builder.plan.steps) == 1
    step = builder.plan.steps[0]
    assert isinstance(step, UserInputStep)
    assert step.message == "Choose your favorite color"
    assert step.options == options
    assert step.step_name == "choose_color"


def test_final_output_method_basic() -> None:
    """Test the final_output() method with basic parameters."""
    builder = PlanBuilderV2()

    result = builder.final_output()

    assert result is builder  # Should return self for chaining
    assert builder.plan.final_output_schema is None
    assert builder.plan.summarize is False


def test_final_output_method_with_schema() -> None:
    """Test the final_output() method with output schema."""
    builder = PlanBuilderV2()

    builder.final_output(output_schema=OutputSchema)

    assert builder.plan.final_output_schema == OutputSchema
    assert builder.plan.summarize is False


def test_final_output_method_with_summarize() -> None:
    """Test the final_output() method with summarize enabled."""
    builder = PlanBuilderV2()

    builder.final_output(summarize=True)

    assert builder.plan.final_output_schema is None
    assert builder.plan.summarize is True


def test_final_output_method_with_all_parameters() -> None:
    """Test the final_output() method with all parameters."""
    builder = PlanBuilderV2()

    builder.final_output(output_schema=OutputSchema, summarize=True)

    assert builder.plan.final_output_schema == OutputSchema
    assert builder.plan.summarize is True


def test_build_method() -> None:
    """Test the build() method returns correct PlanV2 instance."""
    builder = PlanBuilderV2(label="Test Plan")

    builder.input(name="test_input", description="Test input description")
    builder.llm_step(task="Test task")
    builder.final_output(output_schema=OutputSchema, summarize=True)

    plan = builder.build()

    assert isinstance(plan, PlanV2)
    assert plan is builder.plan  # Should return the same instance
    assert plan.label == "Test Plan"
    assert len(plan.plan_inputs) == 1
    assert len(plan.steps) == 1
    assert plan.final_output_schema == OutputSchema
    assert plan.summarize is True


def test_method_chaining() -> None:
    """Test that all methods return self for proper chaining."""
    builder = PlanBuilderV2("Chaining Test")

    result = (
        builder.input(name="user_name", description="Name of the user", default_value="John Doe")
        .input(name="user_age", description="Age of the user", default_value=25)
        .llm_step(task="Analyze user info", inputs=[Input("user_name"), Input("user_age")])
        .invoke_tool_step(tool="search_tool", args={"query": StepOutput(0)})
        .function_step(function=example_function_for_testing, args={"x": 1, "y": "test"})
        .single_tool_agent_step(tool="agent_tool", task="Final processing")
        .final_output(output_schema=OutputSchema, summarize=True)
    )

    assert result is builder

    # Verify the plan was built correctly
    plan = builder.build()
    assert len(plan.plan_inputs) == 2
    assert len(plan.steps) == 4
    assert isinstance(plan.steps[0], LLMStep)
    assert isinstance(plan.steps[1], InvokeToolStep)
    assert isinstance(plan.steps[2], InvokeToolStep)
    assert isinstance(plan.steps[3], SingleToolAgentStep)
    assert plan.final_output_schema == OutputSchema
    assert plan.summarize is True

    # Verify default values are set correctly
    inputs = {inp.name: inp for inp in plan.plan_inputs}
    assert inputs["user_name"].value == "John Doe"
    assert inputs["user_age"].value == 25


def test_empty_plan_build() -> None:
    """Test building an empty plan."""
    builder = PlanBuilderV2()
    plan = builder.build()

    assert isinstance(plan, PlanV2)
    assert len(plan.steps) == 0
    assert len(plan.plan_inputs) == 0
    assert plan.final_output_schema is None
    assert plan.summarize is False


def test_step_name_generation_with_mixed_steps() -> None:
    """Test step name generation with different types of steps."""
    builder = PlanBuilderV2()

    builder.llm_step(task="LLM task")
    builder.invoke_tool_step(tool="tool1")
    builder.function_step(function=example_function_for_testing)
    builder.single_tool_agent_step(tool="agent_tool", task="Agent task")

    assert builder.plan.steps[0].step_name == "step_0"
    assert builder.plan.steps[1].step_name == "step_1"
    assert builder.plan.steps[2].step_name == "step_2"
    assert builder.plan.steps[3].step_name == "step_3"


def test_custom_step_names_override_auto_generation() -> None:
    """Test that custom step names override auto-generation."""
    builder = PlanBuilderV2()

    builder.llm_step(task="First", step_name="custom_first")
    builder.llm_step(task="Second")  # Should get step_1
    builder.llm_step(task="Third", step_name="custom_third")

    assert builder.plan.steps[0].step_name == "custom_first"
    assert builder.plan.steps[1].step_name == "step_1"
    assert builder.plan.steps[2].step_name == "custom_third"


def test_references_in_inputs_and_args() -> None:
    """Test using references (StepOutput and Input) in various contexts."""
    builder = PlanBuilderV2()

    # Add inputs to reference
    builder.input(name="user_query", description="The user's query")

    # Add steps with references
    builder.llm_step(task="Process query", inputs=[Input("user_query"), "additional context"])
    builder.invoke_tool_step(tool="search_tool", args={"query": StepOutput(0), "limit": 10})
    builder.function_step(function=example_function_for_testing, args={"x": 42, "y": StepOutput(1)})

    plan = builder.build()

    # Verify references are preserved
    llm_step = plan.steps[0]
    assert isinstance(llm_step, LLMStep)
    assert isinstance(llm_step.inputs[0], Input)
    assert llm_step.inputs[0].name == "user_query"

    tool_step = plan.steps[1]
    assert isinstance(tool_step, InvokeToolStep)
    assert isinstance(tool_step.args["query"], StepOutput)
    assert tool_step.args["query"].step == 0

    func_step = plan.steps[2]
    assert isinstance(func_step, InvokeToolStep)
    assert isinstance(func_step.args["y"], StepOutput)
    assert func_step.args["y"].step == 1


def test_add_step_method_basic() -> None:
    """Test the add_step() method with basic functionality."""
    builder = PlanBuilderV2()
    custom_step = CustomStep(step_name="custom_step")

    result = builder.add_step(custom_step)

    assert len(result.plan.steps) == 1
    assert result.plan.steps[0] is custom_step
    assert result.plan.steps[0].step_name == "custom_step"


def test_add_step_method_with_different_step_types() -> None:
    """Test the add_step() method with different step types."""
    builder = PlanBuilderV2()

    llm_step = LLMStep(task="LLM task", step_name="llm_step")
    tool_step = InvokeToolStep(tool="search_tool", args={"query": "test"}, step_name="tool_step")
    func_step = InvokeToolStep(
        tool=tool(example_function_for_testing)(),
        args={"x": 1, "y": "test"},
        step_name="func_step",
    )
    agent_step = SingleToolAgentStep(tool="agent_tool", task="Agent task", step_name="agent_step")

    builder.add_step(llm_step).add_step(tool_step).add_step(func_step).add_step(agent_step)

    assert len(builder.plan.steps) == 4
    assert isinstance(builder.plan.steps[0], LLMStep)
    assert isinstance(builder.plan.steps[1], InvokeToolStep)
    assert isinstance(builder.plan.steps[2], InvokeToolStep)
    assert isinstance(builder.plan.steps[3], SingleToolAgentStep)


def test_add_steps_method_with_iterable() -> None:
    """Test the add_steps() method with an iterable of steps."""
    builder = PlanBuilderV2()

    steps = [
        LLMStep(task="First task", step_name="step1"),
        InvokeToolStep(tool="test_tool", args={"input": "test"}, step_name="step2"),
        InvokeToolStep(
            tool=tool(example_function_for_testing)(),
            args={"x": 42, "y": "hello"},
            step_name="step3",
        ),
    ]

    result = builder.add_steps(steps)

    assert len(result.plan.steps) == 3
    assert result.plan.steps[0] is steps[0]
    assert result.plan.steps[1] is steps[1]
    assert result.plan.steps[2] is steps[2]


def test_add_steps_method_with_plan_v2() -> None:
    """Test the add_steps() method with a PlanV2 instance."""
    builder = PlanBuilderV2()

    other_plan = PlanV2(
        label="Other plan",
        steps=[
            LLMStep(task="Task from other plan", step_name="other_step1"),
            InvokeToolStep(tool="other_tool", args={}, step_name="other_step2"),
        ],
        plan_inputs=[
            PlanInput(name="other_input", description="Input from other plan"),
            PlanInput(name="another_input", description="Another input", value="default"),
        ],
    )

    result = builder.input(name="input1").add_steps(other_plan)

    assert len(result.plan.steps) == 2
    assert len(result.plan.plan_inputs) == 3

    assert result.plan.steps[0] is other_plan.steps[0]
    assert result.plan.steps[1] is other_plan.steps[1]

    assert result.plan.plan_inputs[0].name == "input1"
    assert result.plan.plan_inputs[1].name == "other_input"
    assert result.plan.plan_inputs[2].name == "another_input"


def test_add_steps_method_with_plan_v2_duplicate_inputs_error() -> None:
    """Test the add_steps() method raises error for duplicate plan inputs."""
    builder = PlanBuilderV2()

    builder.input(name="shared_input", description="Shared input name")

    other_plan = PlanV2(
        label="Other plan",
        steps=[LLMStep(task="Task", step_name="step1")],
        plan_inputs=[
            PlanInput(name="shared_input", description="Duplicate input name"),
            PlanInput(name="unique_input", description="Unique input"),
        ],
    )

    # Should raise PlanBuilderError due to duplicate input
    with pytest.raises(PlanBuilderError, match="Duplicate input shared_input found in plan"):
        builder.add_steps(other_plan)


def test_add_steps_method_with_empty_iterable() -> None:
    """Test the add_steps() method with an empty iterable."""
    builder = PlanBuilderV2().llm_step(task="Initial step").add_steps([])
    assert len(builder.plan.steps) == 1


def test_add_steps_method_with_empty_plan_v2() -> None:
    """Test the add_steps() method with an empty PlanV2."""
    builder = PlanBuilderV2().input(name="existing_input").llm_step(task="Initial step")
    empty_plan = PlanBuilderV2().build()

    result = builder.add_steps(empty_plan)

    assert len(result.plan.steps) == 1
    assert len(result.plan.plan_inputs) == 1


def test_add_steps_method_chaining_with_different_sources() -> None:
    """Test chaining add_steps() method with different sources."""
    builder = PlanBuilderV2()

    step_list = [LLMStep(task="List step", step_name="list_step")]
    plan_with_steps = PlanV2(
        label="Source plan",
        steps=[InvokeToolStep(tool="plan_tool", args={}, step_name="plan_step")],
        plan_inputs=[PlanInput(name="plan_input", description="From plan")],
    )

    result = builder.add_steps(step_list).add_steps(plan_with_steps)

    assert len(result.plan.steps) == 2
    assert len(result.plan.plan_inputs) == 1
    assert result.plan.steps[0].step_name == "list_step"
    assert result.plan.steps[1].step_name == "plan_step"
    assert result.plan.plan_inputs[0].name == "plan_input"


def test_add_step_and_add_steps_integration() -> None:
    """Test integration of add_step and add_steps methods together."""
    step_batch = (
        PlanBuilderV2()
        .invoke_tool_step(tool="batch_tool", args={}, step_name="batch1")
        .function_step(function=example_function_for_testing, args={}, step_name="batch2")
        .build()
    )

    builder = (
        PlanBuilderV2()
        .add_step(LLMStep(task="Individual step", step_name="individual"))
        .add_steps(step_batch)
        .add_steps(
            PlanBuilderV2().add_step(LLMStep(task="From plan", step_name="from_plan")).build()
        )
        .add_step(SingleToolAgentStep(tool="final_tool", task="Final step", step_name="final"))
    )

    assert len(builder.plan.steps) == 5
    assert len(builder.plan.plan_inputs) == 0
    assert builder.plan.steps[0].step_name == "individual"
    assert builder.plan.steps[1].step_name == "batch1"
    assert builder.plan.steps[2].step_name == "batch2"
    assert builder.plan.steps[3].step_name == "from_plan"
    assert builder.plan.steps[4].step_name == "final"


def test_basic_if_endif_block() -> None:
    """Test basic if-endif conditional block."""
    builder = PlanBuilderV2()

    def test_condition() -> bool:
        return True

    result = builder.if_(test_condition).llm_step(task="Inside if block").endif()

    assert result is builder
    assert len(builder.plan.steps) == 3

    # Check if step
    if_step = builder.plan.steps[0]
    assert isinstance(if_step, ConditionalStep)
    assert if_step.condition is test_condition
    assert if_step.args == {}
    assert if_step.block_clause_type == ConditionalBlockClauseType.NEW_CONDITIONAL_BLOCK
    assert if_step.clause_index_in_block == 0
    assert if_step.step_name == "step_0"

    # Check LLM step inside block
    llm_step = builder.plan.steps[1]
    assert isinstance(llm_step, LLMStep)
    assert llm_step.task == "Inside if block"
    assert llm_step.conditional_block is not None
    assert llm_step.conditional_block is if_step.conditional_block

    # Check endif step
    endif_step = builder.plan.steps[2]
    assert isinstance(endif_step, ConditionalStep)
    assert endif_step.block_clause_type == ConditionalBlockClauseType.END_CONDITION_BLOCK
    assert endif_step.clause_index_in_block == 1
    assert endif_step.conditional_block is if_step.conditional_block


def test_if_else_endif_block() -> None:
    """Test if-else-endif conditional block."""
    builder = PlanBuilderV2()

    def test_condition() -> bool:
        return False

    result = (
        builder.if_(test_condition)
        .llm_step(task="Inside if block")
        .else_()
        .llm_step(task="Inside else block")
        .endif()
    )

    assert result is builder
    assert len(builder.plan.steps) == 5

    # Check if step
    if_step = builder.plan.steps[0]
    assert isinstance(if_step, ConditionalStep)
    assert if_step.block_clause_type == ConditionalBlockClauseType.NEW_CONDITIONAL_BLOCK

    # Check else step
    else_step = builder.plan.steps[2]
    assert isinstance(else_step, ConditionalStep)
    assert else_step.block_clause_type == ConditionalBlockClauseType.ALTERNATE_CLAUSE
    assert else_step.clause_index_in_block == 1
    assert else_step.conditional_block is if_step.conditional_block

    # Check endif step
    endif_step = builder.plan.steps[4]
    assert isinstance(endif_step, ConditionalStep)
    assert endif_step.block_clause_type == ConditionalBlockClauseType.END_CONDITION_BLOCK


def test_if_else_if_else_endif_block() -> None:
    """Test if-else_if-else-endif conditional block."""
    builder = PlanBuilderV2()

    def first_condition() -> bool:
        return False

    def second_condition() -> bool:
        return True

    result = (
        builder.if_(first_condition)
        .llm_step(task="Inside if block")
        .else_if_(second_condition)
        .llm_step(task="Inside else_if block")
        .else_()
        .llm_step(task="Inside else block")
        .endif()
    )

    assert result is builder
    assert len(builder.plan.steps) == 7

    # Check if step
    if_step = builder.plan.steps[0]
    assert isinstance(if_step, ConditionalStep)
    assert if_step.condition is first_condition
    assert if_step.block_clause_type == ConditionalBlockClauseType.NEW_CONDITIONAL_BLOCK
    assert if_step.clause_index_in_block == 0

    # Check else_if step
    elif_step = builder.plan.steps[2]
    assert isinstance(elif_step, ConditionalStep)
    assert elif_step.condition is second_condition
    assert elif_step.block_clause_type == ConditionalBlockClauseType.ALTERNATE_CLAUSE
    assert elif_step.clause_index_in_block == 1
    assert elif_step.conditional_block is if_step.conditional_block

    # Check else step
    else_step = builder.plan.steps[4]
    assert isinstance(else_step, ConditionalStep)
    assert else_step.block_clause_type == ConditionalBlockClauseType.ALTERNATE_CLAUSE
    assert else_step.clause_index_in_block == 2
    assert else_step.conditional_block is if_step.conditional_block

    # Check endif step
    endif_step = builder.plan.steps[6]
    assert isinstance(endif_step, ConditionalStep)
    assert endif_step.block_clause_type == ConditionalBlockClauseType.END_CONDITION_BLOCK
    assert endif_step.clause_index_in_block == 3
    assert endif_step.conditional_block is if_step.conditional_block


def test_nested_if_blocks() -> None:
    """Test nested if blocks."""
    builder = PlanBuilderV2()

    def outer_condition() -> bool:
        return True

    def inner_condition() -> bool:
        return False

    result = (
        builder.if_(outer_condition)
        .llm_step(task="Outer if block")
        .if_(inner_condition)
        .llm_step(task="Inner if block")
        .else_()
        .llm_step(task="Inner else block")
        .endif()
        .llm_step(task="Back to outer if")
        .endif()
    )

    assert result is builder
    assert len(builder.plan.steps) == 9

    # Check outer if
    outer_if = builder.plan.steps[0]
    assert isinstance(outer_if, ConditionalStep)
    assert outer_if.condition is outer_condition
    assert outer_if.conditional_block.parent_conditional_block is None  # pyright: ignore[reportOptionalMemberAccess]

    # Check inner if
    inner_if = builder.plan.steps[2]
    assert isinstance(inner_if, ConditionalStep)
    assert inner_if.condition is inner_condition
    assert inner_if.conditional_block.parent_conditional_block is outer_if.conditional_block  # pyright: ignore[reportOptionalMemberAccess]

    # Check inner else
    inner_else = builder.plan.steps[4]
    assert isinstance(inner_else, ConditionalStep)
    assert inner_else.conditional_block is inner_if.conditional_block

    # Check inner endif
    inner_endif = builder.plan.steps[6]
    assert isinstance(inner_endif, ConditionalStep)
    assert inner_endif.conditional_block is inner_if.conditional_block

    # Check outer endif
    outer_endif = builder.plan.steps[8]
    assert isinstance(outer_endif, ConditionalStep)
    assert outer_endif.conditional_block is outer_if.conditional_block


def test_conditional_with_string_condition() -> None:
    """Test conditional block with string condition."""
    builder = PlanBuilderV2()

    result = builder.if_("len(input_data) > 0").llm_step(task="Process data").endif()

    assert result is builder
    if_step = builder.plan.steps[0]
    assert isinstance(if_step, ConditionalStep)
    assert if_step.condition == "len(input_data) > 0"


def test_conditional_with_args() -> None:
    """Test conditional block with arguments."""
    builder = PlanBuilderV2()

    def test_condition(value: int) -> bool:
        return value > 10

    args = {"value": Input("user_input")}
    result = builder.if_(test_condition, args).llm_step(task="High value processing").endif()

    assert result is builder
    if_step = builder.plan.steps[0]
    assert isinstance(if_step, ConditionalStep)
    assert if_step.condition is test_condition
    assert if_step.args == args


def test_else_if_without_if_raises_error() -> None:
    """Test that else_if_ raises error when called without if_."""
    builder = PlanBuilderV2()

    def test_condition() -> bool:
        return True

    with pytest.raises(PlanBuilderError, match="else_if_ must be called from a conditional block"):
        builder.else_if_(test_condition)


def test_else_without_if_raises_error() -> None:
    """Test that else_ raises error when called without if_."""
    builder = PlanBuilderV2()

    with pytest.raises(PlanBuilderError, match="else_ must be called from a conditional block"):
        builder.else_()


def test_endif_without_if_raises_error() -> None:
    """Test that endif raises error when called without if_."""
    builder = PlanBuilderV2()

    with pytest.raises(PlanBuilderError, match="endif must be called from a conditional block"):
        builder.endif()


def test_build_with_missing_endif_raises_error() -> None:
    """Test that build() raises error when endif is missing."""
    builder = PlanBuilderV2()

    def test_condition() -> bool:
        return True

    builder.if_(test_condition).llm_step(task="Inside if block")
    # Missing endif()

    with pytest.raises(PlanBuilderError, match="An endif must be called for all if_ steps"):
        builder.build()


def test_conditional_method_chaining() -> None:
    """Test that conditional methods return self for chaining."""
    builder = PlanBuilderV2()

    def condition1() -> bool:
        return True

    def condition2() -> bool:
        return False

    result = (
        builder.input(name="test_input")
        .if_(condition1)
        .llm_step(task="First branch")
        .else_if_(condition2)
        .invoke_tool_step(tool="test_tool", args={"query": Input("test_input")})
        .else_()
        .function_step(function=example_function_for_testing, args={"x": 1, "y": "test"})
        .endif()
        .llm_step(task="After conditional")
    )

    assert result is builder
    plan = builder.build()
    assert len(plan.steps) == 8  # if, llm, else_if, tool, else, func, endif, final_llm
    assert len(plan.plan_inputs) == 1


def test_add_steps_with_input_values_single_value() -> None:
    """Test add_steps with input_values setting a single input value."""
    builder = PlanBuilderV2()

    sub_plan = (
        PlanBuilderV2()
        .input(name="sub_input", description="Input for sub plan")
        .llm_step(task="Sub task", step_name="sub_step")
        .build()
    )

    result = builder.add_steps(sub_plan, input_values={"sub_input": "provided_value"})

    assert len(result.plan.plan_inputs) == 1
    assert result.plan.plan_inputs[0].name == "sub_input"
    assert result.plan.plan_inputs[0].value == "provided_value"


def test_add_steps_with_input_values_multiple_values_override_default() -> None:
    """Test add_steps with input_values setting 2 out of 4 values, overriding default."""
    builder = PlanBuilderV2()

    sub_plan = (
        PlanBuilderV2()
        .input(name="input_no_default", description="Input without default")
        .input(
            name="input_with_default",
            description="Input with default",
            default_value="original_default",
        )
        .input(name="input_unchanged1", description="Unchanged input 1")
        .input(
            name="input_unchanged2",
            description="Unchanged input 2",
            default_value="unchanged_default",
        )
        .llm_step(task="Sub task", step_name="sub_step")
        .build()
    )

    result = builder.add_steps(
        sub_plan,
        input_values={
            "input_no_default": "new_value_no_default",
            "input_with_default": "overridden_value",
        },
    )

    assert len(result.plan.plan_inputs) == 4

    inputs = {inp.name: inp for inp in result.plan.plan_inputs}
    assert inputs["input_no_default"].value == "new_value_no_default"
    assert inputs["input_with_default"].value == "overridden_value"  # Should override default
    assert inputs["input_unchanged1"].value is None
    assert inputs["input_unchanged2"].value == "unchanged_default"


def test_add_steps_with_input_values_invalid_input_name_error() -> None:
    """Test add_steps raises error when input_values contains invalid input name."""
    builder = PlanBuilderV2()

    sub_plan = (
        PlanBuilderV2()
        .input(name="valid_input", description="Valid input")
        .llm_step(task="Sub task", step_name="sub_step")
        .build()
    )

    with pytest.raises(PlanBuilderError):
        builder.add_steps(sub_plan, input_values={"invalid_input": "some_value"})<|MERGE_RESOLUTION|>--- conflicted
+++ resolved
@@ -148,106 +148,6 @@
     assert builder.plan.plan_inputs[0].description == "The name of the user"
     assert builder.plan.plan_inputs[0].value == "John Doe"
 
-<<<<<<< HEAD
-        step = builder.plan.steps[0]
-        assert isinstance(step, SingleToolAgentStep)
-        assert step.tool == "complex_tool"
-        assert step.task == "Process complex data"
-        assert step.inputs == inputs
-        assert step.output_schema == OutputSchema
-        assert step.step_name == "agent_step"
-
-    def test_react_agent_step_method_basic(self) -> None:
-        """Test the react_agent_step() method with basic parameters."""
-        builder = PlanBuilderV2()
-        tools = ["search_tool", "calculator_tool"]
-
-        result = builder.react_agent_step(task="Research and calculate", tools=tools)
-
-        assert result is builder  # Should return self for chaining
-        assert len(builder.plan.steps) == 1
-        assert isinstance(builder.plan.steps[0], ReActAgentStep)
-        assert builder.plan.steps[0].task == "Research and calculate"
-        assert builder.plan.steps[0].tools == tools
-        assert builder.plan.steps[0].inputs == []
-        assert builder.plan.steps[0].output_schema is None
-        assert builder.plan.steps[0].step_name == "step_0"
-        assert builder.plan.steps[0].tool_call_limit == 25
-        assert builder.plan.steps[0].allow_agent_clarifications is False
-
-    def test_react_agent_step_method_with_all_parameters(self) -> None:
-        """Test the react_agent_step() method with all parameters."""
-        builder = PlanBuilderV2()
-        tools = ["search_tool", "calculator_tool", "weather_tool"]
-        inputs = ["context", StepOutput(0), Input("user_query")]
-
-        builder.react_agent_step(
-            task="Complex multi-tool analysis",
-            tools=tools,
-            inputs=inputs,
-            output_schema=OutputSchema,
-            step_name="react_analysis",
-            allow_agent_clarifications=True,
-            tool_call_limit=50,
-        )
-
-        step = builder.plan.steps[0]
-        assert isinstance(step, ReActAgentStep)
-        assert step.task == "Complex multi-tool analysis"
-        assert step.tools == tools
-        assert step.inputs == inputs
-        assert step.output_schema == OutputSchema
-        assert step.step_name == "react_analysis"
-        assert step.allow_agent_clarifications is True
-        assert step.tool_call_limit == 50
-
-    def test_react_agent_step_method_single_tool(self) -> None:
-        """Test the react_agent_step() method with a single tool."""
-        builder = PlanBuilderV2()
-
-        builder.react_agent_step(task="Simple task", tools=["single_tool"])
-
-        step = builder.plan.steps[0]
-        assert isinstance(step, ReActAgentStep)
-        assert step.tools == ["single_tool"]
-
-    def test_user_verify_step_method(self) -> None:
-        """Test the user_verify_step() method."""
-        builder = PlanBuilderV2()
-
-        result = builder.user_verify(message="Check this")
-
-        assert result is builder
-        assert len(builder.plan.steps) == 1
-        assert isinstance(builder.plan.steps[0], UserVerifyStep)
-        assert builder.plan.steps[0].message == "Check this"
-        assert builder.plan.steps[0].step_name == "step_0"
-
-    def test_user_input_text_input_method(self) -> None:
-        """Test the user_input() method for text input."""
-        builder = PlanBuilderV2()
-
-        result = builder.user_input(message="Please enter your name")
-
-        assert result is builder
-        assert len(builder.plan.steps) == 1
-        assert isinstance(builder.plan.steps[0], UserInputStep)
-        assert builder.plan.steps[0].message == "Please enter your name"
-        assert builder.plan.steps[0].options is None
-        assert builder.plan.steps[0].step_name == "step_0"
-
-    def test_user_input_multiple_choice_method(self) -> None:
-        """Test the user_input() method for multiple choice."""
-        builder = PlanBuilderV2()
-        options = ["red", "green", "blue"]
-
-        result = builder.user_input(
-            message="Choose your favorite color",
-            options=options,
-            step_name="choose_color",
-        )
-=======
->>>>>>> 452f4aa3
 
 def test_input_method_with_various_default_values() -> None:
     """Test the input() method with various types of default values."""
@@ -325,92 +225,6 @@
     builder = PlanBuilderV2()
     args = {"param1": "value1", "param2": StepOutput(0)}
 
-<<<<<<< HEAD
-        result = (
-            builder.input(
-                name="user_name", description="Name of the user", default_value="John Doe"
-            )
-            .input(name="user_age", description="Age of the user", default_value=25)
-            .llm_step(task="Analyze user info", inputs=[Input("user_name"), Input("user_age")])
-            .invoke_tool_step(tool="search_tool", args={"query": StepOutput(0)})
-            .function_step(function=example_function_for_testing, args={"x": 1, "y": "test"})
-            .single_tool_agent_step(tool="agent_tool", task="Agent processing")
-            .react_agent_step(task="Multi-tool analysis", tools=["tool1", "tool2"])
-            .final_output(output_schema=OutputSchema, summarize=True)
-        )
-
-        assert result is builder
-
-        # Verify the plan was built correctly
-        plan = builder.build()
-        assert len(plan.plan_inputs) == 2
-        assert len(plan.steps) == 5
-        assert isinstance(plan.steps[0], LLMStep)
-        assert isinstance(plan.steps[1], InvokeToolStep)
-        assert isinstance(plan.steps[2], InvokeToolStep)
-        assert isinstance(plan.steps[3], SingleToolAgentStep)
-        assert isinstance(plan.steps[4], ReActAgentStep)
-        assert plan.final_output_schema == OutputSchema
-        assert plan.summarize is True
-
-        # Verify default values are set correctly
-        inputs = {inp.name: inp for inp in plan.plan_inputs}
-        assert inputs["user_name"].value == "John Doe"
-        assert inputs["user_age"].value == 25
-
-    def test_empty_plan_build(self) -> None:
-        """Test building an empty plan."""
-        builder = PlanBuilderV2()
-        plan = builder.build()
-
-        assert isinstance(plan, PlanV2)
-        assert len(plan.steps) == 0
-        assert len(plan.plan_inputs) == 0
-        assert plan.final_output_schema is None
-        assert plan.summarize is False
-
-    def test_step_name_generation_with_mixed_steps(self) -> None:
-        """Test step name generation with different types of steps."""
-        builder = PlanBuilderV2()
-
-        builder.llm_step(task="LLM task")
-        builder.invoke_tool_step(tool="tool1")
-        builder.function_step(function=example_function_for_testing)
-        builder.single_tool_agent_step(tool="agent_tool", task="Agent task")
-        builder.react_agent_step(task="ReAct task", tools=["tool1", "tool2"])
-
-        assert builder.plan.steps[0].step_name == "step_0"
-        assert builder.plan.steps[1].step_name == "step_1"
-        assert builder.plan.steps[2].step_name == "step_2"
-        assert builder.plan.steps[3].step_name == "step_3"
-        assert builder.plan.steps[4].step_name == "step_4"
-
-    def test_custom_step_names_override_auto_generation(self) -> None:
-        """Test that custom step names override auto-generation."""
-        builder = PlanBuilderV2()
-
-        builder.llm_step(task="First", step_name="custom_first")
-        builder.llm_step(task="Second")  # Should get step_1
-        builder.llm_step(task="Third", step_name="custom_third")
-
-        assert builder.plan.steps[0].step_name == "custom_first"
-        assert builder.plan.steps[1].step_name == "step_1"
-        assert builder.plan.steps[2].step_name == "custom_third"
-
-    def test_references_in_inputs_and_args(self) -> None:
-        """Test using references (StepOutput and Input) in various contexts."""
-        builder = PlanBuilderV2()
-
-        # Add inputs to reference
-        builder.input(name="user_query", description="The user's query")
-
-        # Add steps with references
-        builder.llm_step(task="Process query", inputs=[Input("user_query"), "additional context"])
-        builder.invoke_tool_step(tool="search_tool", args={"query": StepOutput(0), "limit": 10})
-        builder.function_step(
-            function=example_function_for_testing, args={"x": 42, "y": StepOutput(1)}
-        )
-=======
     result = builder.invoke_tool_step(tool="search_tool", args=args)
 
     assert result is builder  # Should return self for chaining
@@ -420,7 +234,6 @@
     assert builder.plan.steps[0].args == args
     assert builder.plan.steps[0].output_schema is None
     assert builder.plan.steps[0].step_name == "step_0"
->>>>>>> 452f4aa3
 
 
 def test_invoke_tool_step_method_with_tool_instance() -> None:
@@ -540,6 +353,63 @@
     assert step.inputs == inputs
     assert step.output_schema == OutputSchema
     assert step.step_name == "agent_step"
+
+
+def test_react_agent_step_method_basic() -> None:
+    """Test the react_agent_step() method with basic parameters."""
+    builder = PlanBuilderV2()
+    tools = ["search_tool", "calculator_tool"]
+
+    result = builder.react_agent_step(task="Research and calculate", tools=tools)
+
+    assert result is builder  # Should return self for chaining
+    assert len(builder.plan.steps) == 1
+    assert isinstance(builder.plan.steps[0], ReActAgentStep)
+    assert builder.plan.steps[0].task == "Research and calculate"
+    assert builder.plan.steps[0].tools == tools
+    assert builder.plan.steps[0].inputs == []
+    assert builder.plan.steps[0].output_schema is None
+    assert builder.plan.steps[0].step_name == "step_0"
+    assert builder.plan.steps[0].tool_call_limit == 25
+    assert builder.plan.steps[0].allow_agent_clarifications is False
+
+
+def test_react_agent_step_method_with_all_parameters() -> None:
+    """Test the react_agent_step() method with all parameters."""
+    builder = PlanBuilderV2()
+    tools = ["search_tool", "calculator_tool", "weather_tool"]
+    inputs = ["context", StepOutput(0), Input("user_query")]
+
+    builder.react_agent_step(
+        task="Complex multi-tool analysis",
+        tools=tools,
+        inputs=inputs,
+        output_schema=OutputSchema,
+        step_name="react_analysis",
+        allow_agent_clarifications=True,
+        tool_call_limit=50,
+    )
+
+    step = builder.plan.steps[0]
+    assert isinstance(step, ReActAgentStep)
+    assert step.task == "Complex multi-tool analysis"
+    assert step.tools == tools
+    assert step.inputs == inputs
+    assert step.output_schema == OutputSchema
+    assert step.step_name == "react_analysis"
+    assert step.allow_agent_clarifications is True
+    assert step.tool_call_limit == 50
+
+
+def test_react_agent_step_method_single_tool() -> None:
+    """Test the react_agent_step() method with a single tool."""
+    builder = PlanBuilderV2()
+
+    builder.react_agent_step(task="Simple task", tools=["single_tool"])
+
+    step = builder.plan.steps[0]
+    assert isinstance(step, ReActAgentStep)
+    assert step.tools == ["single_tool"]
 
 
 def test_user_verify_step_method() -> None:
