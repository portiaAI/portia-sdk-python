--- conflicted
+++ resolved
@@ -10,22 +10,6 @@
 from pydantic import BaseModel
 
 from portia.builder.reference import Input, ReferenceValue, StepOutput
-from portia.config import ExecutionAgentType
-from portia.errors import PlanRunExitError, ToolNotFoundError
-<<<<<<< HEAD
-from portia.execution_agents.default_execution_agent import DefaultExecutionAgent
-from portia.execution_agents.one_shot_agent import OneShotAgent
-from portia.prefixed_uuid import PlanRunUUID
-from portia.run_context import StepOutputValue
-=======
-from portia.open_source_tools.llm_tool import LLMTool
-from portia.portia import StepOutputValue
-from portia.prefixed_uuid import PlanRunUUID
-from portia.tool_decorator import tool
->>>>>>> e4d3cdd0
-
-if TYPE_CHECKING:
-    from portia.builder.plan_v2 import PlanV2
 from portia.builder.step_v2 import (
     InvokeToolStep,
     LLMStep,
@@ -41,10 +25,21 @@
     MultipleChoiceClarification,
     UserVerificationClarification,
 )
+from portia.config import ExecutionAgentType
+from portia.errors import PlanRunExitError, ToolNotFoundError
+from portia.execution_agents.default_execution_agent import DefaultExecutionAgent
+from portia.execution_agents.one_shot_agent import OneShotAgent
 from portia.execution_agents.output import LocalDataValue
+from portia.open_source_tools.llm_tool import LLMTool
 from portia.plan import PlanInput, Variable
 from portia.plan import Step as PlanStep
+from portia.prefixed_uuid import PlanRunUUID
+from portia.run_context import StepOutputValue
 from portia.tool import Tool
+from portia.tool_decorator import tool
+
+if TYPE_CHECKING:
+    from portia.builder.plan_v2 import PlanV2
 
 
 class MockOutputSchema(BaseModel):
@@ -325,7 +320,7 @@
         """Test LLMStep run with no inputs."""
         step = LLMStep(task="Analyze data", step_name="analysis")
         mock_run_data = Mock()
-        mock_run_data.portia.storage = Mock()
+        mock_run_data.storage = Mock()
 
         with (
             patch("portia.builder.step_v2.ToolCallWrapper") as mock_tool_wrapper_class,
@@ -348,7 +343,7 @@
         """Test LLMStep run with one regular value input."""
         step = LLMStep(task="Process text", step_name="process", inputs=["Hello world"])
         mock_run_data = Mock()
-        mock_run_data.portia.storage = Mock()
+        mock_run_data.storage = Mock()
 
         with (
             patch("portia.builder.step_v2.ToolCallWrapper") as mock_tool_wrapper_class,
@@ -453,7 +448,7 @@
             output_schema=MockOutputSchema,
         )
         mock_run_data = Mock()
-        mock_run_data.portia.storage = Mock()
+        mock_run_data.storage = Mock()
 
         with (
             patch("portia.builder.step_v2.ToolCallWrapper") as mock_tool_wrapper_class,
@@ -482,7 +477,7 @@
             output_schema=MockOutputSchema,
         )
         mock_run_data = Mock()
-        mock_run_data.portia.storage = Mock()
+        mock_run_data.storage = Mock()
 
         with (
             patch("portia.builder.step_v2.ToolCallWrapper") as mock_tool_wrapper_class,
@@ -901,7 +896,7 @@
         mock_run_data = Mock()
         mock_run_data.plan_run.id = PlanRunUUID()
         mock_run_data.plan_run.current_step_index = 0
-        mock_run_data.portia.storage = AsyncMock()
+        mock_run_data.storage = AsyncMock()
 
         with (
             patch("portia.builder.step_v2.ToolRunContext") as mock_ctx_class,
@@ -948,7 +943,7 @@
         mock_run_data = Mock()
         mock_run_data.plan_run.id = PlanRunUUID()
         mock_run_data.plan_run.current_step_index = 0
-        mock_run_data.portia.storage = AsyncMock()
+        mock_run_data.storage = AsyncMock()
 
         with patch("portia.builder.step_v2.ToolRunContext") as mock_ctx_class:
             mock_ctx = Mock()
@@ -974,7 +969,7 @@
         # Configure mock to return proper values for ToolCallRecord
         mock_run_data.plan_run.id = PlanRunUUID()
         mock_run_data.plan_run.current_step_index = 0
-        mock_run_data.portia.storage = AsyncMock()
+        mock_run_data.storage = AsyncMock()
 
         with patch("portia.builder.step_v2.ToolRunContext") as mock_ctx_class:
             mock_ctx = Mock()
@@ -1054,327 +1049,6 @@
             assert legacy_step.inputs[0].name == "user_query"
 
 
-<<<<<<< HEAD
-class TestFunctionStep:
-    """Test cases for the FunctionStep class."""
-
-    def test_function_step_initialization(self) -> None:
-        """Test FunctionStep initialization."""
-        args = {"x": 42, "y": Input("user_input")}
-        step = FunctionStep(
-            function=example_function,
-            step_name="calc",
-            args=args,
-            output_schema=MockOutputSchema,
-        )
-
-        assert step.function is example_function
-        assert step.args == args
-        assert step.output_schema == MockOutputSchema
-
-    def test_function_step_str(self) -> None:
-        """Test FunctionStep str method."""
-        step = FunctionStep(
-            function=example_function,
-            step_name="calc",
-            args={"x": 42, "y": "test"},
-        )
-
-        assert str(step) == "FunctionStep(function='example_function', args={'x': 42, 'y': 'test'})"
-
-    def test_function_step_str_with_output_schema(self) -> None:
-        """Test FunctionStep str method with output schema."""
-        step = FunctionStep(
-            function=example_function,
-            step_name="calc",
-            args={"x": 42},
-            output_schema=MockOutputSchema,
-        )
-
-        assert (
-            str(step)
-            == "FunctionStep(function='example_function', args={'x': 42} -> MockOutputSchema)"
-        )
-
-    @pytest.mark.asyncio
-    async def test_function_step_with_normal_arg(self) -> None:
-        """Test FunctionStep run with normal arguments."""
-        step = FunctionStep(
-            function=example_function, step_name="calc", args={"x": 42, "y": "Result"}
-        )
-        mock_run_data = Mock()
-
-        result = await step.run(run_data=mock_run_data)
-
-        assert result == "Result: 42"
-
-    @pytest.mark.asyncio
-    async def test_function_step_with_reference_arg(self) -> None:
-        """Test FunctionStep run with reference argument."""
-        reference_input = StepOutput(0)
-        step = FunctionStep(
-            function=example_function, step_name="calc", args={"x": 10, "y": reference_input}
-        )
-        mock_run_data = Mock()
-        mock_run_data.storage = Mock()
-
-        mock_data_value = LocalDataValue(value="Previous step")
-        mock_reference_value = ReferenceValue(value=mock_data_value, description="Step 0")
-
-        with patch.object(reference_input, "get_value") as mock_get_value:
-            mock_get_value.return_value = mock_reference_value
-
-            result = await step.run(run_data=mock_run_data)
-
-            assert result == "Previous step: 10"
-            mock_get_value.assert_called_once_with(mock_run_data)
-
-    @pytest.mark.asyncio
-    async def test_function_step_no_args_with_clarification(self) -> None:
-        """Test FunctionStep run with no args that returns a clarification."""
-
-        def clarification_function() -> Clarification:
-            return Clarification(
-                category=ClarificationCategory.ACTION,
-                user_guidance="Function needs clarification",
-                plan_run_id=None,
-            )
-
-        step = FunctionStep(function=clarification_function, step_name="clarify", args={})
-        mock_run_data = Mock()
-
-        result = await step.run(run_data=mock_run_data)
-
-        assert isinstance(result, Clarification)
-        assert result.user_guidance == "Function needs clarification"
-        assert result.plan_run_id == mock_run_data.plan_run.id
-
-    @pytest.mark.asyncio
-    async def test_function_step_no_args_with_output_schema(self) -> None:
-        """Test FunctionStep run with no args and output schema conversion."""
-
-        def raw_output_function() -> str:
-            return "raw function output"
-
-        step = FunctionStep(
-            function=raw_output_function,
-            step_name="convert",
-            args={},
-            output_schema=MockOutputSchema,
-        )
-        mock_run_data = Mock()
-
-        mock_model = Mock()
-        mock_model.aget_structured_response = AsyncMock(
-            return_value=MockOutputSchema(result="converted output", count=1)
-        )
-
-        with patch.object(mock_run_data.config, "get_default_model") as mock_get_model:
-            mock_get_model.return_value = mock_model
-
-            result = await step.run(run_data=mock_run_data)
-
-            assert isinstance(result, MockOutputSchema)
-            assert result.result == "converted output"
-            assert result.count == 1
-            mock_model.aget_structured_response.assert_called_once()
-
-            # Verify the conversion message
-            call_args = mock_model.aget_structured_response.call_args
-            messages = call_args[0][0]
-            assert len(messages) == 1
-            assert isinstance(messages[0], Message)
-            assert "raw function output" in messages[0].content
-
-    @pytest.mark.asyncio
-    async def test_function_step_with_string_arg_template(self) -> None:
-        """Test FunctionStep run with arg string containing reference templates."""
-        step = FunctionStep(
-            function=example_function,
-            step_name="calc",
-            args={"x": 5, "y": f"Value {StepOutput(0)} and {Input('username')}"},
-        )
-        mock_run_data = Mock()
-        mock_run_data.storage = Mock()
-        mock_run_data.step_output_values = [
-            StepOutputValue(
-                value=LocalDataValue(value="result"),
-                description="s0",
-                step_name="calc",
-                step_num=0,
-            )
-        ]
-        mock_run_data.plan = Mock()
-        mock_run_data.plan.plan_inputs = [PlanInput(name="username")]
-        mock_run_data.plan_run = Mock()
-        mock_run_data.plan_run.plan_run_inputs = {"username": LocalDataValue(value="Alice")}
-
-        result = await step.run(mock_run_data)
-
-        assert result == "Value result and Alice: 5"
-
-    def test_function_step_to_legacy_step(self) -> None:
-        """Test FunctionStep to_legacy_step method."""
-        args = {"x": Input("number"), "y": "constant"}
-        step = FunctionStep(
-            function=example_function,
-            step_name="calc",
-            args=args,
-            output_schema=MockOutputSchema,
-        )
-
-        mock_plan = Mock()
-        mock_plan.step_output_name.return_value = "$calc_output"
-
-        # Mock the get_legacy_name method on the Input reference
-        with patch.object(args["x"], "get_legacy_name") as mock_input_name:
-            mock_input_name.return_value = "number"
-
-            legacy_step = step.to_legacy_step(mock_plan)
-
-            assert isinstance(legacy_step, PlanStep)
-            assert (
-                legacy_step.task == "Run function example_function with args: x=$number, y=constant"
-            )
-            assert legacy_step.tool_id == "local_function_example_function"
-            assert legacy_step.output == "$calc_output"
-            assert legacy_step.structured_output_schema == MockOutputSchema
-
-            assert len(legacy_step.inputs) == 1
-            assert legacy_step.inputs[0].name == "number"
-
-    def test_function_step_tool_id_is_local_function(self) -> None:
-        """Test FunctionStep tool_id_is_local_function method."""
-        assert FunctionStep.tool_id_is_local_function("local_function_example_function")
-        assert not FunctionStep.tool_id_is_local_function("search_tool")
-
-    @pytest.mark.asyncio
-    async def test_function_step_with_async_function(self) -> None:
-        """Test FunctionStep run with async function."""
-
-        async def async_example_function(x: int, y: str) -> str:
-            # Simulate some async operation
-            await asyncio.sleep(0.001)
-            return f"{y}: {x}"
-
-        step = FunctionStep(
-            function=async_example_function,
-            step_name="async_calc",
-            args={"x": 42, "y": "Async Result"},
-        )
-        mock_run_data = Mock()
-
-        result = await step.run(run_data=mock_run_data)
-
-        assert result == "Async Result: 42"
-
-    @pytest.mark.asyncio
-    async def test_function_step_with_async_function_reference_arg(self) -> None:
-        """Test FunctionStep run with async function and reference argument."""
-
-        async def async_reference_function(x: int, y: str) -> str:
-            await asyncio.sleep(0.001)
-            return f"{y}: {x}"
-
-        reference_input = StepOutput(0)
-        step = FunctionStep(
-            function=async_reference_function,
-            step_name="async_ref_calc",
-            args={"x": 10, "y": reference_input},
-        )
-        mock_run_data = Mock()
-        mock_run_data.storage = Mock()
-
-        mock_data_value = LocalDataValue(value="Async Previous step")
-        mock_reference_value = ReferenceValue(value=mock_data_value, description="Step 0")
-
-        with patch.object(reference_input, "get_value") as mock_get_value:
-            mock_get_value.return_value = mock_reference_value
-
-            result = await step.run(run_data=mock_run_data)
-
-            assert result == "Async Previous step: 10"
-            mock_get_value.assert_called_once_with(mock_run_data)
-
-    @pytest.mark.asyncio
-    async def test_function_step_mixed_sync_async_context(self) -> None:
-        """Test that FunctionStep works correctly in both sync and async contexts."""
-
-        # Test sync function in async context
-        def sync_function(x: int) -> int:
-            return x * 2
-
-        step_sync = FunctionStep(function=sync_function, step_name="sync_test", args={"x": 21})
-        mock_run_data = Mock()
-
-        result_sync = await step_sync.run(run_data=mock_run_data)
-        assert result_sync == 42
-
-        # Test async function in async context
-        async def async_function(x: int) -> int:
-            await asyncio.sleep(0.001)
-            return x * 2
-
-        step_async = FunctionStep(function=async_function, step_name="async_test", args={"x": 21})
-
-        result_async = await step_async.run(run_data=mock_run_data)
-        assert result_async == 42
-
-    @pytest.mark.asyncio
-    async def test_function_step_async_function_with_clarification(self) -> None:
-        """Test FunctionStep run with async function that returns a clarification."""
-
-        async def async_clarification_function() -> Clarification:
-            await asyncio.sleep(0.001)
-            return Clarification(
-                category=ClarificationCategory.ACTION,
-                user_guidance="Async function needs clarification",
-                plan_run_id=None,
-            )
-
-        step = FunctionStep(
-            function=async_clarification_function, step_name="async_clarify", args={}
-        )
-        mock_run_data = Mock()
-
-        result = await step.run(run_data=mock_run_data)
-
-        assert isinstance(result, Clarification)
-        assert result.user_guidance == "Async function needs clarification"
-        assert result.plan_run_id == mock_run_data.plan_run.id
-
-    @pytest.mark.asyncio
-    async def test_function_step_async_function_with_output_schema(self) -> None:
-        """Test FunctionStep run with async function and output schema conversion."""
-
-        async def async_raw_output_function() -> str:
-            await asyncio.sleep(0.001)
-            return "raw output"
-
-        step = FunctionStep(
-            function=async_raw_output_function,
-            step_name="async_schema_test",
-            args={},
-            output_schema=MockOutputSchema,
-        )
-        mock_run_data = Mock()
-
-        # Mock the model and its aget_structured_response method
-        mock_model = Mock()
-        mock_model.aget_structured_response = AsyncMock(
-            return_value=MockOutputSchema(result="converted output", count=1)
-        )
-        mock_run_data.config.get_default_model.return_value = mock_model
-
-        result = await step.run(run_data=mock_run_data)
-
-        # Verify the async function was called and awaited
-        assert result.result == "converted output"
-        mock_model.aget_structured_response.assert_called_once()
-
-
-=======
->>>>>>> e4d3cdd0
 class TestSingleToolAgent:
     """Test cases for the SingleToolAgent class."""
 
