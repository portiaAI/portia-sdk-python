--- conflicted
+++ resolved
@@ -516,18 +516,18 @@
         mock_run_data.plan_run.plan_run_inputs = {"username": LocalDataValue(value="Alice")}
 
         with (
-            patch("portia.builder.step_v2.LLMTool") as mock_llm_tool_class,
-            patch("portia.builder.step_v2.ToolRunContext") as mock_tool_ctx_class,
-        ):
-            mock_llm_tool = Mock()
-            mock_llm_tool.arun = AsyncMock(return_value="done")
-            mock_llm_tool_class.return_value = mock_llm_tool
-            mock_tool_ctx_class.return_value = Mock()
+            patch("portia.builder.step_v2.ToolCallWrapper") as mock_tool_wrapper_class,
+            patch("portia.builder.step_v2.ToolRunContext"),
+        ):
+            mock_wrapper_instance = Mock()
+            mock_wrapper_instance.arun = AsyncMock(return_value="done")
+            mock_tool_wrapper_class.return_value = mock_wrapper_instance
 
             result = await step.run(mock_run_data)
 
+            mock_wrapper_instance.arun.assert_called_once()
             assert result == "done"
-            call_args = mock_llm_tool.arun.call_args
+            call_args = mock_wrapper_instance.arun.call_args
             assert call_args[1]["task_data"] == ["Use step0 and Alice"]
 
     def test_llm_step_to_legacy_step(self) -> None:
@@ -895,8 +895,52 @@
             assert "nonexistent_tool" in str(exc_info.value)
             mock_get_tool.assert_called_once_with("nonexistent_tool", mock_run_data.plan_run)
 
-<<<<<<< HEAD
-=======
+    @pytest.mark.asyncio
+    async def test_invoke_tool_step_with_function_tool(self) -> None:
+        """Test InvokeToolStep run with nonexistent tool_id raises ToolNotFoundError."""
+        tool_class = tool(example_function)
+        step = InvokeToolStep(
+            tool=tool_class(), step_name="run_tool", args={"x": 42, "y": "Result"}
+        )
+        mock_run_data = Mock()
+        mock_run_data.plan_run.id = PlanRunUUID()
+        mock_run_data.plan_run.current_step_index = 0
+        mock_run_data.portia.storage = AsyncMock()
+
+        with patch("portia.builder.step_v2.ToolRunContext") as mock_ctx_class:
+            mock_ctx = Mock()
+            mock_ctx.end_user.external_id = "test_user_id"
+            mock_ctx_class.return_value = mock_ctx
+            result = await step.run(run_data=mock_run_data)
+
+            assert result == "Result: 42"
+
+    @pytest.mark.asyncio
+    async def test_invoke_tool_step_with_async_function_tool(self) -> None:
+        """Test InvokeToolStep run with nonexistent tool_id raises ToolNotFoundError."""
+
+        async def async_example_function(x: int, y: str) -> str:
+            await asyncio.sleep(0.001)
+            return f"{y}: {x}"
+
+        tool_class = tool(async_example_function)
+        step = InvokeToolStep(
+            tool=tool_class(), step_name="run_tool", args={"x": 42, "y": "Result"}
+        )
+        mock_run_data = Mock()
+        # Configure mock to return proper values for ToolCallRecord
+        mock_run_data.plan_run.id = PlanRunUUID()
+        mock_run_data.plan_run.current_step_index = 0
+        mock_run_data.portia.storage = AsyncMock()
+
+        with patch("portia.builder.step_v2.ToolRunContext") as mock_ctx_class:
+            mock_ctx = Mock()
+            mock_ctx.end_user.external_id = "test_user_id"
+            mock_ctx_class.return_value = mock_ctx
+            result = await step.run(run_data=mock_run_data)
+
+            assert result == "Result: 42"
+
     @pytest.mark.asyncio
     async def test_invoke_tool_step_with_string_arg_templates(self) -> None:
         """Test InvokeToolStep run with string args containing reference templates."""
@@ -958,332 +1002,13 @@
             legacy_step = step.to_legacy_step(mock_plan)
 
             assert isinstance(legacy_step, PlanStep)
-            assert (
-                legacy_step.task == "Use tool search_tool with inputs: query=$user_query, limit=10"
-            )
-            assert legacy_step.tool_id == "search_tool"
-            assert legacy_step.output == "$search_output"
-            assert legacy_step.structured_output_schema == MockOutputSchema
-
-            assert len(legacy_step.inputs) == 1
-            assert legacy_step.inputs[0].name == "user_query"
-
-
-class TestFunctionStep:
-    """Test cases for the FunctionStep class."""
-
-    def test_function_step_initialization(self) -> None:
-        """Test FunctionStep initialization."""
-        args = {"x": 42, "y": Input("user_input")}
-        step = FunctionStep(
-            function=example_function,
-            step_name="calc",
-            args=args,
-            output_schema=MockOutputSchema,
-        )
-
-        assert step.function is example_function
-        assert step.args == args
-        assert step.output_schema == MockOutputSchema
-
-    def test_function_step_str(self) -> None:
-        """Test FunctionStep str method."""
-        step = FunctionStep(
-            function=example_function,
-            step_name="calc",
-            args={"x": 42, "y": "test"},
-        )
-
-        assert str(step) == "FunctionStep(function='example_function', args={'x': 42, 'y': 'test'})"
-
-    def test_function_step_str_with_output_schema(self) -> None:
-        """Test FunctionStep str method with output schema."""
-        step = FunctionStep(
-            function=example_function,
-            step_name="calc",
-            args={"x": 42},
-            output_schema=MockOutputSchema,
-        )
-
-        assert (
-            str(step)
-            == "FunctionStep(function='example_function', args={'x': 42} -> MockOutputSchema)"
-        )
-
->>>>>>> e0333b1d
-    @pytest.mark.asyncio
-    async def test_invoke_tool_step_with_function_tool(self) -> None:
-        """Test InvokeToolStep run with nonexistent tool_id raises ToolNotFoundError."""
-        tool_class = tool(example_function)
-        step = InvokeToolStep(
-            tool=tool_class(), step_name="run_tool", args={"x": 42, "y": "Result"}
-        )
-        mock_run_data = Mock()
-        mock_run_data.plan_run.id = PlanRunUUID()
-        mock_run_data.plan_run.current_step_index = 0
-        mock_run_data.portia.storage = AsyncMock()
-
-        with patch("portia.builder.step_v2.ToolRunContext") as mock_ctx_class:
-            mock_ctx = Mock()
-            mock_ctx.end_user.external_id = "test_user_id"
-            mock_ctx_class.return_value = mock_ctx
-            result = await step.run(run_data=mock_run_data)
-
-<<<<<<< HEAD
-            assert result == "Result: 42"
-=======
-            assert result == "Previous step: 10"
-            mock_get_value.assert_called_once_with(mock_run_data)
-
-    @pytest.mark.asyncio
-    async def test_function_step_no_args_with_clarification(self) -> None:
-        """Test FunctionStep run with no args that returns a clarification."""
-
-        def clarification_function() -> Clarification:
-            return Clarification(
-                category=ClarificationCategory.ACTION,
-                user_guidance="Function needs clarification",
-                plan_run_id=None,
-            )
-
-        step = FunctionStep(function=clarification_function, step_name="clarify", args={})
-        mock_run_data = Mock()
-
-        result = await step.run(run_data=mock_run_data)
-
-        assert isinstance(result, Clarification)
-        assert result.user_guidance == "Function needs clarification"
-        assert result.plan_run_id == mock_run_data.plan_run.id
->>>>>>> e0333b1d
-
-    @pytest.mark.asyncio
-    async def test_invoke_tool_step_with_async_function_tool(self) -> None:
-        """Test InvokeToolStep run with nonexistent tool_id raises ToolNotFoundError."""
-
-        async def async_example_function(x: int, y: str) -> str:
-            await asyncio.sleep(0.001)
-            return f"{y}: {x}"
-
-        tool_class = tool(async_example_function)
-        step = InvokeToolStep(
-            tool=tool_class(), step_name="run_tool", args={"x": 42, "y": "Result"}
-        )
-        mock_run_data = Mock()
-        # Configure mock to return proper values for ToolCallRecord
-        mock_run_data.plan_run.id = PlanRunUUID()
-        mock_run_data.plan_run.current_step_index = 0
-        mock_run_data.portia.storage = AsyncMock()
-
-        with patch("portia.builder.step_v2.ToolRunContext") as mock_ctx_class:
-            mock_ctx = Mock()
-            mock_ctx.end_user.external_id = "test_user_id"
-            mock_ctx_class.return_value = mock_ctx
-            result = await step.run(run_data=mock_run_data)
-
-            assert result == "Result: 42"
-
-<<<<<<< HEAD
-    def test_invoke_tool_step_to_legacy_step(self) -> None:
-        """Test InvokeToolStep to_legacy_step method."""
-        args = {"query": Input("user_query"), "limit": 10}
-        step = InvokeToolStep(
-            tool="search_tool",
-            step_name="search",
-=======
-            # Verify the conversion message
-            call_args = mock_model.aget_structured_response.call_args
-            messages = call_args[0][0]
-            assert len(messages) == 1
-            assert isinstance(messages[0], Message)
-            assert "raw function output" in messages[0].content
-
-    @pytest.mark.asyncio
-    async def test_function_step_with_string_arg_template(self) -> None:
-        """Test FunctionStep run with arg string containing reference templates."""
-        step = FunctionStep(
-            function=example_function,
-            step_name="calc",
-            args={"x": 5, "y": f"Value {StepOutput(0)} and {Input('username')}"},
-        )
-        mock_run_data = Mock()
-        mock_run_data.portia.storage = Mock()
-        mock_run_data.step_output_values = [
-            StepOutputValue(
-                value=LocalDataValue(value="result"),
-                description="s0",
-                step_name="calc",
-                step_num=0,
-            )
-        ]
-        mock_run_data.plan = Mock()
-        mock_run_data.plan.plan_inputs = [PlanInput(name="username")]
-        mock_run_data.plan_run = Mock()
-        mock_run_data.plan_run.plan_run_inputs = {"username": LocalDataValue(value="Alice")}
-
-        result = await step.run(mock_run_data)
-
-        assert result == "Value result and Alice: 5"
-
-    def test_function_step_to_legacy_step(self) -> None:
-        """Test FunctionStep to_legacy_step method."""
-        args = {"x": Input("number"), "y": "constant"}
-        step = FunctionStep(
-            function=example_function,
-            step_name="calc",
->>>>>>> e0333b1d
-            args=args,
-            output_schema=MockOutputSchema,
-        )
-
-        mock_plan = Mock()
-        mock_plan.step_output_name.return_value = "$search_output"
-
-        with patch.object(args["query"], "get_legacy_name") as mock_input_name:
-            mock_input_name.return_value = "user_query"
-
-            legacy_step = step.to_legacy_step(mock_plan)
-
-            assert isinstance(legacy_step, PlanStep)
             assert legacy_step.task == "Use tool search_tool with args: query=$user_query, limit=10"
             assert legacy_step.tool_id == "search_tool"
             assert legacy_step.output == "$search_output"
             assert legacy_step.structured_output_schema == MockOutputSchema
 
             assert len(legacy_step.inputs) == 1
-<<<<<<< HEAD
             assert legacy_step.inputs[0].name == "user_query"
-=======
-            assert legacy_step.inputs[0].name == "number"
-
-    def test_function_step_tool_id_is_local_function(self) -> None:
-        """Test FunctionStep tool_id_is_local_function method."""
-        assert FunctionStep.tool_id_is_local_function("local_function_example_function")
-        assert not FunctionStep.tool_id_is_local_function("search_tool")
-
-    @pytest.mark.asyncio
-    async def test_function_step_with_async_function(self) -> None:
-        """Test FunctionStep run with async function."""
-
-        async def async_example_function(x: int, y: str) -> str:
-            # Simulate some async operation
-            await asyncio.sleep(0.001)
-            return f"{y}: {x}"
-
-        step = FunctionStep(
-            function=async_example_function,
-            step_name="async_calc",
-            args={"x": 42, "y": "Async Result"},
-        )
-        mock_run_data = Mock()
-
-        result = await step.run(run_data=mock_run_data)
-
-        assert result == "Async Result: 42"
-
-    @pytest.mark.asyncio
-    async def test_function_step_with_async_function_reference_arg(self) -> None:
-        """Test FunctionStep run with async function and reference argument."""
-
-        async def async_reference_function(x: int, y: str) -> str:
-            await asyncio.sleep(0.001)
-            return f"{y}: {x}"
-
-        reference_input = StepOutput(0)
-        step = FunctionStep(
-            function=async_reference_function,
-            step_name="async_ref_calc",
-            args={"x": 10, "y": reference_input},
-        )
-        mock_run_data = Mock()
-        mock_run_data.portia.storage = Mock()
-
-        mock_data_value = LocalDataValue(value="Async Previous step")
-        mock_reference_value = ReferenceValue(value=mock_data_value, description="Step 0")
-
-        with patch.object(reference_input, "get_value") as mock_get_value:
-            mock_get_value.return_value = mock_reference_value
-
-            result = await step.run(run_data=mock_run_data)
-
-            assert result == "Async Previous step: 10"
-            mock_get_value.assert_called_once_with(mock_run_data)
-
-    @pytest.mark.asyncio
-    async def test_function_step_mixed_sync_async_context(self) -> None:
-        """Test that FunctionStep works correctly in both sync and async contexts."""
-
-        # Test sync function in async context
-        def sync_function(x: int) -> int:
-            return x * 2
-
-        step_sync = FunctionStep(function=sync_function, step_name="sync_test", args={"x": 21})
-        mock_run_data = Mock()
-
-        result_sync = await step_sync.run(run_data=mock_run_data)
-        assert result_sync == 42
-
-        # Test async function in async context
-        async def async_function(x: int) -> int:
-            await asyncio.sleep(0.001)
-            return x * 2
-
-        step_async = FunctionStep(function=async_function, step_name="async_test", args={"x": 21})
-
-        result_async = await step_async.run(run_data=mock_run_data)
-        assert result_async == 42
-
-    @pytest.mark.asyncio
-    async def test_function_step_async_function_with_clarification(self) -> None:
-        """Test FunctionStep run with async function that returns a clarification."""
-
-        async def async_clarification_function() -> Clarification:
-            await asyncio.sleep(0.001)
-            return Clarification(
-                category=ClarificationCategory.ACTION,
-                user_guidance="Async function needs clarification",
-                plan_run_id=None,
-            )
-
-        step = FunctionStep(
-            function=async_clarification_function, step_name="async_clarify", args={}
-        )
-        mock_run_data = Mock()
-
-        result = await step.run(run_data=mock_run_data)
-
-        assert isinstance(result, Clarification)
-        assert result.user_guidance == "Async function needs clarification"
-        assert result.plan_run_id == mock_run_data.plan_run.id
-
-    @pytest.mark.asyncio
-    async def test_function_step_async_function_with_output_schema(self) -> None:
-        """Test FunctionStep run with async function and output schema conversion."""
-
-        async def async_raw_output_function() -> str:
-            await asyncio.sleep(0.001)
-            return "raw output"
-
-        step = FunctionStep(
-            function=async_raw_output_function,
-            step_name="async_schema_test",
-            args={},
-            output_schema=MockOutputSchema,
-        )
-        mock_run_data = Mock()
-
-        # Mock the model and its aget_structured_response method
-        mock_model = Mock()
-        mock_model.aget_structured_response = AsyncMock(
-            return_value=MockOutputSchema(result="converted output", count=1)
-        )
-        mock_run_data.portia.config.get_default_model.return_value = mock_model
-
-        result = await step.run(run_data=mock_run_data)
-
-        # Verify the async function was called and awaited
-        assert result.result == "converted output"
-        mock_model.aget_structured_response.assert_called_once()
->>>>>>> e0333b1d
 
 
 class TestSingleToolAgent:
