--- conflicted
+++ resolved
@@ -569,7 +569,7 @@
         mock_wrapper_instance.arun = AsyncMock(return_value="done")
         mock_tool_wrapper_class.return_value = mock_wrapper_instance
 
-        result = await step.run(mock_run_data)
+        result = await step.run(run_data=mock_run_data)
 
         mock_wrapper_instance.arun.assert_called_once()
         assert result == "done"
@@ -1114,7 +1114,7 @@
         mock_get_tool.return_value = mock_tool
         mock_ctx_class.return_value = Mock()
 
-        result = await step.run(mock_run_data)
+        result = await step.run(run_data=mock_run_data)
 
         assert result == "final"
         call_args = mock_tool._arun.call_args
@@ -1341,7 +1341,7 @@
         mock_get_tool.return_value = mock_tool
         mock_ctx_class.return_value = Mock()
 
-        result = await step.run(mock_run_data)
+        result = await step.run(run_data=mock_run_data)
 
         assert result == "Search completed successfully"
 
@@ -1612,7 +1612,7 @@
 
     mock_run_data = Mock()
 
-    result = await step.run(mock_run_data)
+    result = await step.run(run_data=mock_run_data)
 
     assert isinstance(result, ConditionalStepResult)
     assert result.type == ConditionalBlockClauseType.ALTERNATE_CLAUSE
@@ -2018,10 +2018,9 @@
 
     result = await step.run(run_data=mock_run_data)
 
-<<<<<<< HEAD
-    assert isinstance(result, InputClarification)
-    assert result.user_guidance == "Provide feedback on result by Alice"
-
+    assert isinstance(result, MultipleChoiceClarification)
+    assert result.user_guidance == "Provide feedback on analysis result by Alice"
+    assert result.options == ["Good", "Bad - missing data", "Great job!", "Excellent"]
 
 # Test cases for LoopStep class
 
@@ -2494,9 +2493,4 @@
 
     assert result.task == "Loop clause: If result of <lambda> is true"
     assert result.output == "loop_output"
-    assert result.tool_id is None
-=======
-    assert isinstance(result, MultipleChoiceClarification)
-    assert result.user_guidance == "Provide feedback on analysis result by Alice"
-    assert result.options == ["Good", "Bad - missing data", "Great job!", "Excellent"]
->>>>>>> 23fb17e6
+    assert result.tool_id is None