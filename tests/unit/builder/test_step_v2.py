--- conflicted
+++ resolved
@@ -24,11 +24,7 @@
 if TYPE_CHECKING:
     from portia.builder.plan_v2 import PlanV2
 from portia.builder.step_v2 import (
-<<<<<<< HEAD
     ConditionalStep,
-    FunctionStep,
-=======
->>>>>>> e4d3cdd0
     InvokeToolStep,
     LLMStep,
     SingleToolAgentStep,
