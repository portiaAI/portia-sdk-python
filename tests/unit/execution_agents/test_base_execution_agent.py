--- conflicted
+++ resolved
@@ -30,10 +30,7 @@
         None,
     )
     context = agent.get_system_context(
-<<<<<<< HEAD
-=======
         get_test_tool_context(),
->>>>>>> 1c56b9be
         [StepInput(name="$output1", value="test1", description="Previous output 1")],
     )
     assert context is not None
