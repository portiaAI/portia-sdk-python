--- conflicted
+++ resolved
@@ -30,15 +30,10 @@
 def outputs() -> dict[str, Output]:
     """Return a dictionary of outputs for pytest fixtures."""
     return {
-<<<<<<< HEAD
         "$email_body": LocalOutput(value="The body of the email"),
+        "$email_title": LocalOutput(value="Example email"),
+        "$email_address": LocalOutput(value="test@example.com"),
         "$london_weather": LocalOutput(value="rainy"),
-=======
-        "$email_body": Output(value="The body of the email"),
-        "$email_title": Output(value="Example email"),
-        "$email_address": Output(value="test@example.com"),
-        "$london_weather": Output(value="rainy"),
->>>>>>> e0c65cdc
     }
 
 
