--- conflicted
+++ resolved
@@ -359,14 +359,8 @@
     verified_tool_inputs = VerifiedToolInputs(
         args=[VerifiedToolArgument(name="content", value="CONTENT_STRING", made_up=False)],
     )
-<<<<<<< HEAD
-    args = {"arg1": "ARG1_VALUE", "arg2": "ARG2_VALUE"}
-    mock_model = get_mock_langchain_generative_model(
-        SimpleNamespace(content=[args]),
-=======
     mock_model = get_mock_generative_model(
         SimpleNamespace(tool_calls=[{"name": "add_tool", "args": "CALL_ARGS"}]),
->>>>>>> 6b6254a8
     )
 
     (_, plan_run) = get_test_plan_run()
@@ -685,12 +679,8 @@
     agent.step = Step(task="DESCRIPTION_STRING", output="$out")
     agent.tool = None
     parser_model = ParserModel(
-<<<<<<< HEAD
-        model=get_mock_langchain_generative_model(get_mock_base_chat_model()),
-=======
         model=get_mock_generative_model(get_mock_base_chat_model()),
         context="CONTEXT_STRING",
->>>>>>> 6b6254a8
         agent=agent,  # type: ignore  # noqa: PGH003
     )
     with pytest.raises(InvalidPlanRunStateError):
@@ -698,12 +688,8 @@
 
     agent.verified_args = None
     tool_calling_model = ToolCallingModel(
-<<<<<<< HEAD
-        model=get_mock_langchain_generative_model(get_mock_base_chat_model()),
-=======
         model=get_mock_generative_model(get_mock_base_chat_model()),
         context="CONTEXT_STRING",
->>>>>>> 6b6254a8
         tools=[AdditionTool().to_langchain_with_artifact(ctx=get_test_tool_context())],
         agent=agent,  # type: ignore  # noqa: PGH003
     )
