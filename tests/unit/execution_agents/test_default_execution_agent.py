--- conflicted
+++ resolved
@@ -484,13 +484,6 @@
     assert (
         required_field2.schema_invalid
     ), "required_field2 should be marked as missing when validation fails"
-<<<<<<< HEAD
-
-    optional_field = next(arg for arg in result_inputs.args if arg.name == "optional_field")
-    assert (
-        not optional_field.schema_invalid
-    ), "optional_field should not be marked as missing when validation fails"
-=======
 
     optional_field = next(arg for arg in result_inputs.args if arg.name == "optional_field")
     assert (
@@ -542,7 +535,6 @@
             ],
         },
     )
->>>>>>> c73e8228
 
     output_args = VerifiedToolInputs.model_validate_json(result["messages"][0])
     assert output_args.args[0].schema_invalid is True
