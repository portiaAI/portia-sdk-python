"""test default execution agent."""

from __future__ import annotations

import logging
from types import SimpleNamespace
from typing import Any
from unittest import mock

import pytest
from langchain_core.messages import AIMessage, HumanMessage, ToolMessage
from langgraph.graph import END
from langgraph.prebuilt import ToolNode
from pydantic import BaseModel, Field

from portia.clarification import InputClarification
from portia.errors import InvalidAgentError, InvalidPlanRunStateError
from portia.execution_agents.base_execution_agent import Output
from portia.execution_agents.default_execution_agent import (
    MAX_RETRIES,
    DefaultExecutionAgent,
    ParserModel,
    ToolArgument,
    ToolCallingModel,
    ToolInputs,
    VerifiedToolArgument,
    VerifiedToolInputs,
    VerifierModel,
)
from portia.plan import Step
from portia.tool import Tool
from tests.utils import (
    AdditionTool,
    get_mock_base_chat_model,
    get_test_config,
    get_test_llm_wrapper,
    get_test_plan_run,
    get_test_tool_context,
)


@pytest.fixture(scope="session", autouse=True)
def _setup() -> None:
    logging.basicConfig(level=logging.INFO)


<<<<<<< HEAD
=======
class MockInvoker:
    """Mock invoker."""

    called: bool
    prompt: ChatPromptValue | None
    response: AIMessage | BaseModel | None
    output_format: Any | None
    tools: Any | None
    method: str | None

    def __init__(self, response: AIMessage | BaseModel | None = None) -> None:
        """Init worker."""
        self.called = False
        self.prompt = None
        self.response = response
        self.output_format = None
        self.tools = None
        self.method = None

    def invoke(
        self,
        prompt: ChatPromptValue,
        _: RunnableConfig | None = None,
        **kwargs: Any,  # noqa: ARG002
    ) -> AIMessage | BaseModel:
        """Mock run for invoking the chain."""
        self.called = True
        self.prompt = prompt
        if self.response:
            return self.response
        return AIMessage(content="invoked")

    def with_structured_output(
        self,
        output_format: Any,  # noqa: ANN401
        method: str = "function_calling",
    ) -> MockInvoker:
        """Model wrapper for structured output."""
        self.output_format = output_format
        self.method = method
        return self


>>>>>>> 6f80b43b
class _TestToolSchema(BaseModel):
    """Input for TestTool."""

    content: str = Field(..., description="INPUT_DESCRIPTION")


def test_parser_model() -> None:
    """Test the parser model."""
    tool_inputs = ToolInputs(
        args=[
            ToolArgument(
                name="content",
                value="CONTENT_STRING",
                valid=True,
                explanation="EXPLANATION_STRING",
            ),
        ],
    )
    mock_model = get_mock_base_chat_model(response=tool_inputs)

    agent = SimpleNamespace()
    agent.step = Step(task="DESCRIPTION_STRING", output="$out")
    agent.tool = SimpleNamespace(
        id="TOOL_ID",
        name="TOOL_NAME",
        args_json_schema=_TestToolSchema.model_json_schema,
        args_schema=_TestToolSchema,
        description="TOOL_DESCRIPTION",
    )
    parser_model = ParserModel(
        model=get_test_llm_wrapper(mock_model).model,
        context="CONTEXT_STRING",
        agent=agent,  # type: ignore  # noqa: PGH003
    )
    parser_model.invoke({})  # type: ignore  # noqa: PGH003

    assert mock_model.invoke.called
    messages = mock_model.invoke.call_args[0][0]
    assert messages
    assert "You are a highly capable assistant" in messages[0].content  # type: ignore  # noqa: PGH003
    assert "CONTEXT_STRING" in messages[1].content  # type: ignore  # noqa: PGH003
    assert "DESCRIPTION_STRING" in messages[1].content  # type: ignore  # noqa: PGH003
    assert "TOOL_NAME" in messages[1].content  # type: ignore  # noqa: PGH003
    assert "TOOL_DESCRIPTION" in messages[1].content  # type: ignore  # noqa: PGH003
    assert "INPUT_DESCRIPTION" in messages[1].content  # type: ignore  # noqa: PGH003
    assert mock_model.with_structured_output.called
    assert mock_model.with_structured_output.call_args[0][0] == ToolInputs


def test_parser_model_with_retries() -> None:
    """Test the parser model with retries."""
    tool_inputs = ToolInputs(
        args=[],
    )
    mock_invoker = get_mock_base_chat_model(response=tool_inputs)

    agent = SimpleNamespace()
    agent.step = Step(task="DESCRIPTION_STRING", output="$out")
    agent.tool = SimpleNamespace(
        id="TOOL_ID",
        name="TOOL_NAME",
        args_json_schema=_TestToolSchema.model_json_schema,
        args_schema=_TestToolSchema,
        description="TOOL_DESCRIPTION",
    )
    parser_model = ParserModel(
        model=get_test_llm_wrapper(mock_invoker).model,
        context="CONTEXT_STRING",
        agent=agent,  # type: ignore  # noqa: PGH003
    )

    with mock.patch.object(parser_model, "invoke", side_effect=parser_model.invoke) as mock_invoke:
        parser_model.invoke({})  # type: ignore  # noqa: PGH003

    assert mock_invoke.call_count == MAX_RETRIES + 1


def test_parser_model_with_retries_invalid_structured_response() -> None:
    """Test the parser model handling of invalid JSON and retries."""
    mock_model = get_mock_base_chat_model(
        response="NOT_A_PYDANTIC_MODEL_INSTANCE",
    )

    agent = SimpleNamespace()
    agent.step = Step(task="DESCRIPTION_STRING", output="$out")
    agent.tool = SimpleNamespace(
        id="TOOL_ID",
        name="TOOL_NAME",
        args_json_schema=_TestToolSchema.model_json_schema,
        args_schema=_TestToolSchema,
        description="TOOL_DESCRIPTION",
    )
    parser_model = ParserModel(
        model=get_test_llm_wrapper(mock_model).model,
        context="CONTEXT_STRING",
        agent=agent,  # type: ignore  # noqa: PGH003
    )

    with mock.patch.object(parser_model, "invoke", side_effect=parser_model.invoke) as mock_invoke:
        parser_model.invoke({"messages": []})  # type: ignore  # noqa: PGH003

    assert mock_invoke.call_count == MAX_RETRIES + 1


def test_parser_model_with_invalid_args() -> None:
    """Test the parser model handling of invalid arguments and retries."""
    # First response contains one valid and one invalid argument
    invalid_tool_inputs = ToolInputs(
        args=[
            ToolArgument(
                name="content",
                value="VALID_CONTENT",
                valid=True,
                explanation="Valid content string",
            ),
            ToolArgument(
                name="number",
                value=42,
                valid=False,
                explanation="The number should be more than 42",
            ),
        ],
    )

    # Second response contains all valid arguments
    valid_tool_inputs = ToolInputs(
        args=[
            ToolArgument(
                name="content",
                value="VALID_CONTENT",
                valid=True,
                explanation="Valid content string",
            ),
            ToolArgument(
                name="number",
                value=43,
                valid=True,
                explanation="Valid number value",
            ),
        ],
    )

    responses = [invalid_tool_inputs, valid_tool_inputs]
    current_response_index = 0

    def mock_invoke(*_, **__):  # noqa: ANN002, ANN003, ANN202
        nonlocal current_response_index
        response = responses[current_response_index]
        current_response_index += 1
        return response

    mock_model = get_mock_base_chat_model(response=None)
    mock_model.invoke.side_effect = mock_invoke

    class TestSchema(BaseModel):
        content: str
        number: int

    agent = SimpleNamespace()
    agent.step = Step(task="DESCRIPTION_STRING", output="$out")
    agent.tool = SimpleNamespace(
        id="TOOL_ID",
        name="TOOL_NAME",
        args_json_schema=TestSchema.model_json_schema,
        args_schema=TestSchema,
        description="TOOL_DESCRIPTION",
    )

    parser_model = ParserModel(
        model=get_test_llm_wrapper(mock_model).model,
        context="CONTEXT_STRING",
        agent=agent,  # type: ignore  # noqa: PGH003
    )

    # First call should store the error and retry
    result = parser_model.invoke({"messages": []})

    # Verify that the error was stored
    assert len(parser_model.previous_errors) == 1
    assert (
        parser_model.previous_errors[0]
        == "Error in argument number: The number should be more than 42\n"
    )

    # Verify that we got the valid response after retry
    result_inputs = ToolInputs.model_validate_json(result["messages"][0])
    assert len(result_inputs.args) == 2

    # Check both arguments in final result
    content_arg = next(arg for arg in result_inputs.args if arg.name == "content")
    number_arg = next(arg for arg in result_inputs.args if arg.name == "number")

    assert content_arg.valid
    assert content_arg.value == "VALID_CONTENT"
    assert number_arg.valid
    assert number_arg.value == 43


def test_verifier_model() -> None:
    """Test the verifier model."""
    tool_inputs = ToolInputs(
        args=[
            ToolArgument(
                name="content",
                value="CONTENT_STRING",
                valid=True,
                explanation="EXPLANATION_STRING",
            ),
        ],
    )
    verified_tool_inputs = VerifiedToolInputs(
        args=[
            VerifiedToolArgument(name="content", value="CONTENT_STRING", made_up=False)],
        )
    mock_model = get_mock_base_chat_model(response=verified_tool_inputs)

    agent = SimpleNamespace()
    agent.step = Step(task="DESCRIPTION_STRING", output="$out")
    agent.tool = SimpleNamespace(
        id="TOOL_ID",
        name="TOOL_NAME",
        args_schema=_TestToolSchema,
        description="TOOL_DESCRIPTION",
        args_json_schema=_TestToolSchema.model_json_schema,
    )
    verifier_model = VerifierModel(
        model=get_test_llm_wrapper(mock_model).model,
        context="CONTEXT_STRING",
        agent=agent,  # type: ignore  # noqa: PGH003
    )
    verifier_model.invoke({"messages": [AIMessage(content=tool_inputs.model_dump_json(indent=2))]})

    assert mock_model.invoke.called
    messages = mock_model.invoke.call_args[0][0]
    assert "You are an expert reviewer" in messages[0].content  # type: ignore  # noqa: PGH003
    assert "CONTEXT_STRING" in messages[1].content  # type: ignore  # noqa: PGH003
    assert "DESCRIPTION_STRING" in messages[1].content  # type: ignore  # noqa: PGH003
    assert "TOOL_NAME" in messages[1].content  # type: ignore  # noqa: PGH003
    assert "TOOL_DESCRIPTION" not in messages[1].content  # type: ignore  # noqa: PGH003
    assert "INPUT_DESCRIPTION" in messages[1].content  # type: ignore  # noqa: PGH003
    assert mock_model.with_structured_output.called
    assert mock_model.with_structured_output.call_args[0][0] == VerifiedToolInputs


def test_verifier_model_schema_validation() -> None:
    """Test the verifier model schema validation."""

    class TestSchema(BaseModel):
        required_field1: str
        required_field2: int
        optional_field: str | None = None

    verified_tool_inputs = VerifiedToolInputs(
        args=[
            VerifiedToolArgument(name="required_field1", value=None, schema_invalid=True),
            VerifiedToolArgument(name="required_field2", value=None, schema_invalid=True),
            VerifiedToolArgument(name="optional_field", value=None, schema_invalid=False),
        ],
    )
    mock_model = get_mock_base_chat_model(response=verified_tool_inputs)

    agent = SimpleNamespace()
    agent.step = Step(task="DESCRIPTION_STRING", output="$out")
    agent.tool = SimpleNamespace(
        id="TOOL_ID",
        name="TOOL_NAME",
        args_schema=TestSchema,
        description="TOOL_DESCRIPTION",
        args_json_schema=_TestToolSchema.model_json_schema,
    )
    verifier_model = VerifierModel(
        model=get_test_llm_wrapper(mock_model).model,
        context="CONTEXT_STRING",
        agent=agent,  # type: ignore  # noqa: PGH003
    )

    result = verifier_model.invoke(
        {"messages": [AIMessage(content=verified_tool_inputs.model_dump_json(indent=2))]},
    )

    result_inputs = VerifiedToolInputs.model_validate_json(result["messages"][0])

    required_field1 = next(arg for arg in result_inputs.args if arg.name == "required_field1")
    required_field2 = next(arg for arg in result_inputs.args if arg.name == "required_field2")
    assert (
        required_field1.schema_invalid
    ), "required_field1 should be marked as missing when validation fails"
    assert (
        required_field2.schema_invalid
    ), "required_field2 should be marked as missing when validation fails"

    optional_field = next(arg for arg in result_inputs.args if arg.name == "optional_field")
    assert (
        not optional_field.schema_invalid
    ), "optional_field should not be marked as missing when validation fails"


def test_tool_calling_model_no_hallucinations() -> None:
    """Test the tool calling model."""
    verified_tool_inputs = VerifiedToolInputs(
        args=[VerifiedToolArgument(name="content", value="CONTENT_STRING", made_up=False)],
    )
    mock_model = get_mock_base_chat_model(
        response=SimpleNamespace(tool_calls=[{"name": "add_tool", "args": "CALL_ARGS"}]),  # type: ignore  # noqa: PGH003
    )

    (_, plan_run) = get_test_plan_run()
    agent = SimpleNamespace(
        verified_args=verified_tool_inputs,
        clarifications=[],
    )
    agent.step = Step(task="DESCRIPTION_STRING", output="$out")
    agent.plan_run = plan_run
    agent.tool = SimpleNamespace(
        id="TOOL_ID",
        name="TOOL_NAME",
        args_json_schema=_TestToolSchema,
        description="TOOL_DESCRIPTION",
    )
    tool_calling_model = ToolCallingModel(
        llm=get_test_llm_wrapper(mock_model).to_langchain(),
        context="CONTEXT_STRING",
        tools=[AdditionTool().to_langchain_with_artifact(ctx=get_test_tool_context())],
        agent=agent,  # type: ignore  # noqa: PGH003
    )
    tool_calling_model.invoke({"messages": []})

    assert mock_model.invoke.called
    messages = mock_model.invoke.call_args[0][0]
    assert "You are very powerful assistant" in messages[0].content  # type: ignore  # noqa: PGH003
    assert "CONTEXT_STRING" not in messages[1].content  # type: ignore  # noqa: PGH003
    assert "DESCRIPTION_STRING" not in messages[1].content  # type: ignore  # noqa: PGH003
    assert "TOOL_NAME" not in messages[1].content  # type: ignore  # noqa: PGH003
    assert "TOOL_DESCRIPTION" not in messages[1].content  # type: ignore  # noqa: PGH003
    assert "INPUT_DESCRIPTION" not in messages[1].content  # type: ignore  # noqa: PGH003


def test_tool_calling_model_with_hallucinations() -> None:
    """Test the tool calling model."""
    verified_tool_inputs = VerifiedToolInputs(
        args=[VerifiedToolArgument(name="content", value="CONTENT_STRING", made_up=True)],
    )
    mock_model = get_mock_base_chat_model(
        response=SimpleNamespace(tool_calls=[{"name": "add_tool", "args": "CALL_ARGS"}]),  # type: ignore  # noqa: PGH003
    )

    (_, plan_run) = get_test_plan_run()

    clarification = InputClarification(
        plan_run_id=plan_run.id,
        user_guidance="USER_GUIDANCE",
        response="CLARIFICATION_RESPONSE",
        argument_name="content",
        resolved=True,
    )

    failed_clarification = InputClarification(
        plan_run_id=plan_run.id,
        user_guidance="USER_GUIDANCE_FAILED",
        response="FAILED",
        argument_name="content",
        resolved=True,
    )

    plan_run.outputs.clarifications = [clarification]
    agent = SimpleNamespace(
        verified_args=verified_tool_inputs,
        clarifications=[failed_clarification, clarification],
        missing_args={"content": clarification},
        get_last_resolved_clarification=lambda arg_name: clarification
        if arg_name == "content"
        else None,
    )
    agent.step = Step(task="DESCRIPTION_STRING", output="$out")
    agent.plan_run = plan_run
    agent.tool = SimpleNamespace(
        id="TOOL_ID",
        name="TOOL_NAME",
        args_json_schema=_TestToolSchema,
        description="TOOL_DESCRIPTION",
    )
    tool_calling_model = ToolCallingModel(
        llm=get_test_llm_wrapper(mock_model).to_langchain(),
        context="CONTEXT_STRING",
        tools=[AdditionTool().to_langchain_with_artifact(ctx=get_test_tool_context())],
        agent=agent,  # type: ignore  # noqa: PGH003
    )
    tool_calling_model.invoke({"messages": []})

    assert mock_model.invoke.called
    messages = mock_model.invoke.call_args[0][0]
    assert "You are very powerful assistant" in messages[0].content  # type: ignore  # noqa: PGH003
    assert "CONTEXT_STRING" not in messages[1].content  # type: ignore  # noqa: PGH003
    assert "DESCRIPTION_STRING" not in messages[1].content  # type: ignore  # noqa: PGH003
    assert "TOOL_NAME" not in messages[1].content  # type: ignore  # noqa: PGH003
    assert "TOOL_DESCRIPTION" not in messages[1].content  # type: ignore  # noqa: PGH003
    assert "INPUT_DESCRIPTION" not in messages[1].content  # type: ignore  # noqa: PGH003


def test_basic_agent_task(monkeypatch: pytest.MonkeyPatch) -> None:
    """Test running an agent without a tool.

    Note: This tests mocks almost everything, but allows us to make sure things
    are running in order and being called correctly and passed out correctly.
    """
    tool_inputs = ToolInputs(
        args=[
            ToolArgument(
                name="email_address",
                valid=True,
                value="test@example.com",
                explanation="It's an email address.",
            ),
        ],
    )
    verified_tool_inputs = VerifiedToolInputs(
        args=[
            VerifiedToolArgument(name="email_address", value="test@example.com", made_up=False),
        ],
    )

    tool = AdditionTool()

    def parser_model(self, state):  # noqa: ANN001, ANN202, ARG001
        return {"messages": [tool_inputs.model_dump_json(indent=2)]}

    monkeypatch.setattr(ParserModel, "invoke", parser_model)

    def verifier_model(self, state):  # noqa: ANN001, ANN202, ARG001
        self.agent.verified_args = verified_tool_inputs
        return {"messages": [verified_tool_inputs.model_dump_json(indent=2)]}

    monkeypatch.setattr(VerifierModel, "invoke", verifier_model)

    def tool_calling_model(self, state):  # noqa: ANN001, ANN202, ARG001
        response = AIMessage(content="")
        response.tool_calls = [
            {
                "name": "add_tool",
                "type": "tool_call",
                "id": "call_3z9rYHY6Rui7rTW0O7N7Wz51",
                "args": {
                    "recipients": ["test@example.com"],
                    "email_title": "Hi",
                    "email_body": "Hi",
                },
            },
        ]
        return {"messages": [response]}

    monkeypatch.setattr(ToolCallingModel, "invoke", tool_calling_model)

    def tool_call(self, input, config):  # noqa: A002, ANN001, ANN202, ARG001
        return {
            "messages": ToolMessage(
                content="Sent email",
                artifact=Output(value="Sent email with id: 0"),
                tool_call_id="call_3z9rYHY6Rui7rTW0O7N7Wz51",
            ),
        }

    monkeypatch.setattr(ToolNode, "invoke", tool_call)

    (plan, plan_run) = get_test_plan_run()
    agent = DefaultExecutionAgent(
        step=plan.steps[0],
        plan_run=plan_run,
        config=get_test_config(),
        tool=tool,
    )

    output = agent.execute_sync()
    assert isinstance(output, Output)
    assert output.value == "Sent email with id: 0"


def test_basic_agent_task_with_verified_args(monkeypatch: pytest.MonkeyPatch) -> None:
    """Test running an agent with verified args.

    Note: This tests mocks almost everything, but allows us to make sure things
    are running in order and being called correctly and passed out correctly.
    """
    verified_tool_inputs = VerifiedToolInputs(
        args=[
            VerifiedToolArgument(name="email_address", value="test@example.com", made_up=False),
        ],
    )

    tool = AdditionTool()

    def tool_calling_model(self, state):  # noqa: ANN001, ANN202, ARG001
        response = AIMessage(content="")
        response.tool_calls = [
            {
                "name": "add_tool",
                "type": "tool_call",
                "id": "call_3z9rYHY6Rui7rTW0O7N7Wz51",
                "args": {
                    "recipients": ["test@example.com"],
                    "email_title": "Hi",
                    "email_body": "Hi",
                },
            },
        ]
        return {"messages": [response]}

    monkeypatch.setattr(ToolCallingModel, "invoke", tool_calling_model)

    def tool_call(self, input, config):  # noqa: A002, ANN001, ANN202, ARG001
        return {
            "messages": ToolMessage(
                content="Sent email",
                artifact=Output(value="Sent email with id: 0"),
                tool_call_id="call_3z9rYHY6Rui7rTW0O7N7Wz51",
            ),
        }

    monkeypatch.setattr(ToolNode, "invoke", tool_call)

    (plan, plan_run) = get_test_plan_run()
    agent = DefaultExecutionAgent(
        step=plan.steps[0],
        plan_run=plan_run,
        config=get_test_config(),
        tool=tool,
    )
    agent.verified_args = verified_tool_inputs

    output = agent.execute_sync()
    assert isinstance(output, Output)
    assert output.value == "Sent email with id: 0"


def test_default_execution_agent_edge_cases() -> None:
    """Tests edge cases are handled."""
    agent = SimpleNamespace()
    agent.step = Step(task="DESCRIPTION_STRING", output="$out")
    agent.tool = None
    parser_model = ParserModel(
        model=get_test_llm_wrapper(get_mock_base_chat_model()).model,
        context="CONTEXT_STRING",
        agent=agent,  # type: ignore  # noqa: PGH003
    )
    with pytest.raises(InvalidPlanRunStateError):
        parser_model.invoke({"messages": []})

    agent.verified_args = None
    tool_calling_model = ToolCallingModel(
        llm=get_test_llm_wrapper(get_mock_base_chat_model()).to_langchain(),
        context="CONTEXT_STRING",
        tools=[AdditionTool().to_langchain_with_artifact(ctx=get_test_tool_context())],
        agent=agent,  # type: ignore  # noqa: PGH003
    )
    with pytest.raises(InvalidPlanRunStateError):
        tool_calling_model.invoke({"messages": []})


def test_get_last_resolved_clarification() -> None:
    """Test get_last_resolved_clarification."""
    (plan, plan_run) = get_test_plan_run()
    resolved_clarification1 = InputClarification(
        plan_run_id=plan_run.id,
        argument_name="arg",
        response="2",
        user_guidance="FAILED",
        resolved=True,
        step=0,
    )
    resolved_clarification2 = InputClarification(
        plan_run_id=plan_run.id,
        argument_name="arg",
        response="2",
        user_guidance="SUCCESS",
        resolved=True,
        step=0,
    )
    unresolved_clarification = InputClarification(
        plan_run_id=plan_run.id,
        argument_name="arg",
        response="2",
        user_guidance="",
        resolved=False,
        step=0,
    )
    plan_run.outputs.clarifications = [
        resolved_clarification1,
        resolved_clarification2,
        unresolved_clarification,
    ]
    agent = DefaultExecutionAgent(
        step=plan.steps[0],
        plan_run=plan_run,
        config=get_test_config(),
        tool=None,
    )
    assert agent.get_last_resolved_clarification("arg") == resolved_clarification2


def test_clarifications_or_continue() -> None:
    """Test clarifications_or_continue."""
    (plan, plan_run) = get_test_plan_run()
    clarification = InputClarification(
        plan_run_id=plan_run.id,
        argument_name="arg",
        response="2",
        user_guidance="",
        resolved=True,
    )

    agent = DefaultExecutionAgent(
        step=plan.steps[0],
        plan_run=plan_run,
        config=get_test_config(),
        tool=None,
    )
    inputs = VerifiedToolInputs(
        args=[
            VerifiedToolArgument(name="arg", value="1", made_up=True),
        ],
    )

    # when clarifications don't match expect a new one
    output = agent.clarifications_or_continue(
        {
            "messages": [
                HumanMessage(
                    content=inputs.model_dump_json(indent=2),
                ),
            ],
        },
    )
    assert output == END
    assert isinstance(agent.new_clarifications, list)
    assert isinstance(agent.new_clarifications[0], InputClarification)

    # when clarifications match expect to call tools
    clarification = InputClarification(
        plan_run_id=plan_run.id,
        argument_name="arg",
        response="1",
        user_guidance="",
        resolved=True,
        step=0,
    )

    (plan, plan_run) = get_test_plan_run()
    plan_run.outputs.clarifications = [clarification]
    agent = DefaultExecutionAgent(
        step=plan.steps[0],
        plan_run=plan_run,
        config=get_test_config(),
        tool=None,
    )

    inputs = VerifiedToolInputs(
        args=[
            VerifiedToolArgument(name="arg", value="1", made_up=True),
        ],
    )

    output = agent.clarifications_or_continue(
        {
            "messages": [
                HumanMessage(
                    content=inputs.model_dump_json(indent=2),
                ),
            ],
        },
    )
    assert output == "tool_agent"
    assert isinstance(agent.new_clarifications, list)
    assert len(agent.new_clarifications) == 0


def test_default_execution_agent_none_tool_execute_sync() -> None:
    """Test that executing DefaultExecutionAgent with None tool raises an exception."""
    (plan, plan_run) = get_test_plan_run()

    agent = DefaultExecutionAgent(
        step=plan.steps[0],
        plan_run=plan_run,
        config=get_test_config(),
        tool=None,
    )

    with pytest.raises(InvalidAgentError) as exc_info:
        agent.execute_sync()

    assert "Tool is required for DefaultExecutionAgent" in str(exc_info.value)


class MockToolSchema(BaseModel):
    """Mock tool schema."""

    optional_arg: str | None = Field(default=None, description="An optional argument")


class MockAgent:
    """Mock agent."""

    def __init__(self) -> None:
        """Init mock agent."""
        self.tool = MockTool()


class MockTool(Tool):
    """Mock tool."""

    def __init__(self) -> None:
        """Init mock tool."""
        super().__init__(
            name="Mock Tool",
            id="mock_tool",
            description="Mock tool description",
            args_schema=MockToolSchema,
            output_schema=("type", "A description of the output"),
        )

    def run(self, **kwargs: Any) -> Any:  # noqa: ANN401, ARG002
        """Run mock tool."""
        return "RUN_RESULT"


def test_optional_args_with_none_values() -> None:
    """Test that optional args with None values are handled correctly.

    Required args with None values should always be marked made_up.
    Optional args with None values should be marked not made_up.
    """
    agent = DefaultExecutionAgent(
        step=Step(task="TASK_STRING", output="$out"),
        plan_run=get_test_plan_run()[1],
        config=get_test_config(),
        tool=MockTool(),
    )
    model = VerifierModel(
        model=get_test_llm_wrapper(get_mock_base_chat_model()).model,
        context="CONTEXT_STRING",
        agent=agent,
    )

    #  Optional arg and made_up is True == not made_up
    updated_tool_inputs = model._validate_args_against_schema(  # noqa: SLF001
        VerifiedToolInputs(
            args=[VerifiedToolArgument(name="optional_arg", value=None, made_up=True)],
        ),
    )
    assert updated_tool_inputs.args[0].made_up is False

    #  Optional arg and made_up is False == mnot ade_up
    updated_tool_inputs = model._validate_args_against_schema(  # noqa: SLF001
        VerifiedToolInputs(
            args=[VerifiedToolArgument(name="optional_arg", value=None, made_up=False)],
        ),
    )
    assert updated_tool_inputs.args[0].made_up is False


def test_verifier_model_edge_cases() -> None:
    """Tests edge cases are handled."""
    agent = SimpleNamespace()
    agent.step = Step(task="DESCRIPTION_STRING", output="$out")
    verifier_model = VerifierModel(
        model=get_test_llm_wrapper(get_mock_base_chat_model()).model,
        context="CONTEXT_STRING",
        agent=agent,  # type: ignore  # noqa: PGH003
    )

    # Check error with no tool specified
    agent.tool = None
    with pytest.raises(InvalidPlanRunStateError):
        verifier_model.invoke({"messages": []})<|MERGE_RESOLUTION|>--- conflicted
+++ resolved
@@ -44,52 +44,6 @@
     logging.basicConfig(level=logging.INFO)
 
 
-<<<<<<< HEAD
-=======
-class MockInvoker:
-    """Mock invoker."""
-
-    called: bool
-    prompt: ChatPromptValue | None
-    response: AIMessage | BaseModel | None
-    output_format: Any | None
-    tools: Any | None
-    method: str | None
-
-    def __init__(self, response: AIMessage | BaseModel | None = None) -> None:
-        """Init worker."""
-        self.called = False
-        self.prompt = None
-        self.response = response
-        self.output_format = None
-        self.tools = None
-        self.method = None
-
-    def invoke(
-        self,
-        prompt: ChatPromptValue,
-        _: RunnableConfig | None = None,
-        **kwargs: Any,  # noqa: ARG002
-    ) -> AIMessage | BaseModel:
-        """Mock run for invoking the chain."""
-        self.called = True
-        self.prompt = prompt
-        if self.response:
-            return self.response
-        return AIMessage(content="invoked")
-
-    def with_structured_output(
-        self,
-        output_format: Any,  # noqa: ANN401
-        method: str = "function_calling",
-    ) -> MockInvoker:
-        """Model wrapper for structured output."""
-        self.output_format = output_format
-        self.method = method
-        return self
-
-
->>>>>>> 6f80b43b
 class _TestToolSchema(BaseModel):
     """Input for TestTool."""
 
@@ -301,9 +255,8 @@
         ],
     )
     verified_tool_inputs = VerifiedToolInputs(
-        args=[
-            VerifiedToolArgument(name="content", value="CONTENT_STRING", made_up=False)],
-        )
+        args=[VerifiedToolArgument(name="content", value="CONTENT_STRING", made_up=False)],
+    )
     mock_model = get_mock_base_chat_model(response=verified_tool_inputs)
 
     agent = SimpleNamespace()
