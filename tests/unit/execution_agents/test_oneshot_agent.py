--- conflicted
+++ resolved
@@ -8,10 +8,7 @@
 from langchain_core.messages import AIMessage, ToolMessage
 from langgraph.prebuilt import ToolNode
 
-<<<<<<< HEAD
-=======
 from portia.end_user import EndUser
->>>>>>> 1c56b9be
 from portia.errors import InvalidAgentError, InvalidPlanRunStateError
 from portia.execution_agents.one_shot_agent import OneShotAgent, OneShotToolCallingModel
 from portia.execution_agents.output import AgentMemoryOutput, LocalOutput, Output
@@ -98,9 +95,6 @@
             plan_run=plan_run,
             config=get_test_config(),
             agent_memory=InMemoryStorage(),
-<<<<<<< HEAD
-=======
             end_user=EndUser(external_id="123"),
->>>>>>> 1c56b9be
             tool=AdditionTool(),
         ).execute_sync()