"""Test summarizer model."""

from __future__ import annotations

from typing import TYPE_CHECKING, Any

from langchain_core.messages import AIMessage, BaseMessage, ToolMessage

from portia.plan import Step

if TYPE_CHECKING:
    from pydantic import BaseModel

from portia.config import FEATURE_FLAG_AGENT_MEMORY_ENABLED
from portia.execution_agents.output import Output
from portia.execution_agents.utils.step_summarizer import StepSummarizer
<<<<<<< HEAD
from tests.utils import get_test_config, get_test_llm_wrapper


class MockInvoker:
    """Mock invoker."""

    called: bool
    prompt: list[BaseMessage]
    response: AIMessage | BaseModel | None
    output_format: type[BaseModel] | None
    method: str | None

    def __init__(self, response: AIMessage | BaseModel | None = None) -> None:
        """Init worker."""
        self.called = False
        self.prompt = []
        self.response = response
        self.output_format = None
        self.method = None

    def invoke(
        self,
        prompt: list[BaseMessage],
        **_: Any,
    ) -> AIMessage | BaseModel:
        """Mock run for invoking the chain."""
        self.called = True
        self.prompt = prompt
        if self.response:
            return self.response
        return AIMessage(content="invoked")

    def with_structured_output(
        self,
        output_format: type[BaseModel],
        method: str = "function_calling",
    ) -> MockInvoker:
        """Model wrapper for structured output."""
        self.output_format = output_format
        self.method = method
        return self


def test_summarizer_model_normal_output(monkeypatch: pytest.MonkeyPatch) -> None:
=======
from tests.utils import AdditionTool, get_mock_base_chat_model, get_test_llm_wrapper


def test_summarizer_model_normal_output() -> None:
>>>>>>> 3eec7015
    """Test the summarizer model with valid tool message."""
    summary = AIMessage(content="Short summary")
    tool = AdditionTool()
    mock_invoker = get_mock_base_chat_model(response=summary)
    tool_message = ToolMessage(
        content="Tool output content",
        tool_call_id="123",
        name=tool.name,
        artifact=Output(value="Tool output value"),
    )

    summarizer_model = StepSummarizer(
<<<<<<< HEAD
        llm=get_test_llm_wrapper().to_langchain(),
        config=get_test_config(),
=======
        llm=get_test_llm_wrapper(mock_invoker).to_langchain(),
        tool=tool,
        step=Step(task="Test task", output="$output"),
>>>>>>> 3eec7015
    )
    result = summarizer_model.invoke({"messages": [tool_message]})

    assert mock_invoker.invoke.called
    messages: list[BaseMessage] = mock_invoker.invoke.call_args[0][0]
    assert messages
    assert "You are a highly skilled summarizer" in messages[0].content
    assert "Tool output content" in messages[1].content

    # Check that summaries were added to the artifact
    output_message = result["messages"][0]
    assert isinstance(output_message, ToolMessage)
    assert output_message.artifact.summary == "Short summary"


def test_summarizer_model_non_tool_message() -> None:
    """Test the summarizer model with non-tool message should not invoke the LLM."""
    mock_invoker = get_mock_base_chat_model()
    ai_message = AIMessage(content="AI message content")

    summarizer_model = StepSummarizer(
<<<<<<< HEAD
        llm=get_test_llm_wrapper().to_langchain(),
        config=get_test_config(),
=======
        llm=get_test_llm_wrapper(mock_invoker).to_langchain(),
        tool=AdditionTool(),
        step=Step(task="Test task", output="$output"),
>>>>>>> 3eec7015
    )
    result = summarizer_model.invoke({"messages": [ai_message]})

    assert not mock_invoker.invoke.called
    assert result["messages"][0] == ai_message


def test_summarizer_model_no_messages() -> None:
    """Test the summarizer model with empty message list should not invoke the LLM."""
    mock_invoker = get_mock_base_chat_model()

    summarizer_model = StepSummarizer(
<<<<<<< HEAD
        llm=get_test_llm_wrapper().to_langchain(),
        config=get_test_config(),
=======
        llm=get_test_llm_wrapper(mock_invoker).to_langchain(),
        tool=AdditionTool(),
        step=Step(task="Test task", output="$output"),
>>>>>>> 3eec7015
    )
    result = summarizer_model.invoke({"messages": []})

    assert not mock_invoker.invoke.called
    assert result["messages"] == [None]


<<<<<<< HEAD
def test_summarizer_model_large_output(monkeypatch: pytest.MonkeyPatch) -> None:
    """Test the summarizer model with large output."""
    summary = AIMessage(content="Short summary")
    mock_invoker = MockInvoker(response=summary)
    monkeypatch.setattr(ChatOpenAI, "invoke", mock_invoker.invoke)
    monkeypatch.setattr(ChatOpenAI, "with_structured_output", mock_invoker.with_structured_output)

    tool_message = ToolMessage(
        content="Test " * 1000,
        tool_call_id="123",
        name="test_tool",
        artifact=Output(value="Test " * 1000),
    )

    summarizer_model = StepSummarizer(
        llm=get_test_llm_wrapper().to_langchain(),
        # Set a low threshold so the above output is considered large
        config=get_test_config(
            large_output_threshold_value=100,
            feature_flags={
                FEATURE_FLAG_AGENT_MEMORY_ENABLED: True,
            },
        ),
    )
    result = summarizer_model.invoke({"messages": [tool_message]})

    assert mock_invoker.called
    messages: list[BaseMessage] = mock_invoker.prompt
    assert messages
    assert "You are a highly skilled summarizer" in messages[0].content
    assert "This is a large value" in messages[1].content
    # Check that the content has been truntaced
    assert messages[1].content.count("Test") < 1000

    # Check that summaries were added to the artifact
    output_message = result["messages"][0]
    assert isinstance(output_message, ToolMessage)
    assert output_message.artifact.summary == "Short summary"


def test_summarizer_model_error_handling(monkeypatch: pytest.MonkeyPatch) -> None:
=======
def test_summarizer_model_error_handling() -> None:
>>>>>>> 3eec7015
    """Test the summarizer model error handling."""

    class TestError(Exception):
        """Test error."""

    def mock_invoke(**_: Any) -> AIMessage | BaseModel:
        """Mock invoke that raises an error."""
        raise TestError("Test error")

    mock_invoker = get_mock_base_chat_model()
    mock_invoker.invoke = mock_invoke  # type: ignore  # noqa: PGH003

    tool_message = ToolMessage(
        content="Tool output content",
        tool_call_id="123",
        name="test_tool",
        artifact=Output(value="Tool output value"),
    )

    summarizer_model = StepSummarizer(
<<<<<<< HEAD
        llm=get_test_llm_wrapper().to_langchain(),
        config=get_test_config(),
=======
        llm=get_test_llm_wrapper(mock_invoker).to_langchain(),
        tool=AdditionTool(),
        step=Step(task="Test task", output="$output"),
>>>>>>> 3eec7015
    )
    result = summarizer_model.invoke({"messages": [tool_message]})

    # Should return original message without summaries when error occurs
    output_message = result["messages"][0]
    assert isinstance(output_message, ToolMessage)
    assert output_message.artifact.summary is None<|MERGE_RESOLUTION|>--- conflicted
+++ resolved
@@ -14,57 +14,15 @@
 from portia.config import FEATURE_FLAG_AGENT_MEMORY_ENABLED
 from portia.execution_agents.output import Output
 from portia.execution_agents.utils.step_summarizer import StepSummarizer
-<<<<<<< HEAD
-from tests.utils import get_test_config, get_test_llm_wrapper
-
-
-class MockInvoker:
-    """Mock invoker."""
-
-    called: bool
-    prompt: list[BaseMessage]
-    response: AIMessage | BaseModel | None
-    output_format: type[BaseModel] | None
-    method: str | None
-
-    def __init__(self, response: AIMessage | BaseModel | None = None) -> None:
-        """Init worker."""
-        self.called = False
-        self.prompt = []
-        self.response = response
-        self.output_format = None
-        self.method = None
-
-    def invoke(
-        self,
-        prompt: list[BaseMessage],
-        **_: Any,
-    ) -> AIMessage | BaseModel:
-        """Mock run for invoking the chain."""
-        self.called = True
-        self.prompt = prompt
-        if self.response:
-            return self.response
-        return AIMessage(content="invoked")
-
-    def with_structured_output(
-        self,
-        output_format: type[BaseModel],
-        method: str = "function_calling",
-    ) -> MockInvoker:
-        """Model wrapper for structured output."""
-        self.output_format = output_format
-        self.method = method
-        return self
-
-
-def test_summarizer_model_normal_output(monkeypatch: pytest.MonkeyPatch) -> None:
-=======
-from tests.utils import AdditionTool, get_mock_base_chat_model, get_test_llm_wrapper
+from tests.utils import (
+    AdditionTool,
+    get_mock_base_chat_model,
+    get_test_config,
+    get_test_llm_wrapper,
+)
 
 
 def test_summarizer_model_normal_output() -> None:
->>>>>>> 3eec7015
     """Test the summarizer model with valid tool message."""
     summary = AIMessage(content="Short summary")
     tool = AdditionTool()
@@ -77,14 +35,10 @@
     )
 
     summarizer_model = StepSummarizer(
-<<<<<<< HEAD
-        llm=get_test_llm_wrapper().to_langchain(),
         config=get_test_config(),
-=======
         llm=get_test_llm_wrapper(mock_invoker).to_langchain(),
         tool=tool,
         step=Step(task="Test task", output="$output"),
->>>>>>> 3eec7015
     )
     result = summarizer_model.invoke({"messages": [tool_message]})
 
@@ -106,14 +60,10 @@
     ai_message = AIMessage(content="AI message content")
 
     summarizer_model = StepSummarizer(
-<<<<<<< HEAD
-        llm=get_test_llm_wrapper().to_langchain(),
         config=get_test_config(),
-=======
         llm=get_test_llm_wrapper(mock_invoker).to_langchain(),
         tool=AdditionTool(),
         step=Step(task="Test task", output="$output"),
->>>>>>> 3eec7015
     )
     result = summarizer_model.invoke({"messages": [ai_message]})
 
@@ -126,14 +76,10 @@
     mock_invoker = get_mock_base_chat_model()
 
     summarizer_model = StepSummarizer(
-<<<<<<< HEAD
-        llm=get_test_llm_wrapper().to_langchain(),
         config=get_test_config(),
-=======
         llm=get_test_llm_wrapper(mock_invoker).to_langchain(),
         tool=AdditionTool(),
         step=Step(task="Test task", output="$output"),
->>>>>>> 3eec7015
     )
     result = summarizer_model.invoke({"messages": []})
 
@@ -141,13 +87,10 @@
     assert result["messages"] == [None]
 
 
-<<<<<<< HEAD
-def test_summarizer_model_large_output(monkeypatch: pytest.MonkeyPatch) -> None:
+def test_summarizer_model_large_output() -> None:
     """Test the summarizer model with large output."""
     summary = AIMessage(content="Short summary")
-    mock_invoker = MockInvoker(response=summary)
-    monkeypatch.setattr(ChatOpenAI, "invoke", mock_invoker.invoke)
-    monkeypatch.setattr(ChatOpenAI, "with_structured_output", mock_invoker.with_structured_output)
+    mock_invoker = get_mock_base_chat_model(response=summary)
 
     tool_message = ToolMessage(
         content="Test " * 1000,
@@ -157,7 +100,6 @@
     )
 
     summarizer_model = StepSummarizer(
-        llm=get_test_llm_wrapper().to_langchain(),
         # Set a low threshold so the above output is considered large
         config=get_test_config(
             large_output_threshold_value=100,
@@ -165,15 +107,18 @@
                 FEATURE_FLAG_AGENT_MEMORY_ENABLED: True,
             },
         ),
+        llm=get_test_llm_wrapper(mock_invoker).to_langchain(),
+        tool=AdditionTool(),
+        step=Step(task="Test task", output="$output"),
     )
     result = summarizer_model.invoke({"messages": [tool_message]})
 
-    assert mock_invoker.called
-    messages: list[BaseMessage] = mock_invoker.prompt
+    assert mock_invoker.invoke.called
+    messages: list[BaseMessage] = mock_invoker.invoke.call_args[0][0]
     assert messages
     assert "You are a highly skilled summarizer" in messages[0].content
     assert "This is a large value" in messages[1].content
-    # Check that the content has been truntaced
+    # Check that the content has been truncated
     assert messages[1].content.count("Test") < 1000
 
     # Check that summaries were added to the artifact
@@ -182,10 +127,7 @@
     assert output_message.artifact.summary == "Short summary"
 
 
-def test_summarizer_model_error_handling(monkeypatch: pytest.MonkeyPatch) -> None:
-=======
 def test_summarizer_model_error_handling() -> None:
->>>>>>> 3eec7015
     """Test the summarizer model error handling."""
 
     class TestError(Exception):
@@ -206,14 +148,10 @@
     )
 
     summarizer_model = StepSummarizer(
-<<<<<<< HEAD
-        llm=get_test_llm_wrapper().to_langchain(),
         config=get_test_config(),
-=======
         llm=get_test_llm_wrapper(mock_invoker).to_langchain(),
         tool=AdditionTool(),
         step=Step(task="Test task", output="$output"),
->>>>>>> 3eec7015
     )
     result = summarizer_model.invoke({"messages": [tool_message]})
 
