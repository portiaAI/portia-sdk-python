"""Tests for the browser tool."""

import json
import os
import sys
from unittest.mock import AsyncMock, MagicMock, patch

import pytest
from browser_use import Browser
from pydantic import HttpUrl

from portia import ActionClarification, ToolHardError, ToolRunContext
from portia.open_source_tools.browser_tool import (
<<<<<<< HEAD
    BrowserAuthOutput,
    BrowserInfrastructureOption,
=======
>>>>>>> b5a163e3
    BrowserInfrastructureProvider,
    BrowserInfrastructureProviderBrowserBase,
    BrowserInfrastructureProviderLocal,
    BrowserTaskOutput,
    BrowserTool,
)
from tests.utils import assert_clarification_equality_without_uuid, get_test_tool_context


@pytest.fixture
def browser_tool() -> BrowserTool:
    """Return Browser Tool."""
    return BrowserTool()


@pytest.fixture
def mock_agent() -> MagicMock:
    """Return mock agent."""
    mock_agent = MagicMock()
    mock_agent.run = AsyncMock()
    return mock_agent


@pytest.fixture
def local_browser_provider() -> BrowserInfrastructureProviderLocal:
    """Return a BrowserInfrastructureProviderLocal instance."""
    return BrowserInfrastructureProviderLocal()


@pytest.fixture
def mock_browserbase() -> MagicMock:
    """Return a mock Browserbase instance."""
    mock_bb = MagicMock()
    mock_bb.contexts = MagicMock()
    mock_bb.sessions = MagicMock()
    return mock_bb


@pytest.fixture
def mock_browserbase_provider(
    mock_browserbase: MagicMock,
) -> BrowserInfrastructureProviderBrowserBase:
    """Return a BrowserInfrastructureProviderBrowserBase with mocked Browserbase."""
    with patch.dict(
        os.environ,
        {
            "BROWSERBASE_API_KEY": "test_key",
            "BROWSERBASE_PROJECT_ID": "test_project",
        },
    ):
        provider = BrowserInfrastructureProviderBrowserBase()
        provider.bb = mock_browserbase
        return provider


class MockBrowserInfrastructureProvider(BrowserInfrastructureProvider):
    """Mock browser infrastructure provider."""

    def setup_browser(self, _: ToolRunContext) -> Browser:  # type: ignore reportIncompatibleMethodOverride
        """Create the browser with a mock for testing."""
        return MagicMock()

    def construct_auth_clarification_url(self, _: ToolRunContext, sign_in_url: str) -> HttpUrl:  # type: ignore reportIncompatibleMethodOverride
        """Construct the auth clarification for testing."""
        return HttpUrl(sign_in_url)


@pytest.fixture
def mock_browser_infrastructure_provider() -> BrowserInfrastructureProvider:
    """Mock browser infrastructure provider."""
    return MockBrowserInfrastructureProvider()


def test_browser_tool_auth_check(
    mock_browser_infrastructure_provider: BrowserInfrastructureProvider,
) -> None:
    """Test the authentication check in browser tool."""
    # Mock response data
    mock_auth_response = BrowserTaskOutput(
        human_login_required=True,
        login_url="https://example.com/login",
        user_login_guidance="Login to example.com",
    )

    # Create a mock result object
    mock_result = MagicMock()
    mock_result.final_result.return_value = json.dumps(mock_auth_response.model_dump())

    # Create async mock for agent.run()
    mock_run = AsyncMock(return_value=mock_result)

    # Path the Agent class
    with patch("portia.open_source_tools.browser_tool.Agent") as mock_agent:
        # Configure the mock Agent instance
        mock_agent_instance = MagicMock()
        mock_agent_instance.run = mock_run
        mock_agent.return_value = mock_agent_instance

        browser_tool = BrowserTool(
            custom_infrastructure_provider=mock_browser_infrastructure_provider,
        )
        context = get_test_tool_context()

        # Run the tool
        result = browser_tool.run(context, "https://example.com", "test task")

        # Verify Agent was called with correct parameters
        mock_agent.assert_called_once()
        mock_run.assert_called_once()

        assert isinstance(result, ActionClarification)
        assert_clarification_equality_without_uuid(
            result,
            ActionClarification(
                user_guidance="Login to example.com",
                action_url=HttpUrl("https://example.com/login"),
                plan_run_id=context.plan_run_id,
            ),
        )


def test_browser_tool_bad_response(
    mock_browser_infrastructure_provider: BrowserInfrastructureProvider,
) -> None:
    """Test the browser tool when no authentication is required."""
    # Mock auth response data but with bad data
    mock_auth_response = BrowserAuthOutput(
        human_login_required=True,
    )
    # Create mock result objects for both auth check and task
    mock_auth_result = MagicMock()
    mock_auth_result.final_result.return_value = json.dumps(mock_auth_response.model_dump())

    # Create async mock for agent.run() that returns different results for auth and task
    mock_run = AsyncMock(return_value=mock_auth_result)

    # Patch the Agent class
    with patch("portia.open_source_tools.browser_tool.Agent") as mock_agent:
        # Configure the mock Agent instance
        mock_agent_instance = MagicMock()
        mock_agent_instance.run = mock_run
        mock_agent.return_value = mock_agent_instance

        browser_tool = BrowserTool(
            custom_infrastructure_provider=mock_browser_infrastructure_provider
        )
        context = get_test_tool_context()

        # Run the tool
        with pytest.raises(ToolHardError, match="Expected user guidance and login URL"):
            browser_tool.run(context, "https://example.com", "test task")

        # Verify Agent was called once
        assert mock_agent.call_count == 1
        assert mock_run.call_count == 1


def test_browser_tool_no_auth_required(
    mock_browser_infrastructure_provider: BrowserInfrastructureProvider,
) -> None:
    """Test the browser tool when no authentication is required."""
    # Mock task response data
    mock_task_response = BrowserTaskOutput(
        task_output="Task completed successfully",
        human_login_required=False,
    )

    mock_task_result = MagicMock()
    mock_task_result.final_result.return_value = json.dumps(mock_task_response.model_dump())

    # Create async mock for agent.run() that returns different results for auth and task
    mock_run = AsyncMock(return_value=mock_task_result)

    # Patch the Agent class
    with patch("portia.open_source_tools.browser_tool.Agent") as mock_agent:
        # Configure the mock Agent instance
        mock_agent_instance = MagicMock()
        mock_agent_instance.run = mock_run
        mock_agent.return_value = mock_agent_instance

        browser_tool = BrowserTool(
            custom_infrastructure_provider=mock_browser_infrastructure_provider
        )
        context = get_test_tool_context()

        # Run the tool
        result = browser_tool.run(context, "https://example.com", "test task")

        # Verify Agent was called once
        assert mock_agent.call_count == 1
        assert mock_run.call_count == 1

        # Verify the final result is the task output
        assert result == "Task completed successfully"


def test_browser_tool_infrastructure_provider_custom() -> None:
    """Test infrastructure_provider property returns custom provider when set."""
    mock_provider = MockBrowserInfrastructureProvider()
    browser_tool = BrowserTool(custom_infrastructure_provider=mock_provider)

    assert browser_tool.infrastructure_provider is mock_provider


def test_browser_tool_infrastructure_provider_remote() -> None:
    """Test infrastructure_provider property returns BrowserBase provider for REMOTE option."""
    browser_tool = BrowserTool(infrastructure_option=BrowserInfrastructureOption.REMOTE)

    with patch(
        "portia.open_source_tools.browser_tool.BrowserInfrastructureProviderBrowserBase"
    ) as mock_browserbase_provider_class:
        mock_provider = MagicMock()
        mock_browserbase_provider_class.return_value = mock_provider

        provider = browser_tool.infrastructure_provider

        assert provider is mock_provider
        mock_browserbase_provider_class.assert_called_once()


def test_browser_tool_infrastructure_provider_local() -> None:
    """Test infrastructure_provider property returns Local provider for LOCAL option."""
    browser_tool = BrowserTool(infrastructure_option=BrowserInfrastructureOption.LOCAL)

    with patch(
        "portia.open_source_tools.browser_tool.BrowserInfrastructureProviderLocal"
    ) as mock_local_provider_class:
        mock_provider = MagicMock()
        mock_local_provider_class.return_value = mock_provider

        provider = browser_tool.infrastructure_provider

        assert provider is mock_provider
        mock_local_provider_class.assert_called_once()


def test_browser_infra_local_get_chrome_instance_path_from_env(
    local_browser_provider: BrowserInfrastructureProviderLocal,
) -> None:
    """Test chrome path resolution from environment variable."""
    with patch.dict(os.environ, {"PORTIA_BROWSER_LOCAL_CHROME_EXEC": "/custom/chrome/path"}):
        assert local_browser_provider.get_chrome_instance_path() == "/custom/chrome/path"


def test_browser_infra_local_get_chrome_instance_path_by_platform(
    local_browser_provider: BrowserInfrastructureProviderLocal,
) -> None:
    """Test chrome path resolution based on platform."""
    platforms = {
        "darwin": "/Applications/Google Chrome.app/Contents/MacOS/Google Chrome",
        "win32": r"C:\\Program Files\\Google\\Chrome\\Application\\chrome.exe",
        "linux": "/usr/bin/google-chrome",
    }

    for platform, expected_path in platforms.items():
        with patch("sys.platform", platform), patch.dict(os.environ, clear=True):
            local_browser_provider = BrowserInfrastructureProviderLocal()
            assert local_browser_provider.get_chrome_instance_path() == expected_path


def test_browser_infra_local_get_chrome_instance_path_unsupported_platform(
    local_browser_provider: BrowserInfrastructureProviderLocal,
) -> None:
    """Test chrome path resolution with unsupported platform."""
    with (
        patch.object(sys, "platform", "unsupported"),
        patch.dict(os.environ, clear=True),
        pytest.raises(RuntimeError, match="Unsupported platform: unsupported"),
    ):
        local_browser_provider.get_chrome_instance_path()


def test_browser_infra_local_get_extra_chromium_args_from_env(
    local_browser_provider: BrowserInfrastructureProviderLocal,
) -> None:
    """Test extra chromium args from environment variable."""
    test_args = "--headless,--disable-gpu"
    with patch.dict(os.environ, {"PORTIA_BROWSER_LOCAL_EXTRA_CHROMIUM_ARGS": test_args}):
        assert local_browser_provider.get_extra_chromium_args() == ["--headless", "--disable-gpu"]


def test_browser_infra_local_get_extra_chromium_args_default(
    local_browser_provider: BrowserInfrastructureProviderLocal,
) -> None:
    """Test default extra chromium args."""
    with patch.dict(os.environ, clear=True):
        assert local_browser_provider.get_extra_chromium_args() is None


def test_browser_infra_local_setup_browser(
    local_browser_provider: BrowserInfrastructureProviderLocal,
) -> None:
    """Test browser setup."""
    context = get_test_tool_context()
    context.execution_context.end_user_id = "test_user"

    with patch("logging.Logger.warning") as mock_warning:
        browser = local_browser_provider.setup_browser(context)

        # Verify warning was logged for end_user_id
        mock_warning.assert_called_once()
        assert "does not support end_user_id" in mock_warning.call_args[0][0]

        # Verify browser instance
        assert isinstance(browser, Browser)


def test_browser_infra_local_construct_auth_clarification_url(
    local_browser_provider: BrowserInfrastructureProviderLocal,
) -> None:
    """Test auth clarification URL construction."""
    context = get_test_tool_context()
    sign_in_url = "https://example.com/login"

    result = local_browser_provider.construct_auth_clarification_url(context, sign_in_url)
    assert isinstance(result, HttpUrl)
    assert str(result) == sign_in_url


def test_browser_infra_local_custom_chrome_path_initialization() -> None:
    """Test initialization with custom chrome path."""
    custom_path = "/custom/chrome/path"
    provider = BrowserInfrastructureProviderLocal(chrome_path=custom_path)
    assert provider.chrome_path == custom_path


def test_browser_infra_local_custom_chromium_args_initialization() -> None:
    """Test initialization with custom chromium args."""
    custom_args = ["--headless", "--disable-gpu"]
    provider = BrowserInfrastructureProviderLocal(extra_chromium_args=custom_args)
    assert provider.extra_chromium_args == custom_args


def test_browserbase_provider_init_missing_api_key() -> None:
    """Test initialization fails when API key is missing."""
    with (
        patch.dict(os.environ, clear=True),
        pytest.raises(ToolHardError, match="BROWSERBASE_API_KEY is not set"),
    ):
        BrowserInfrastructureProviderBrowserBase()


def test_browserbase_provider_get_context_id(
    mock_browserbase_provider: BrowserInfrastructureProviderBrowserBase,
) -> None:
    """Test getting context ID."""
    mock_context = MagicMock()
    mock_context.id = "test_context_id"
    mock_browserbase_provider.bb.contexts.create.return_value = mock_context  # type: ignore reportFunctionMemberAccess

    context_id = mock_browserbase_provider.get_context_id(mock_browserbase_provider.bb)

    mock_browserbase_provider.bb.contexts.create.assert_called_once_with(project_id="test_project")  # type: ignore reportFunctionMemberAccess
    assert context_id == "test_context_id"


def test_browserbase_provider_create_session(
    mock_browserbase_provider: BrowserInfrastructureProviderBrowserBase,
) -> None:
    """Test creating a new session."""
    mock_session = MagicMock()
    mock_browserbase_provider.bb.sessions.create.return_value = mock_session  # type: ignore reportFunctionMemberAccess

    session = mock_browserbase_provider.create_session("test_context_id")

    mock_browserbase_provider.bb.sessions.create.assert_called_once_with(  # type: ignore reportFunctionMemberAccess
        project_id="test_project",
        browser_settings={
            "context": {
                "id": "test_context_id",
                "persist": True,
            },
        },
        keep_alive=True,
    )
    assert session == mock_session


def test_browserbase_provider_get_or_create_session_new(
    mock_browserbase_provider: BrowserInfrastructureProviderBrowserBase,
) -> None:
    """Test getting or creating a new session when none exists."""
    context = get_test_tool_context()
    mock_session = MagicMock()
    mock_session.id = "test_session_id"
    mock_session.connect_url = "test_connect_url"

    mock_context = MagicMock()
    mock_context.id = "test_context_id"
    mock_browserbase_provider.bb.contexts.create.return_value = mock_context  # type: ignore reportFunctionMemberAccess
    mock_browserbase_provider.bb.sessions.create.return_value = mock_session  # type: ignore reportFunctionMemberAccess

    connect_url = mock_browserbase_provider.get_or_create_session(
        context, mock_browserbase_provider.bb
    )

    assert connect_url == "test_connect_url"
    assert context.execution_context.additional_data["bb_session_id"] == "test_session_id"
    assert context.execution_context.additional_data["bb_session_connect_url"] == "test_connect_url"
    assert context.execution_context.additional_data["bb_context_id"] == "test_context_id"


def test_browserbase_provider_get_or_create_session_existing(
    mock_browserbase_provider: BrowserInfrastructureProviderBrowserBase,
) -> None:
    """Test getting existing session."""
    context = get_test_tool_context()
    context.execution_context.additional_data = {
        "bb_context_id": "existing_context_id",
        "bb_session_id": "existing_session_id",
        "bb_session_connect_url": "existing_connect_url",
    }

    connect_url = mock_browserbase_provider.get_or_create_session(
        context, mock_browserbase_provider.bb
    )

    assert connect_url == "existing_connect_url"
    mock_browserbase_provider.bb.sessions.create.assert_not_called()  # type: ignore reportFunctionMemberAccess


def test_browserbase_provider_construct_auth_clarification_url(
    mock_browserbase_provider: BrowserInfrastructureProviderBrowserBase,
) -> None:
    """Test constructing auth clarification URL."""
    context = get_test_tool_context()
    context.execution_context.additional_data["bb_session_id"] = "test_session_id"

    mock_debug = MagicMock()
    mock_debug.debugger_fullscreen_url = "https://debug.example.com"
    mock_browserbase_provider.bb.sessions.debug.return_value = mock_debug  # type: ignore reportFunctionMemberAccess

    url = mock_browserbase_provider.construct_auth_clarification_url(
        context, "https://example.com/login"
    )

    mock_browserbase_provider.bb.sessions.debug.assert_called_once_with("test_session_id")  # type: ignore reportFunctionMemberAccess
    assert str(url) == "https://debug.example.com/"


def test_browserbase_provider_construct_auth_clarification_url_no_session(
    mock_browserbase_provider: BrowserInfrastructureProviderBrowserBase,
) -> None:
    """Test constructing auth clarification URL with no session ID."""
    context = get_test_tool_context()

    with pytest.raises(ToolHardError, match="Session ID not found"):
        mock_browserbase_provider.construct_auth_clarification_url(
            context, "https://example.com/login"
        )


def test_browserbase_provider_setup_browser(
    mock_browserbase_provider: BrowserInfrastructureProviderBrowserBase,
) -> None:
    """Test setting up browser."""
    context = get_test_tool_context()

    mock_session = MagicMock()
    mock_session.id = "test_session_id"
    mock_session.connect_url = "test_connect_url"

    mock_context = MagicMock()
    mock_context.id = "test_context_id"
    mock_browserbase_provider.bb.contexts.create.return_value = mock_context  # type: ignore reportFunctionMemberAccess
    mock_browserbase_provider.bb.sessions.create.return_value = mock_session  # type: ignore reportFunctionMemberAccess

    browser = mock_browserbase_provider.setup_browser(context)

    assert isinstance(browser, Browser)
    assert browser.config.cdp_url == "test_connect_url"<|MERGE_RESOLUTION|>--- conflicted
+++ resolved
@@ -11,16 +11,14 @@
 
 from portia import ActionClarification, ToolHardError, ToolRunContext
 from portia.open_source_tools.browser_tool import (
-<<<<<<< HEAD
-    BrowserAuthOutput,
     BrowserInfrastructureOption,
-=======
->>>>>>> b5a163e3
     BrowserInfrastructureProvider,
     BrowserInfrastructureProviderBrowserBase,
     BrowserInfrastructureProviderLocal,
     BrowserTaskOutput,
     BrowserTool,
+    BrowserToolForUrl,
+    BrowserToolForUrlSchema,
 )
 from tests.utils import assert_clarification_equality_without_uuid, get_test_tool_context
 
@@ -142,7 +140,7 @@
 ) -> None:
     """Test the browser tool when no authentication is required."""
     # Mock auth response data but with bad data
-    mock_auth_response = BrowserAuthOutput(
+    mock_auth_response = BrowserTaskOutput(
         human_login_required=True,
     )
     # Create mock result objects for both auth check and task
@@ -354,6 +352,15 @@
     with (
         patch.dict(os.environ, clear=True),
         pytest.raises(ToolHardError, match="BROWSERBASE_API_KEY is not set"),
+    ):
+        BrowserInfrastructureProviderBrowserBase()
+
+
+def test_browserbase_provider_init_missing_project_id() -> None:
+    """Test initialization fails when project ID is missing."""
+    with (
+        patch.dict(os.environ, {"BROWSERBASE_API_KEY": "test_key"}, clear=True),
+        pytest.raises(ToolHardError, match="BROWSERBASE_PROJECT_ID is not set"),
     ):
         BrowserInfrastructureProviderBrowserBase()
 
@@ -486,4 +493,49 @@
     browser = mock_browserbase_provider.setup_browser(context)
 
     assert isinstance(browser, Browser)
-    assert browser.config.cdp_url == "test_connect_url"+    assert browser.config.cdp_url == "test_connect_url"
+
+
+def test_browser_tool_for_url_init_default_parameters() -> None:
+    """Test BrowserToolForUrl initialization with default parameters."""
+    url = "https://example.com"
+    tool = BrowserToolForUrl(url=url)
+
+    assert tool.url == url
+    assert tool.id == "browser_tool_for_url_example_com"
+    assert tool.name == "Browser Tool for example_com"
+    assert tool.description == (
+        f"Browser tool for the URL {url}. Can be used to navigate to the URL and complete tasks."
+    )
+    assert tool.args_schema == BrowserToolForUrlSchema
+
+
+def test_browser_tool_for_url_init_custom_parameters() -> None:
+    """Test BrowserToolForUrl initialization with custom parameters."""
+    url = "https://example.com"
+    custom_id = "custom_browser_tool"
+    custom_name = "Custom Browser Tool"
+    custom_description = "Custom description for browser tool"
+
+    tool = BrowserToolForUrl(
+        url=url,
+        id=custom_id,
+        name=custom_name,
+        description=custom_description,
+    )
+
+    assert tool.url == url
+    assert tool.id == custom_id
+    assert tool.name == custom_name
+    assert tool.description == custom_description
+    assert tool.args_schema == BrowserToolForUrlSchema
+
+
+def test_browser_tool_for_url_init_subdomain_handling() -> None:
+    """Test BrowserToolForUrl initialization correctly handles subdomains."""
+    url = "https://sub.example.com"
+    tool = BrowserToolForUrl(url=url)
+
+    assert tool.url == url
+    assert tool.id == "browser_tool_for_url_sub_example_com"
+    assert tool.name == "Browser Tool for sub_example_com"