--- conflicted
+++ resolved
@@ -1,5 +1,4 @@
 """Tests for portia classes."""
-
 
 import pytest
 from pydantic import SecretStr
@@ -253,16 +252,6 @@
     assert model.provider() is not None
 
 
-<<<<<<< HEAD
-@pytest.mark.parametrize(("model_name", "expected"), [
-    ("gpt-4o", LLMModel.GPT_4_O),
-    ("openai/gpt-4o", LLMModel.GPT_4_O),
-    ("azure_openai/gpt-4o", LLMModel.AZURE_GPT_4_O),
-    ("claude-3-5-haiku-latest", LLMModel.CLAUDE_3_5_HAIKU),
-    ("mistral-large-latest", LLMModel.MISTRAL_LARGE),
-    ("gemini-2.0-flash", LLMModel.GEMINI_2_0_FLASH),
-])
-=======
 @pytest.mark.parametrize(
     ("model_name", "expected"),
     [
@@ -274,7 +263,6 @@
         ("gemini-2.0-flash", LLMModel.GEMINI_2_0_FLASH),
     ],
 )
->>>>>>> 6f80b43b
 def test_llm_model_instantiate_from_string(model_name: str, expected: LLMModel) -> None:
     """Test LLM model from string."""
     model = LLMModel(model_name)
