"""Tests for portia classes."""

import tempfile
from pathlib import Path

import pytest
from pydantic import SecretStr

from portia.config import (
    Config,
    ExecutionAgentType,
    LLMModel,
    LLMProvider,
    LogLevel,
    PlanningAgentType,
    StorageClass,
)
from portia.errors import ConfigNotFoundError, InvalidConfigError


def test_portia_config_from_file() -> None:
    """Test loading configuration from a file."""
    config_data = """{
"portia_api_key": "file-key",
"openai_api_key": "file-openai-key",
"storage_class": "MEMORY",
<<<<<<< HEAD
"planning_llm_model_name": "GPT_4_O_MINI",
"execution_llm_model_name": "GPT_4_O_MINI",
"llm_tool_model_name": "GPT_4_O_MINI",
"summariser_llm_model_name": "GPT_4_O_MINI",
"default_agent_type": "VERIFIER",
"default_planner": "ONE_SHOT"
=======
"llm_provider": "OPENAI",
"llm_model_name": "GPT_4_O_MINI",
"llm_model_seed": 443,
"execution_agent_type": "DEFAULT",
"planning_agent_type": "DEFAULT"
>>>>>>> be04e838
}"""

    with tempfile.NamedTemporaryFile("w", delete=True, suffix=".json") as temp_file:
        temp_file.write(config_data)
        temp_file.flush()

        config_file = Path(temp_file.name)

        config = Config.from_file(config_file)

        assert config.must_get_raw_api_key("portia_api_key") == "file-key"
        assert config.must_get_raw_api_key("openai_api_key") == "file-openai-key"
<<<<<<< HEAD
        assert config.default_agent_type == AgentType.VERIFIER
        assert config.planning_llm_model_name == LLMModel.GPT_4_O_MINI
        assert config.execution_llm_model_name == LLMModel.GPT_4_O_MINI
        assert config.llm_tool_model_name == LLMModel.GPT_4_O_MINI
        assert config.summariser_llm_model_name == LLMModel.GPT_4_O_MINI
=======
        assert config.execution_agent_type == ExecutionAgentType.DEFAULT
        assert config.planning_agent_type == PlanningAgentType.DEFAULT
        assert config.llm_model_temperature == 10
>>>>>>> be04e838


def test_from_default() -> None:
    """Test from default."""
    c = Config.from_default(
        default_log_level=LogLevel.CRITICAL,
        openai_api_key=SecretStr("123"),
    )
    assert c.default_log_level == LogLevel.CRITICAL


def test_set_keys(monkeypatch: pytest.MonkeyPatch) -> None:
    """Test setting keys."""
    monkeypatch.setenv("PORTIA_API_KEY", "test-key")
    monkeypatch.setenv("OPENAI_API_KEY", "test-openai-key")
    monkeypatch.setenv("ANTHROPIC_API_KEY", "test-anthropic-key")
    monkeypatch.setenv("MISTRAL_API_KEY", "test-mistral-key")
    c = Config.from_default(default_log_level=LogLevel.CRITICAL)
    assert c.portia_api_key == SecretStr("test-key")
    assert c.openai_api_key == SecretStr("test-openai-key")
    assert c.anthropic_api_key == SecretStr("test-anthropic-key")
    assert c.mistralai_api_key == SecretStr("test-mistral-key")


def test_set_with_strings(monkeypatch: pytest.MonkeyPatch) -> None:
    """Test setting keys as string."""
    monkeypatch.setenv("PORTIA_API_KEY", "test-key")
    monkeypatch.setenv("OPENAI_API_KEY", "test-openai-key")
    monkeypatch.setenv("ANTHROPIC_API_KEY", "test-anthropic-key")
    monkeypatch.setenv("MISTRAL_API_KEY", "test-mistral-key")
    # storage
    c = Config.from_default(storage_class="DISK")
    assert c.storage_class == StorageClass.DISK
    with pytest.raises(InvalidConfigError):
        c = Config.from_default(storage_class="OTHER")

    with pytest.raises(InvalidConfigError):
        c = Config.from_default(storage_class=123)

    # log level
    c = Config.from_default(default_log_level="CRITICAL")
    assert c.default_log_level == LogLevel.CRITICAL
    with pytest.raises(InvalidConfigError):
        c = Config.from_default(default_log_level="some level")

    # LLM provider + model

    # execution_agent_type
    c = Config.from_default(execution_agent_type="default")
    assert c.execution_agent_type == ExecutionAgentType.DEFAULT
    with pytest.raises(InvalidConfigError):
        c = Config.from_default(execution_agent_type="my agent")


def test_set_llms(monkeypatch: pytest.MonkeyPatch) -> None:
    """Test setting LLM models."""
    monkeypatch.setenv("OPENAI_API_KEY", "test-openai-key")
    monkeypatch.setenv("ANTHROPIC_API_KEY", "test-anthropic-key")
    monkeypatch.setenv("MISTRAL_API_KEY", "test-mistral-key")

    # Models can be set individually
    c = Config.from_default(
        planning_llm_model_name=LLMModel.GPT_4_O,
        execution_llm_model_name=LLMModel.GPT_4_O_MINI,
        llm_tool_model_name=LLMModel.CLAUDE_3_OPUS,
        summariser_llm_model_name=LLMModel.CLAUDE_3_5_HAIKU,
    )
    assert c.planning_llm_model_name == LLMModel.GPT_4_O
    assert c.execution_llm_model_name == LLMModel.GPT_4_O_MINI
    assert c.llm_tool_model_name == LLMModel.CLAUDE_3_OPUS
    assert c.summariser_llm_model_name == LLMModel.CLAUDE_3_5_HAIKU

    # llm_model_name sets all models
    c = Config.from_default(llm_model_name="mistral_large_latest")
    assert c.planning_llm_model_name == LLMModel.MISTRAL_LARGE_LATEST
    assert c.execution_llm_model_name == LLMModel.MISTRAL_LARGE_LATEST
    assert c.llm_tool_model_name == LLMModel.MISTRAL_LARGE_LATEST
    assert c.summariser_llm_model_name == LLMModel.MISTRAL_LARGE_LATEST

    # llm_provider sets default model for all providers
    c = Config.from_default(llm_provider="mistralai")
    assert c.planning_llm_model_name == LLMModel.MISTRAL_LARGE_LATEST
    assert c.execution_llm_model_name == LLMModel.MISTRAL_LARGE_LATEST
    assert c.llm_tool_model_name == LLMModel.MISTRAL_LARGE_LATEST
    assert c.summariser_llm_model_name == LLMModel.MISTRAL_LARGE_LATEST

    # With nothing specified, it chooses a model we have API keys for
    monkeypatch.setenv("OPENAI_API_KEY", "")
    monkeypatch.setenv("ANTHROPIC_API_KEY", "")
    monkeypatch.setenv("MISTRAL_API_KEY", "test-mistral-key")
    c = Config.from_default()
    assert c.planning_llm_model_name == LLMModel.MISTRAL_LARGE_LATEST
    assert c.execution_llm_model_name == LLMModel.MISTRAL_LARGE_LATEST
    assert c.llm_tool_model_name == LLMModel.MISTRAL_LARGE_LATEST
    assert c.summariser_llm_model_name == LLMModel.MISTRAL_LARGE_LATEST

    # With all API key set, correct default models are chosen
    monkeypatch.setenv("OPENAI_API_KEY", "test-openai-key")
    monkeypatch.setenv("ANTHROPIC_API_KEY", "test-anthropic-key")
    c = Config.from_default()
    assert c.planning_llm_model_name == LLMModel.O3_MINI
    assert c.execution_llm_model_name == LLMModel.GPT_4_O
    assert c.llm_tool_model_name == LLMModel.GPT_4_O
    assert c.summariser_llm_model_name == LLMModel.GPT_4_O

    # With all API key set, correct default models are chosen
    monkeypatch.setenv("OPENAI_API_KEY", "")
    monkeypatch.setenv("ANTHROPIC_API_KEY", "test-anthropic-key")
    c = Config.from_default()
    assert c.planning_llm_model_name == LLMModel.CLAUDE_3_5_SONNET
    assert c.execution_llm_model_name == LLMModel.CLAUDE_3_5_SONNET
    assert c.llm_tool_model_name == LLMModel.CLAUDE_3_5_SONNET
    assert c.summariser_llm_model_name == LLMModel.CLAUDE_3_5_SONNET

    # Mismatch between provider and model
    with pytest.raises(InvalidConfigError):
        Config.from_default(
            storage_class=StorageClass.MEMORY,
            llm_provider=LLMProvider.OPENAI,
            llm_model_name=LLMModel.CLAUDE_3_OPUS,
            default_agent_type=AgentType.VERIFIER,
            default_planner=PlannerType.ONE_SHOT,
        )

    # No api key for provider model
    monkeypatch.setenv("OPENAI_API_KEY", "")
    monkeypatch.setenv("MISTRAL_API_KEY", "")
    monkeypatch.setenv("ANTHROPIC_API_KEY", "")
    for provider in [LLMProvider.OPENAI, LLMProvider.ANTHROPIC, LLMProvider.MISTRALAI]:
        with pytest.raises(InvalidConfigError):
            Config.from_default(
                storage_class=StorageClass.MEMORY,
                llm_provider=provider,
                default_agent_type=AgentType.VERIFIER,
                default_planner=PlannerType.ONE_SHOT,
            )

    # Unrecognised providers error
    with pytest.raises(InvalidConfigError):
        c = Config.from_default(llm_provider="personal", llm_model_name="other-model")


def test_getters() -> None:
    """Test getters work."""
    c = Config.from_default(
        openai_api_key=SecretStr("123"),
    )

    assert c.has_api_key("openai_api_key")

    with pytest.raises(ConfigNotFoundError):
        c.must_get("not real", str)

    c = Config.from_default(
        openai_api_key=SecretStr("123"),
        portia_api_key=SecretStr("123"),
        anthropic_api_key=SecretStr(""),
        portia_api_endpoint="",
    )
    with pytest.raises(InvalidConfigError):
        c.must_get("portia_api_key", int)

    with pytest.raises(InvalidConfigError):
        c.must_get_raw_api_key("anthropic_api_key")

    with pytest.raises(InvalidConfigError):
        c.must_get("portia_api_endpoint", str)

<<<<<<< HEAD
    # no Portia API Key
=======
    # mismatch between provider and model
    with pytest.raises(InvalidConfigError):
        Config(
            storage_class=StorageClass.MEMORY,
            llm_provider=LLMProvider.OPENAI,
            llm_model_name=LLMModel.CLAUDE_3_OPUS_LATEST,
            llm_model_temperature=0,
            llm_model_seed=443,
            execution_agent_type=ExecutionAgentType.DEFAULT,
            planning_agent_type=PlanningAgentType.DEFAULT,
        )

    # no api key for provider model
    for provider in [LLMProvider.OPENAI, LLMProvider.ANTHROPIC, LLMProvider.MISTRALAI]:
        with pytest.raises(InvalidConfigError):
            Config(
                storage_class=StorageClass.MEMORY,
                llm_provider=provider,
                openai_api_key=SecretStr(""),
                llm_model_name=LLMModel.GPT_4_O_MINI,
                llm_model_temperature=0,
                llm_model_seed=443,
                execution_agent_type=ExecutionAgentType.DEFAULT,
                planning_agent_type=PlanningAgentType.DEFAULT,
            )

    # negative temperature
    with pytest.raises(ValidationError):
        Config(
            storage_class=StorageClass.MEMORY,
            llm_provider=LLMProvider.OPENAI,
            llm_model_name=LLMModel.GPT_4_O_MINI,
            llm_model_temperature=0,
            llm_model_seed=-443,
            execution_agent_type=ExecutionAgentType.DEFAULT,
            planning_agent_type=PlanningAgentType.DEFAULT,
        )
    # no Portia API KEy
>>>>>>> be04e838
    with pytest.raises(InvalidConfigError):
        Config.from_default(
            storage_class=StorageClass.CLOUD,
            portia_api_key=SecretStr(""),
<<<<<<< HEAD
            default_agent_type=AgentType.VERIFIER,
            default_planner=PlannerType.ONE_SHOT,
=======
            llm_provider=LLMProvider.OPENAI,
            llm_model_name=LLMModel.GPT_4_O_MINI,
            llm_model_temperature=0,
            llm_model_seed=443,
            execution_agent_type=ExecutionAgentType.DEFAULT,
            planning_agent_type=PlanningAgentType.DEFAULT,
>>>>>>> be04e838
        )


@pytest.mark.parametrize("model", list(LLMModel))
def test_all_models_have_provider(model: LLMModel) -> None:
    """Test all models have a provider."""
    assert model.provider() is not None


@pytest.mark.parametrize("provider", list(LLMProvider))
def test_all_providers_have_associated_model(provider: LLMProvider) -> None:
    """Test all providers have an associated model."""
    assert provider.associated_models() is not None<|MERGE_RESOLUTION|>--- conflicted
+++ resolved
@@ -24,20 +24,12 @@
 "portia_api_key": "file-key",
 "openai_api_key": "file-openai-key",
 "storage_class": "MEMORY",
-<<<<<<< HEAD
 "planning_llm_model_name": "GPT_4_O_MINI",
 "execution_llm_model_name": "GPT_4_O_MINI",
 "llm_tool_model_name": "GPT_4_O_MINI",
 "summariser_llm_model_name": "GPT_4_O_MINI",
-"default_agent_type": "VERIFIER",
-"default_planner": "ONE_SHOT"
-=======
-"llm_provider": "OPENAI",
-"llm_model_name": "GPT_4_O_MINI",
-"llm_model_seed": 443,
 "execution_agent_type": "DEFAULT",
 "planning_agent_type": "DEFAULT"
->>>>>>> be04e838
 }"""
 
     with tempfile.NamedTemporaryFile("w", delete=True, suffix=".json") as temp_file:
@@ -50,17 +42,12 @@
 
         assert config.must_get_raw_api_key("portia_api_key") == "file-key"
         assert config.must_get_raw_api_key("openai_api_key") == "file-openai-key"
-<<<<<<< HEAD
-        assert config.default_agent_type == AgentType.VERIFIER
+        assert config.execution_agent_type == ExecutionAgentType.DEFAULT
+        assert config.planning_agent_type == PlanningAgentType.DEFAULT
         assert config.planning_llm_model_name == LLMModel.GPT_4_O_MINI
         assert config.execution_llm_model_name == LLMModel.GPT_4_O_MINI
         assert config.llm_tool_model_name == LLMModel.GPT_4_O_MINI
         assert config.summariser_llm_model_name == LLMModel.GPT_4_O_MINI
-=======
-        assert config.execution_agent_type == ExecutionAgentType.DEFAULT
-        assert config.planning_agent_type == PlanningAgentType.DEFAULT
-        assert config.llm_model_temperature == 10
->>>>>>> be04e838
 
 
 def test_from_default() -> None:
@@ -181,8 +168,8 @@
             storage_class=StorageClass.MEMORY,
             llm_provider=LLMProvider.OPENAI,
             llm_model_name=LLMModel.CLAUDE_3_OPUS,
-            default_agent_type=AgentType.VERIFIER,
-            default_planner=PlannerType.ONE_SHOT,
+            execution_agent_type=ExecutionAgentType.DEFAULT,
+            planning_agent_type=PlanningAgentType.DEFAULT,
         )
 
     # No api key for provider model
@@ -194,8 +181,8 @@
             Config.from_default(
                 storage_class=StorageClass.MEMORY,
                 llm_provider=provider,
-                default_agent_type=AgentType.VERIFIER,
-                default_planner=PlannerType.ONE_SHOT,
+                execution_agent_type=ExecutionAgentType.DEFAULT,
+                planning_agent_type=PlanningAgentType.DEFAULT,
             )
 
     # Unrecognised providers error
@@ -229,63 +216,13 @@
     with pytest.raises(InvalidConfigError):
         c.must_get("portia_api_endpoint", str)
 
-<<<<<<< HEAD
     # no Portia API Key
-=======
-    # mismatch between provider and model
-    with pytest.raises(InvalidConfigError):
-        Config(
-            storage_class=StorageClass.MEMORY,
-            llm_provider=LLMProvider.OPENAI,
-            llm_model_name=LLMModel.CLAUDE_3_OPUS_LATEST,
-            llm_model_temperature=0,
-            llm_model_seed=443,
-            execution_agent_type=ExecutionAgentType.DEFAULT,
-            planning_agent_type=PlanningAgentType.DEFAULT,
-        )
-
-    # no api key for provider model
-    for provider in [LLMProvider.OPENAI, LLMProvider.ANTHROPIC, LLMProvider.MISTRALAI]:
-        with pytest.raises(InvalidConfigError):
-            Config(
-                storage_class=StorageClass.MEMORY,
-                llm_provider=provider,
-                openai_api_key=SecretStr(""),
-                llm_model_name=LLMModel.GPT_4_O_MINI,
-                llm_model_temperature=0,
-                llm_model_seed=443,
-                execution_agent_type=ExecutionAgentType.DEFAULT,
-                planning_agent_type=PlanningAgentType.DEFAULT,
-            )
-
-    # negative temperature
-    with pytest.raises(ValidationError):
-        Config(
-            storage_class=StorageClass.MEMORY,
-            llm_provider=LLMProvider.OPENAI,
-            llm_model_name=LLMModel.GPT_4_O_MINI,
-            llm_model_temperature=0,
-            llm_model_seed=-443,
-            execution_agent_type=ExecutionAgentType.DEFAULT,
-            planning_agent_type=PlanningAgentType.DEFAULT,
-        )
-    # no Portia API KEy
->>>>>>> be04e838
     with pytest.raises(InvalidConfigError):
         Config.from_default(
             storage_class=StorageClass.CLOUD,
             portia_api_key=SecretStr(""),
-<<<<<<< HEAD
-            default_agent_type=AgentType.VERIFIER,
-            default_planner=PlannerType.ONE_SHOT,
-=======
-            llm_provider=LLMProvider.OPENAI,
-            llm_model_name=LLMModel.GPT_4_O_MINI,
-            llm_model_temperature=0,
-            llm_model_seed=443,
             execution_agent_type=ExecutionAgentType.DEFAULT,
             planning_agent_type=PlanningAgentType.DEFAULT,
->>>>>>> be04e838
         )
 
 
