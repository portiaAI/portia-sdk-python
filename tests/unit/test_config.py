"""Tests for portia classes."""

import pytest
from pydantic import SecretStr

from portia.config import (
    FEATURE_FLAG_AGENT_MEMORY_ENABLED,
    SUPPORTED_OPENAI_MODELS,
    Config,
    ExecutionAgentType,
    GenerativeModelsConfig,
    LLMModel,
    LogLevel,
    PlanningAgentType,
    StorageClass,
    parse_str_to_enum,
)
from portia.errors import ConfigNotFoundError, InvalidConfigError
from portia.model import (
    AnthropicGenerativeModel,
    AzureOpenAIGenerativeModel,
    GenerativeModel,
    GoogleGenAiGenerativeModel,
    LLMProvider,
    MistralAIGenerativeModel,
    OpenAIGenerativeModel,
)

PROVIDER_ENV_VARS = [
    "OPENAI_API_KEY",
    "ANTHROPIC_API_KEY",
    "MISTRAL_API_KEY",
    "GOOGLE_API_KEY",
    "AZURE_OPENAI_API_KEY",
    "AZURE_OPENAI_ENDPOINT",
    "OLLAMA_BASE_URL",
]


@pytest.fixture(autouse=True)
def clean_env(monkeypatch: pytest.MonkeyPatch) -> None:
    """Unset the provider env vars."""
    for env_var in PROVIDER_ENV_VARS:
        monkeypatch.delenv(env_var, raising=False)


def test_from_default() -> None:
    """Test from default."""
    c = Config.from_default(
        default_log_level=LogLevel.CRITICAL,
        openai_api_key=SecretStr("123"),
    )
    assert c.default_log_level == LogLevel.CRITICAL


def test_set_keys(monkeypatch: pytest.MonkeyPatch) -> None:
    """Test setting keys."""
    monkeypatch.setenv("PORTIA_API_KEY", "test-key")
    monkeypatch.setenv("OPENAI_API_KEY", "test-openai-key")
    monkeypatch.setenv("ANTHROPIC_API_KEY", "test-anthropic-key")
    monkeypatch.setenv("MISTRAL_API_KEY", "test-mistral-key")
    c = Config.from_default(default_log_level=LogLevel.CRITICAL)
    assert c.portia_api_key == SecretStr("test-key")
    assert c.openai_api_key == SecretStr("test-openai-key")
    assert c.anthropic_api_key == SecretStr("test-anthropic-key")
    assert c.mistralai_api_key == SecretStr("test-mistral-key")


def test_set_with_strings(monkeypatch: pytest.MonkeyPatch) -> None:
    """Test setting keys as string."""
    monkeypatch.setenv("PORTIA_API_KEY", "test-key")
    monkeypatch.setenv("OPENAI_API_KEY", "test-openai-key")
    monkeypatch.setenv("ANTHROPIC_API_KEY", "test-anthropic-key")
    monkeypatch.setenv("MISTRAL_API_KEY", "test-mistral-key")
    # storage
    c = Config.from_default(storage_class="MEMORY")
    assert c.storage_class == StorageClass.MEMORY

    c = Config.from_default(storage_class="DISK", storage_dir="/test")
    assert c.storage_class == StorageClass.DISK
    assert c.storage_dir == "/test"

    c = Config.from_default(storage_class="DISK")
    assert c.storage_class == StorageClass.DISK
    assert c.storage_dir is None  # Will default to .portia in DiskFileStorage

    with pytest.raises(InvalidConfigError):
        c = Config.from_default(storage_class="OTHER")

    with pytest.raises(InvalidConfigError):
        c = Config.from_default(storage_class=123)

    # log level
    c = Config.from_default(default_log_level="CRITICAL")
    assert c.default_log_level == LogLevel.CRITICAL
    with pytest.raises(InvalidConfigError):
        c = Config.from_default(default_log_level="some level")

    # execution_agent_type
    c = Config.from_default(execution_agent_type="default")
    assert c.execution_agent_type == ExecutionAgentType.DEFAULT
    with pytest.raises(InvalidConfigError):
        c = Config.from_default(execution_agent_type="my agent")

    # Large output threshold value
    c = Config.from_default(
        large_output_threshold_tokens=100,
        feature_flags={
            FEATURE_FLAG_AGENT_MEMORY_ENABLED: True,
        },
    )
    assert c.large_output_threshold_tokens == 100
    assert c.exceeds_output_threshold("Test " * 1000)
    c = Config.from_default(
        large_output_threshold_tokens=100,
        feature_flags={
            FEATURE_FLAG_AGENT_MEMORY_ENABLED: False,
        },
    )
    assert c.large_output_threshold_tokens == 100
    assert not c.exceeds_output_threshold("Test " * 1000)


@pytest.mark.parametrize(
    ("model_string", "model_type", "present_env_vars"),
    [
        ("openai/o1-preview", OpenAIGenerativeModel, ["OPENAI_API_KEY"]),
        ("anthropic/claude-3-5-haiku-latest", AnthropicGenerativeModel, ["ANTHROPIC_API_KEY"]),
        ("mistralai/mistral-tiny-latest", MistralAIGenerativeModel, ["MISTRAL_API_KEY"]),
        ("google/gemini-2.5-preview", GoogleGenAiGenerativeModel, ["GOOGLE_API_KEY"]),
        (
            "azure-openai/gpt-4",
            AzureOpenAIGenerativeModel,
            ["AZURE_OPENAI_API_KEY", "AZURE_OPENAI_ENDPOINT"],
        ),
    ],
)
def test_set_default_model_from_string(
    model_string: str,
    model_type: type[GenerativeModel],
    present_env_vars: list[str],
    monkeypatch: pytest.MonkeyPatch,
) -> None:
    """Test setting default model from string."""
    for env_var in present_env_vars:
        monkeypatch.setenv(env_var, "test-key")

    # Default model
    c = Config.from_default(default_model=model_string)
    model = c.get_default_model()
    assert isinstance(model, model_type)
    assert str(model) == model_string

    # Planning_model
    c = Config.from_default(planning_model=model_string)
    model = c.get_planning_model()
    assert isinstance(model, model_type)
    assert str(model) == model_string


def test_set_default_model_from_model_instance() -> None:
    """Test setting default model from model instance without provider set."""
    model = OpenAIGenerativeModel(model_name="gpt-4o", api_key=SecretStr("test-openai-key"))
    c = Config.from_default(default_model=model)
    resolved_model = c.get_default_model()
    assert resolved_model is model

    # Planning_model has not been set, and we dont have a provider set, so this returns the
    # default model
    planner_model = c.get_planning_model()
    assert planner_model is model


MODEL_KEYS = sorted(set(GenerativeModelsConfig.model_fields) - {"default_model"})


@pytest.mark.parametrize("model_key", MODEL_KEYS)
def test_set_agent_model_default_model_not_set_fails(model_key: str) -> None:
    """Test setting agent_model from model instance without default model or provider set."""
    model = OpenAIGenerativeModel(model_name="gpt-4o", api_key=SecretStr("test-openai-key"))
    with pytest.raises(InvalidConfigError):
        _ = Config.from_default(**{model_key: model})


@pytest.mark.parametrize("model_key", MODEL_KEYS)
def test_set_agent_model_with_string_api_key_env_var_set(
    monkeypatch: pytest.MonkeyPatch,
    model_key: str,
) -> None:
    """Test setting planning_model with string, with correct API key env var present."""
    monkeypatch.setenv("OPENAI_API_KEY", "test-openai-key")
    model_str = "openai/gpt-4o"
    c = Config.from_default(**{model_key: model_str})
    method = getattr(c, f"get_{model_key}")
    resolved_model = method()
    assert str(resolved_model) == model_str

    # Provider inferred from env var to be OpenAI, so default model is OpenAI default model
    default_model = c.get_default_model()
    assert isinstance(default_model, OpenAIGenerativeModel)


def test_set_model_with_string_api_key_env_var_not_set() -> None:
    """Test setting planning_model with string, with correct API key env var not present."""
    model_str = "openai/gpt-4o"
    with pytest.raises((ConfigNotFoundError, InvalidConfigError)):
        _ = Config.from_default(default_model=model_str)


def test_set_model_with_string_other_provider_api_key_env_var_set(
    monkeypatch: pytest.MonkeyPatch,
) -> None:
    """Test setting default model from string with no API key env var set.

    In this case, the env var is present for Anthropic, but user sets a Mistral model as
    default_model.
    """
    monkeypatch.setenv("ANTHROPIC_API_KEY", "test-anthropic-key")
    with pytest.raises((ConfigNotFoundError, InvalidConfigError)):
        _ = Config.from_default(
            default_model="mistralai/mistral-tiny-latest",
            llm_provider="anthropic",
        )


def test_set_default_model_from_string_with_alternative_provider(
    monkeypatch: pytest.MonkeyPatch,
) -> None:
    """Test setting model from string from a different provider to what is explicitly set."""
    monkeypatch.setenv("ANTHROPIC_API_KEY", "test-anthropic-key")
    monkeypatch.setenv("MISTRAL_API_KEY", "test-mistral-key")
    c = Config.from_default(default_model="mistralai/mistral-tiny-latest", llm_provider="anthropic")
    model = c.get_default_model()
    assert isinstance(model, MistralAIGenerativeModel)
    assert str(model) == "mistralai/mistral-tiny-latest"

    model = c.get_planning_model()
    assert isinstance(model, AnthropicGenerativeModel)


def test_provider_set_from_env_planner_model_overriden(monkeypatch: pytest.MonkeyPatch) -> None:
    """Test when provider is set from an environment variable, and planning_model overriden.

    The planning_model should respect the explicit planning_model, but the default model should
    respect the provider set from the environment variable.
    """
    monkeypatch.setenv("ANTHROPIC_API_KEY", "test-anthropic-key")
    c = Config.from_default(
        planning_model=AzureOpenAIGenerativeModel(
            model_name="gpt-4o",
            api_key=SecretStr("test-azure-openai-key"),
            azure_endpoint="test-azure-openai-endpoint",
        ),
    )
    model = c.get_planning_model()
    assert isinstance(model, AzureOpenAIGenerativeModel)
    assert str(model) == "azure-openai/gpt-4o"

    default_model = c.get_default_model()
    assert isinstance(default_model, AnthropicGenerativeModel)


def test_set_default_model_and_planning_model_alternative_provider(
    monkeypatch: pytest.MonkeyPatch,
) -> None:
    """Test setting default model and planning_model from string with alternative provider."""
    monkeypatch.setenv("ANTHROPIC_API_KEY", "test-anthropic-key")
    monkeypatch.setenv("MISTRAL_API_KEY", "test-mistral-key")
    monkeypatch.setenv("GOOGLE_API_KEY", "test-google-key")
    c = Config.from_default(
        default_model="mistralai/mistral-tiny-latest",
        planning_model="google/gemini-1.5-flash",
        llm_provider="anthropic",
    )
    model = c.get_default_model()
    assert isinstance(model, MistralAIGenerativeModel)
    assert str(model) == "mistralai/mistral-tiny-latest"

    model = c.get_planning_model()
    assert isinstance(model, GoogleGenAiGenerativeModel)
    assert str(model) == "google/gemini-1.5-flash"


def test_set_default_model_alternative_provider_missing_api_key_explicit_model(
    monkeypatch: pytest.MonkeyPatch,
) -> None:
    """Test setting default model with a model instance different to LLM provider.

    The user sets the Mistral model object explicitly. This works, because the API key is
    set in the constructor of GenerativeModel.
    """
    monkeypatch.setenv("ANTHROPIC_API_KEY", "test-anthropic-key")
    config = Config.from_default(
        default_model=MistralAIGenerativeModel(
            model_name="mistral-tiny-latest",
            api_key=SecretStr("test-mistral-key"),
        ),
        llm_provider="anthropic",
    )
    assert isinstance(config.get_default_model(), MistralAIGenerativeModel)
    assert str(config.get_default_model()) == "mistralai/mistral-tiny-latest"


def test_set_default_and_planner_model_with_instances_no_provider_set() -> None:
    """Test setting default model and planning_model with model instances, and no provider set."""
    config = Config.from_default(
        default_model=MistralAIGenerativeModel(
            model_name="mistral-tiny-latest",
            api_key=SecretStr("test-mistral-key"),
        ),
        planning_model=OpenAIGenerativeModel(
            model_name="gpt-4o",
            api_key=SecretStr("test-openai-key"),
        ),
    )
    assert isinstance(config.get_default_model(), MistralAIGenerativeModel)
    assert str(config.get_default_model()) == "mistralai/mistral-tiny-latest"
    assert isinstance(config.get_planning_model(), OpenAIGenerativeModel)
    assert str(config.get_planning_model()) == "openai/gpt-4o"


def test_get_planning_model_azure() -> None:
    """Test resolve model for Azure OpenAI."""
    c = Config.from_default(
        llm_provider=LLMProvider.AZURE_OPENAI,
        azure_openai_endpoint="http://test-azure-openai-endpoint",
        azure_openai_api_key="test-azure-openai-api-key",
    )
    assert isinstance(c.get_planning_model(), AzureOpenAIGenerativeModel)


def test_getters() -> None:
    """Test getters work."""
    c = Config.from_default(
        openai_api_key=SecretStr("123"),
    )

    assert c.has_api_key("openai_api_key")

    with pytest.raises(ConfigNotFoundError):
        c.must_get("not real", str)

    c = Config.from_default(
        openai_api_key=SecretStr("123"),
        portia_api_key=SecretStr("123"),
        anthropic_api_key=SecretStr(""),
        portia_api_endpoint="",
        portia_dashboard_url="",
    )
    with pytest.raises(InvalidConfigError):
        c.must_get("portia_api_key", int)

    with pytest.raises(InvalidConfigError):
        c.must_get("portia_api_endpoint", str)

    with pytest.raises(InvalidConfigError):
        c.must_get("portia_dashboard_url", str)

    # no Portia API Key
    with pytest.raises(
        InvalidConfigError,
        match="A Portia API key must be provided if using cloud storage",
    ):
        Config.from_default(
            storage_class=StorageClass.CLOUD,
            portia_api_key=SecretStr(""),
            execution_agent_type=ExecutionAgentType.DEFAULT,
            planning_agent_type=PlanningAgentType.DEFAULT,
            llm_provider=LLMProvider.OPENAI,
            openai_api_key=SecretStr("test-openai-api-key"),
        )


def test_azure_openai_requires_endpoint(monkeypatch: pytest.MonkeyPatch) -> None:
    """Test Azure OpenAI requires endpoint."""
    # Passing both endpoint and api key as kwargs works
    c = Config.from_default(
        llm_provider=LLMProvider.AZURE_OPENAI,
        azure_openai_endpoint="test-azure-openai-endpoint",
        azure_openai_api_key="test-azure-openai-api-key",
    )
    assert c.llm_provider == LLMProvider.AZURE_OPENAI

    # Without endpoint set via kwargs, it errors
    with pytest.raises((ConfigNotFoundError, InvalidConfigError)):
        _ = Config.from_default(
            llm_provider=LLMProvider.AZURE_OPENAI,
            azure_openai_api_key="test-azure-openai-api-key",
        )

    # Without endpoint set via env var, it errors
    monkeypatch.setenv("AZURE_OPENAI_API_KEY", "test-azure-openai-key")
    with pytest.raises((ConfigNotFoundError, InvalidConfigError)):
        Config.from_default(llm_provider=LLMProvider.AZURE_OPENAI)

    # With endpoint set via env var, it works
    monkeypatch.setenv("AZURE_OPENAI_ENDPOINT", "test-azure-openai-endpoint")
    c = Config.from_default(llm_provider=LLMProvider.AZURE_OPENAI)
    assert c.llm_provider == LLMProvider.AZURE_OPENAI


def test_custom_model_from_string_raises_error() -> None:
    """Test custom model from string raises an error."""
    with pytest.raises(InvalidConfigError, match="All models must be instantiable"):
        _ = Config.from_default(default_model="custom/test")


def test_set_model_from_llm_model_raises_deprecation_warning(
    monkeypatch: pytest.MonkeyPatch,
) -> None:
    """Test setting model from LLMModel raises a warning."""
    monkeypatch.setenv("OPENAI_API_KEY", "test-openai-api-key")
    with pytest.warns(DeprecationWarning):
        c = Config.from_default(
            default_model=LLMModel("gpt-4o"),
            planning_model=LLMModel("openai/o3-mini"),
        )
    assert c.models.default_model == "openai/gpt-4o"
    assert c.models.planning_model == "openai/o3-mini"


def test_check_model_supported_raises_deprecation_warning() -> None:
    """Test checking if a model is supported via SUPPORTED_* models lists raise a warning."""
    with pytest.warns(DeprecationWarning):
        assert "gpt-4o" in SUPPORTED_OPENAI_MODELS


def test_summarizer_model_not_instantiable(monkeypatch: pytest.MonkeyPatch) -> None:
    """Test summarizer model is not instantiable."""
    monkeypatch.setenv("OPENAI_API_KEY", "test-openai-api-key")
    with pytest.raises(InvalidConfigError, match="All models must be instantiable"):
        Config.from_default(
            default_model="openai/gpt-4o",
            summarizer_model="mistralai/mistral-large-latest",
        )


def test_config_error_resolve_model_raises_error(monkeypatch: pytest.MonkeyPatch) -> None:
    """Test Config.model raises a ConfigModelResolutionError if no model is found."""
    # Setup: Its actually not currently possible to get a model in this state, but
    # it is tested here because Config validation can change independently and we want
    # to make sure the model getters raise a config error if that happens.
    monkeypatch.setenv("OPENAI_API_KEY", "test-openai-api-key")
    config = Config.from_default()
    monkeypatch.delenv("OPENAI_API_KEY", raising=False)
    config.models = GenerativeModelsConfig()
    config.llm_provider = None

    with pytest.raises(InvalidConfigError):
        config.get_default_model()

    with pytest.raises(InvalidConfigError):
        config.get_planning_model()


def test_config_model_in_kwargs_and_models_raises_error(monkeypatch: pytest.MonkeyPatch) -> None:
    """Test Config.model in kwargs and models raises an InvalidConfigError."""
    monkeypatch.setenv("OPENAI_API_KEY", "test-openai-api-key")
    monkeypatch.setenv("MISTRAL_API_KEY", "test-mistral-api-key")
    with pytest.raises(InvalidConfigError):
        Config.from_default(
            default_model="openai/gpt-4o",
            models={"default_model": "mistralai/mistral-tiny-latest"},
        )


def test_no_provider_or_default_model_raises_error() -> None:
    """Test no provider or default model raises an InvalidConfigError."""
    with pytest.raises(
        InvalidConfigError,
        match=".*Either llm_provider must be set, default model must be set, or an API key must be "
        "provided to allow for automatic model selection*",
    ):
        Config.from_default()


def test_llm_model_name_deprecation(monkeypatch: pytest.MonkeyPatch) -> None:
    """Test using llm_model_name raises a DeprecationWarning (but works)."""
    monkeypatch.setenv("OPENAI_API_KEY", "test-openai-api-key")
    with pytest.warns(DeprecationWarning):
        c = Config.from_default(llm_model_name="openai/gpt-4o")
    assert c.models.default_model == "openai/gpt-4o"


@pytest.mark.parametrize(
    ("legacy_model_key", "new_model_key"),
    [
        ("planning_model_name", "planning_model"),
        ("execution_model_name", "execution_model"),
        ("introspection_model_name", "introspection_model"),
        ("summariser_model_name", "summarizer_model"),
        ("default_model_name", "default_model"),
    ],
)
def test_legacy_model_kwargs_deprecation(
    legacy_model_key: str,
    new_model_key: str,
    monkeypatch: pytest.MonkeyPatch,
) -> None:
    """Test legacy model kwargs raise a DeprecationWarning (but works)."""
    monkeypatch.setenv("OPENAI_API_KEY", "test-openai-api-key")
    with pytest.warns(DeprecationWarning):
        c = Config.from_default(
            **{legacy_model_key: "openai/o1"},
            llm_provider=LLMProvider.OPENAI,
        )
    assert getattr(c.models, new_model_key) == "openai/o1"


def test_get_model(monkeypatch: pytest.MonkeyPatch) -> None:
    """Test get_model for different arg types."""
    monkeypatch.setenv("OPENAI_API_KEY", "test-openai-api-key")
    c = Config.from_default()
    model = c.get_generative_model("openai/gpt-4o")
    assert isinstance(model, OpenAIGenerativeModel)
    assert str(model) == "openai/gpt-4o"

    assert c.get_generative_model(None) is None
    from_instsance = c.get_generative_model(
        OpenAIGenerativeModel(model_name="gpt-4o-mini", api_key=SecretStr("test-openai-api-key")),
    )
    assert isinstance(from_instsance, OpenAIGenerativeModel)
    assert str(from_instsance) == "openai/gpt-4o-mini"


@pytest.mark.parametrize(
    ("env_vars", "provider"),
    [
        ({"OPENAI_API_KEY": "test-openai-api-key"}, LLMProvider.OPENAI),
        ({"ANTHROPIC_API_KEY": "test-anthropic-api-key"}, LLMProvider.ANTHROPIC),
        ({"MISTRAL_API_KEY": "test-mistral-api-key"}, LLMProvider.MISTRALAI),
        ({"GOOGLE_API_KEY": "test-google-api-key"}, LLMProvider.GOOGLE),
        (
            {
                "AZURE_OPENAI_API_KEY": "test-azure-openai-api-key",
                "AZURE_OPENAI_ENDPOINT": "test-azure-openai-endpoint",
            },
            LLMProvider.AZURE_OPENAI,
        ),
    ],
)
def test_llm_provider_default_from_api_keys_env_vars(
    env_vars: dict[str, str],
    provider: LLMProvider,
    monkeypatch: pytest.MonkeyPatch,
) -> None:
    """Test LLM provider default from API keys env vars."""
    for env_var_name, env_var_value in env_vars.items():
        monkeypatch.setenv(env_var_name, env_var_value)

    c = Config.from_default()
    assert c.llm_provider == provider


@pytest.mark.parametrize(
    ("config_kwargs", "provider"),
    [
        ({"openai_api_key": "test-openai-api-key"}, LLMProvider.OPENAI),
        ({"anthropic_api_key": "test-anthropic-api-key"}, LLMProvider.ANTHROPIC),
        ({"mistralai_api_key": "test-mistral-api-key"}, LLMProvider.MISTRALAI),
        ({"google_api_key": "test-google-api-key"}, LLMProvider.GOOGLE),
        (
            {
                "azure_openai_api_key": "test-azure-openai-api-key",
                "azure_openai_endpoint": "test-azure-openai-endpoint",
            },
            LLMProvider.AZURE_OPENAI,
        ),
    ],
)
def test_llm_provider_default_from_api_keys_config_kwargs(
    config_kwargs: dict[str, str],
    provider: LLMProvider,
) -> None:
    """Test LLM provider default from API keys config kwargs."""
    c = Config.from_default(**config_kwargs)
    assert c.llm_provider == provider


def test_deprecated_llm_model_cannot_instantiate_from_string() -> None:
    """Test deprecated LLMModel cannot be instantiated from a string."""
    with pytest.raises(ValueError, match="Invalid LLM model"):
        _ = LLMModel("adijabisfbgiwjebr")


<<<<<<< HEAD
def test_provider_default_models_with_reasoning(monkeypatch: pytest.MonkeyPatch) -> None:
    """Test that default models with reasoning in PROVIDER_DEFAULT_MODELS work correctly."""
    monkeypatch.setenv("ANTHROPIC_API_KEY", "test-anthropic-key")

    c = Config.from_default(llm_provider=LLMProvider.ANTHROPIC)

    planning_model = c.get_planning_model()
    assert isinstance(planning_model, AnthropicGenerativeModel)
    assert planning_model.model_name == "claude-3-7-sonnet-latest"
    assert hasattr(planning_model, "_model_kwargs")
    assert "thinking" in planning_model._model_kwargs  # noqa: SLF001
    assert planning_model._model_kwargs["thinking"]["type"] == "enabled"  # noqa: SLF001

    introspection_model = c.get_introspection_model()
    assert isinstance(introspection_model, AnthropicGenerativeModel)
    assert introspection_model.model_name == "claude-3-7-sonnet-latest"
    assert hasattr(introspection_model, "_model_kwargs")
    assert "thinking" in introspection_model._model_kwargs  # noqa: SLF001
    assert introspection_model._model_kwargs["thinking"]["type"] == "enabled"  # noqa: SLF001

    default_model = c.get_default_model()
    assert isinstance(default_model, AnthropicGenerativeModel)
    assert default_model.model_name == "claude-3-7-sonnet-latest"
    assert not hasattr(default_model, "_model_kwargs") or "thinking" not in getattr(
        default_model, "_model_kwargs", {}
    )


def test_provider_default_models_with_reasoning_openai(monkeypatch: pytest.MonkeyPatch) -> None:
    """Test that OpenAI models with reasoning in PROVIDER_DEFAULT_MODELS work correctly."""
    monkeypatch.setenv("OPENAI_API_KEY", "test-openai-key")

    c = Config.from_default(llm_provider=LLMProvider.OPENAI)

    planning_model = c.get_planning_model()
    assert isinstance(planning_model, OpenAIGenerativeModel)
    assert hasattr(planning_model, "_model_kwargs")
    assert "reasoning_effort" in planning_model._model_kwargs  # noqa: SLF001
    assert planning_model._model_kwargs["reasoning_effort"] == "medium"  # noqa: SLF001

    introspection_model = c.get_introspection_model()
    assert isinstance(introspection_model, OpenAIGenerativeModel)
    assert hasattr(introspection_model, "_model_kwargs")
    assert "reasoning_effort" in introspection_model._model_kwargs  # noqa: SLF001
    assert introspection_model._model_kwargs["reasoning_effort"] == "medium"  # noqa: SLF001

    default_model = c.get_default_model()
    assert isinstance(default_model, OpenAIGenerativeModel)
    assert not hasattr(default_model, "_model_kwargs") or "reasoning_effort" not in getattr(
        default_model, "_model_kwargs", {}
    )
=======
@pytest.mark.parametrize(
    ("value", "expected"),
    [
        ("google", LLMProvider.GOOGLE),
        ("google_generative_ai", LLMProvider.GOOGLE),
        ("google-generative-ai", LLMProvider.GOOGLE),
        ("azure-openai", LLMProvider.AZURE_OPENAI),
        ("azure_openai", LLMProvider.AZURE_OPENAI),
        ("anthropic", LLMProvider.ANTHROPIC),
        ("mistralai", LLMProvider.MISTRALAI),
        ("openai", LLMProvider.OPENAI),
    ],
)
def test_parse_str_to_enum(value: str, expected: LLMProvider) -> None:
    """Test parse_str_to_enum works."""
    assert parse_str_to_enum(value, LLMProvider) is expected
>>>>>>> f1e1fc72
<|MERGE_RESOLUTION|>--- conflicted
+++ resolved
@@ -582,8 +582,6 @@
     with pytest.raises(ValueError, match="Invalid LLM model"):
         _ = LLMModel("adijabisfbgiwjebr")
 
-
-<<<<<<< HEAD
 def test_provider_default_models_with_reasoning(monkeypatch: pytest.MonkeyPatch) -> None:
     """Test that default models with reasoning in PROVIDER_DEFAULT_MODELS work correctly."""
     monkeypatch.setenv("ANTHROPIC_API_KEY", "test-anthropic-key")
@@ -635,7 +633,7 @@
     assert not hasattr(default_model, "_model_kwargs") or "reasoning_effort" not in getattr(
         default_model, "_model_kwargs", {}
     )
-=======
+
 @pytest.mark.parametrize(
     ("value", "expected"),
     [
@@ -652,4 +650,3 @@
 def test_parse_str_to_enum(value: str, expected: LLMProvider) -> None:
     """Test parse_str_to_enum works."""
     assert parse_str_to_enum(value, LLMProvider) is expected
->>>>>>> f1e1fc72
