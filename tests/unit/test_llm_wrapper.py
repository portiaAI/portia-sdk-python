"""Unit tests for the LLMWrapper."""
from unittest.mock import MagicMock

import pytest

from portia.config import DEFAULT_MODEL_KEY, Config
from portia.llm_wrapper import LLMWrapper
from portia.model import LangChainModel, Model
from tests.utils import MockToolSchema, get_mock_base_chat_model

<<<<<<< HEAD
=======
@pytest.fixture
def mock_import_check(monkeypatch: pytest.MonkeyPatch) -> Iterator[None]:
    """Mock the import check."""
    monkeypatch.setenv("MISTRAL_API_KEY", "test123")
    monkeypatch.setenv("GOOGLE_API_KEY", "test123")
    with patch("importlib.util.find_spec", return_value=None):
        yield


class DummyModel(BaseModel):
    """Dummy model for testing."""

    name: str


@pytest.mark.usefixtures("mock_import_check")
@pytest.mark.parametrize(
    "provider",
    [
        LLMProvider.MISTRALAI,
        LLMProvider.GOOGLE_GENERATIVE_AI,
    ],
)
def test_error_if_extension_not_installed_to_langchain(
    provider: LLMProvider,
) -> None:
    """Test that an error is raised if the extension is not installed."""
    llm_wrapper = LLMWrapper.for_usage(
        EXECUTION_MODEL_KEY,
        Config.from_default(llm_provider=provider),
    )

    with pytest.raises(ImportError):
        llm_wrapper.to_langchain()

    with pytest.raises(ImportError):
        llm_wrapper.to_instructor(response_model=DummyModel, messages=[])


def test_construct_azure_openai_llm_wrapper() -> None:
    """Test construct azure openai llm wrapper.

    This test wouldn't be strictly necessary if we had e2e tests for Azure OpenAI
    but we don't (MS portal access problems).
    """
    llm_wrapper = LLMWrapper.for_usage(
        EXECUTION_MODEL_KEY,
        Config.from_default(
            llm_provider=LLMProvider.AZURE_OPENAI,
            azure_openai_endpoint="https://test-azure-openai-endpoint",
            azure_openai_api_key="test-azure-openai-api-key",
        ),
    )
    assert llm_wrapper is not None
    assert llm_wrapper.model_name.provider() == LLMProvider.AZURE_OPENAI
    assert llm_wrapper.api_key == SecretStr("test-azure-openai-api-key")
    assert llm_wrapper.api_endpoint == "https://test-azure-openai-endpoint"

    assert llm_wrapper.to_langchain() is not None
    with mock.patch("instructor.patch", autospec=True):
        assert (
            llm_wrapper.to_instructor(
                response_model=DummyModel,
                messages=[{"role": "system", "content": "test"}],
            )
            is not None
        )
>>>>>>> 6f80b43b

def test_llm_wrapper() -> None:
    """Test the LLMWrapper."""
    config = Config(
        models={
            DEFAULT_MODEL_KEY: LangChainModel(
                client=get_mock_base_chat_model(response=MockToolSchema()),
            ),
        },
    )
    wrapper = LLMWrapper.for_usage(config=config, usage=DEFAULT_MODEL_KEY)
    wrapper.to_langchain()
    wrapper.to_instructor(MockToolSchema, [])


def test_llm_wrapper_langchain_not_supported() -> None:
    """Test the LLMWrapper."""
    model = MagicMock(spec=Model, create=True)
    wrapper = LLMWrapper(model)
    with pytest.raises(
        ValueError,
        match="LangChain is not supported for this model type",
    ):
        wrapper.to_langchain()<|MERGE_RESOLUTION|>--- conflicted
+++ resolved
@@ -1,4 +1,5 @@
 """Unit tests for the LLMWrapper."""
+
 from unittest.mock import MagicMock
 
 import pytest
@@ -8,76 +9,6 @@
 from portia.model import LangChainModel, Model
 from tests.utils import MockToolSchema, get_mock_base_chat_model
 
-<<<<<<< HEAD
-=======
-@pytest.fixture
-def mock_import_check(monkeypatch: pytest.MonkeyPatch) -> Iterator[None]:
-    """Mock the import check."""
-    monkeypatch.setenv("MISTRAL_API_KEY", "test123")
-    monkeypatch.setenv("GOOGLE_API_KEY", "test123")
-    with patch("importlib.util.find_spec", return_value=None):
-        yield
-
-
-class DummyModel(BaseModel):
-    """Dummy model for testing."""
-
-    name: str
-
-
-@pytest.mark.usefixtures("mock_import_check")
-@pytest.mark.parametrize(
-    "provider",
-    [
-        LLMProvider.MISTRALAI,
-        LLMProvider.GOOGLE_GENERATIVE_AI,
-    ],
-)
-def test_error_if_extension_not_installed_to_langchain(
-    provider: LLMProvider,
-) -> None:
-    """Test that an error is raised if the extension is not installed."""
-    llm_wrapper = LLMWrapper.for_usage(
-        EXECUTION_MODEL_KEY,
-        Config.from_default(llm_provider=provider),
-    )
-
-    with pytest.raises(ImportError):
-        llm_wrapper.to_langchain()
-
-    with pytest.raises(ImportError):
-        llm_wrapper.to_instructor(response_model=DummyModel, messages=[])
-
-
-def test_construct_azure_openai_llm_wrapper() -> None:
-    """Test construct azure openai llm wrapper.
-
-    This test wouldn't be strictly necessary if we had e2e tests for Azure OpenAI
-    but we don't (MS portal access problems).
-    """
-    llm_wrapper = LLMWrapper.for_usage(
-        EXECUTION_MODEL_KEY,
-        Config.from_default(
-            llm_provider=LLMProvider.AZURE_OPENAI,
-            azure_openai_endpoint="https://test-azure-openai-endpoint",
-            azure_openai_api_key="test-azure-openai-api-key",
-        ),
-    )
-    assert llm_wrapper is not None
-    assert llm_wrapper.model_name.provider() == LLMProvider.AZURE_OPENAI
-    assert llm_wrapper.api_key == SecretStr("test-azure-openai-api-key")
-    assert llm_wrapper.api_endpoint == "https://test-azure-openai-endpoint"
-
-    assert llm_wrapper.to_langchain() is not None
-    with mock.patch("instructor.patch", autospec=True):
-        assert (
-            llm_wrapper.to_instructor(
-                response_model=DummyModel,
-                messages=[{"role": "system", "content": "test"}],
-            )
-            is not None
-        )
->>>>>>> 6f80b43b
 
 def test_llm_wrapper() -> None:
     """Test the LLMWrapper."""
