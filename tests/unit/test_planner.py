"""Tests for the Planner module."""

import re
from unittest.mock import MagicMock

import pytest

from portia.config import Config
from portia.llm_wrapper import LLMWrapper
from portia.plan import Plan, PlanContext, Step, Variable
from portia.planner import (
    Planner,
    StepsOrError,
    _default_query_system_context,
    _render_prompt_insert_defaults,
)
from tests.utils import AdditionTool


@pytest.fixture
def mock_config() -> Config:
    """Mock Config object for testing."""
    return MagicMock()


@pytest.fixture
def planner(mock_config: Config) -> Planner:
    """Create an instance of the Planner with mocked config."""
    return Planner(llm_wrapper=LLMWrapper(config=mock_config))


def test_generate_plan_or_error_success(planner: Planner) -> None:
    """Test successful plan generation with valid inputs."""
    query = "Send hello@portialabs.ai an email with a summary of the latest news on AI"

    # Mock the LLMWrapper response to simulate a successful plan generation
    mock_response = StepsOrError(
        steps=[],
        error=None,
    )
    LLMWrapper.to_instructor = MagicMock(return_value=mock_response)

    result = planner.generate_plan_or_error(query=query, tool_list=[])

    assert result.plan.plan_context.query == query
    assert result.plan.steps == []
    assert result.error is None


def test_generate_plan_or_error_failure(planner: Planner) -> None:
    """Test handling of error when generating a plan fails."""
    query = "Send hello@portialabs.ai an email with a summary of the latest news on AI"

    # Mock the LLMWrapper response to simulate an error in plan generation
    mock_response = StepsOrError(
        steps=[],
        error="Unable to generate a plan",
    )
    LLMWrapper.to_instructor = MagicMock(return_value=mock_response)

    result = planner.generate_plan_or_error(query=query, tool_list=[])

    assert result.error == "Unable to generate a plan"
    assert result.plan.plan_context.query == query


def test_planner_default_context_with_extensions() -> None:
    """Test default context."""
    context = _default_query_system_context(system_context_extension=["456"])
    assert "456" in context


def test_render_prompt() -> None:
    """Test render prompt."""
    plans = [
        Plan(
            plan_context=PlanContext(
                query="plan query 1",
                tool_ids=["plan_tool1a", "plan_tool1b"],
            ),
            steps=[
                Step(
                    task="plan task 1",
                    tool_id="plan_tool1a",
                    inputs=[Variable(name="$plan_input1", description="plan description 1")],
                    output="$plan_output1",
                ),
            ],
        ),
    ]
    rendered_prompt = _render_prompt_insert_defaults(
        query="test query",
        tool_list=[AdditionTool()],
        examples=plans,
        system_context_extension=["extension"],
    )
    overall_pattern = re.compile(
        r"<Example>(.*?)</Example>.*?<Tools>(.*?)</Tools>.*?<Request>(.*?)</Request>.*?"
        r"<SystemContext>(.*?)</SystemContext>",
        re.DOTALL,
    )
    example_match, tools_content, request_content, system_context_content = overall_pattern.findall(
        rendered_prompt,
    )[0]

    tool_pattern = re.compile(r"<Tools>(.*?)</Tools>", re.DOTALL)
    tool_match = tool_pattern.findall(example_match)[0]

    assert "plan_tool1a" in tool_match
    assert "plan_tool1b" in tool_match

    query_pattern = re.compile(r"<Query>(.*?)</Query>", re.DOTALL)
    query_match = query_pattern.findall(example_match)[0]

    assert "plan query 1" in query_match

    response_pattern = re.compile(r"<Response>(.*?)</Response>", re.DOTALL)
    response_match = response_pattern.findall(example_match)[0]

    assert "plan task 1" in response_match
    assert "plan_tool1a" in response_match
    assert "$plan_input1" in response_match
    assert "$plan_output1" in response_match

    assert "Takes two numbers and adds them together" in tools_content
    assert "add_tool" in tools_content

    assert "test query" in request_content
<<<<<<< HEAD
    assert "Add Tool" in request_content
    assert "extension" in system_context_content


def test_generate_plan_with_summary_step(planner: Planner) -> None:
    """Test that generated plan includes summary step as the last step."""
    query = "What activities can I do in Cairo based on weather?"

    weather_step = Step(
        task="Get current weather in Cairo",
        tool_name="weather",
        output="$weather",
    )
    activities_step = Step(
        task="Suggest activities based on weather",
        tool_name="activities",
        output="$activities",
    )
    mock_response = StepsOrError(
        steps=[
            weather_step,
            activities_step,
        ],
        error=None,
    )
    LLMWrapper.to_instructor = MagicMock(return_value=mock_response)

    result = planner.generate_plan_or_error(query=query, tool_list=[])

    # Assert plan has 3 steps (2 original + 1 summary)
    assert len(result.plan.steps) == 3

    # Verify the last step is the summary step
    last_step = result.plan.steps[-1]
    assert last_step.task == Planner.SUMMARIZE_STEP_TASK
    assert last_step.output == Planner.PORTIA_SUMMARY_VARIABLE
    assert last_step.tool_name is None
    assert last_step.inputs == []

    # Verify the original steps are preserved
    assert result.plan.steps[0] == weather_step
    assert result.plan.steps[1] == activities_step
=======
    assert "add_tool" in request_content
    assert "extension" in system_context_content
>>>>>>> b647928e
<|MERGE_RESOLUTION|>--- conflicted
+++ resolved
@@ -126,8 +126,7 @@
     assert "add_tool" in tools_content
 
     assert "test query" in request_content
-<<<<<<< HEAD
-    assert "Add Tool" in request_content
+    assert "add_tool" in request_content
     assert "extension" in system_context_content
 
 
@@ -168,8 +167,4 @@
 
     # Verify the original steps are preserved
     assert result.plan.steps[0] == weather_step
-    assert result.plan.steps[1] == activities_step
-=======
-    assert "add_tool" in request_content
-    assert "extension" in system_context_content
->>>>>>> b647928e
+    assert result.plan.steps[1] == activities_step