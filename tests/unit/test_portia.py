--- conflicted
+++ resolved
@@ -15,11 +15,13 @@
     InputClarification,
     ValueConfirmationClarification,
 )
-<<<<<<< HEAD
-from portia.config import FEATURE_FLAG_AGENT_MEMORY_ENABLED, Config, StorageClass
-=======
-from portia.config import DEFAULT_MODEL_KEY, PLANNING_MODEL_KEY, Config, StorageClass
->>>>>>> 7ee4cc80
+from portia.config import (
+    DEFAULT_MODEL_KEY,
+    FEATURE_FLAG_AGENT_MEMORY_ENABLED,
+    PLANNING_MODEL_KEY,
+    Config,
+    StorageClass,
+)
 from portia.errors import InvalidPlanRunStateError, PlanError, PlanRunNotFoundError
 from portia.execution_agents.output import AgentMemoryOutput, LocalOutput
 from portia.introspection_agents.introspection_agent import (
@@ -563,7 +565,7 @@
         tool_id="add_tool",
         output="$activities",
     )
-    mock_plan = StepsOrError(
+    planning_model.get_structured_response.return_value = StepsOrError(
         steps=[weather_step, activities_step],
         error=None,
     )
@@ -585,11 +587,6 @@
     mock_summarizer_agent.create_summary.side_effect = [expected_summary]
 
     with (
-        mock.patch.object(
-            LLMWrapper,
-            "to_instructor",
-            new=MagicMock(return_value=mock_plan),
-        ),
         mock.patch(
             "portia.portia.FinalOutputSummarizer",
             return_value=mock_summarizer_agent,
