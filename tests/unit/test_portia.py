"""Tests for portia classes."""

import os
import tempfile
import threading
import time
from pathlib import Path
from unittest import mock
from unittest.mock import MagicMock
from uuid import UUID, uuid4

import pytest
from pydantic import HttpUrl, SecretStr

from portia.clarification import (
    ActionClarification,
    InputClarification,
    ValueConfirmationClarification,
)
from portia.config import (
    FEATURE_FLAG_AGENT_MEMORY_ENABLED,
    Config,
    GenerativeModelsConfig,
    StorageClass,
)
from portia.end_user import EndUser
from portia.errors import (
    InvalidPlanRunStateError,
    PlanError,
    PlanNotFoundError,
    PlanRunNotFoundError,
)
from portia.execution_agents.output import AgentMemoryValue, LocalDataValue
from portia.introspection_agents.introspection_agent import (
    COMPLETED_OUTPUT,
    SKIPPED_OUTPUT,
    PreStepIntrospection,
    PreStepIntrospectionOutcome,
)
from portia.model import GenerativeModel
from portia.open_source_tools.llm_tool import LLMTool
from portia.open_source_tools.registry import example_tool_registry, open_source_tool_registry
from portia.plan import (
    Plan,
    PlanContext,
    PlanInput,
    PlanUUID,
    ReadOnlyPlan,
    ReadOnlyStep,
    Step,
    Variable,
)
from portia.plan_run import PlanRun, PlanRunOutputs, PlanRunState, PlanRunUUID, ReadOnlyPlanRun
from portia.planning_agents.base_planning_agent import StepsOrError
from portia.portia import ExecutionHooks, Portia
from portia.tool import ReadyResponse, Tool, ToolRunContext
from portia.tool_registry import ToolRegistry
from tests.utils import (
    AdditionTool,
    ClarificationTool,
    TestClarificationHandler,
    get_test_config,
    get_test_plan_run,
)


@pytest.fixture
def planning_model() -> MagicMock:
    """Fixture to create a mock planning model."""
    return MagicMock(spec=GenerativeModel)


@pytest.fixture
def default_model() -> MagicMock:
    """Fixture to create a mock default model."""
    return MagicMock(spec=GenerativeModel)


@pytest.fixture
def portia(planning_model: MagicMock, default_model: MagicMock) -> Portia:
    """Fixture to create a Portia instance for testing."""
    config = get_test_config(
        models=GenerativeModelsConfig(
            planning_model=planning_model,
            default_model=default_model,
        ),
    )
    tool_registry = ToolRegistry([AdditionTool(), ClarificationTool()])
    return Portia(config=config, tools=tool_registry)


@pytest.fixture
def portia_with_agent_memory(planning_model: MagicMock, default_model: MagicMock) -> Portia:
    """Fixture to create a Portia instance for testing."""
    config = get_test_config(
        # Set a small threshold value so all outputs are stored in agent memory
        feature_flags={FEATURE_FLAG_AGENT_MEMORY_ENABLED: True},
        large_output_threshold_tokens=3,
        models=GenerativeModelsConfig(
            planning_model=planning_model,
            default_model=default_model,
        ),
    )
    tool_registry = ToolRegistry([AdditionTool(), ClarificationTool()])
    return Portia(config=config, tools=tool_registry)


def test_portia_local_default_config_with_api_keys() -> None:
    """Test that the default config is used if no config is provided."""
    # Unset the portia API env that the portia doesn't try to use Portia Cloud
    with mock.patch.dict(
        "os.environ",
        {
            "PORTIA_API_KEY": "",
            "OPENAI_API_KEY": "123",
            "TAVILY_API_KEY": "123",
            "OPENWEATHERMAP_API_KEY": "123",
        },
    ):
        portia = Portia()
        assert portia.config == Config.from_default()

        # BrowserTool is in open_source_tool_registry but not in the default tool registry
        # avaialble to the Portia instance. PDF reader is in open_source_tool_registry if
        # Mistral API key is set, and isn't in the default tool registry.
        # Unfortunately this is determined when the registry file is imported, so we can't just mock
        # the Mistral API key here.
        expected_diff = 1
        if os.getenv("MISTRAL_API_KEY"):
            expected_diff = 2

        assert (
            len(portia.tool_registry.get_tools())
            == len(open_source_tool_registry.get_tools()) - expected_diff
        )


def test_portia_local_default_config_without_api_keys() -> None:
    """Test that the default config when no API keys are provided."""
    # Unset the Tavily and weather API and check that these aren't included in
    # the default tool registry
    with mock.patch.dict(
        "os.environ",
        {
            "PORTIA_API_KEY": "",
            "OPENAI_API_KEY": "123",
            "TAVILY_API_KEY": "",
            "OPENWEATHERMAP_API_KEY": "",
        },
    ):
        portia = Portia()
        assert portia.config == Config.from_default()

        # BrowserTool, SerachTool + WeatherTool are in open_source_tool_registry but not in the
        # default tool registry avaialble to the Portia instance. PDF reader is in
        # open_source_tool_registry if Mistral API key is set, and isn't in the default tool
        # registry Unfortunately this is determined when the registry file is imported, so we
        # can't just mock the Mistral API key here.
        expected_diff = 3
        if os.getenv("MISTRAL_API_KEY"):
            expected_diff = 4

        assert (
            len(portia.tool_registry.get_tools())
            == len(open_source_tool_registry.get_tools()) - expected_diff
        )


def test_portia_run_query(portia: Portia, planning_model: MagicMock) -> None:
    """Test running a query."""
    query = "example query"

    planning_model.get_structured_response.return_value = StepsOrError(
        steps=[],
        error=None,
    )

    plan_run = portia.run(query)

    assert plan_run.state == PlanRunState.COMPLETE


def test_portia_run_query_tool_list(planning_model: MagicMock) -> None:
    """Test running a query."""
    query = "example query"
    portia = Portia(
        config=get_test_config(
            models=GenerativeModelsConfig(
                planning_model=planning_model,
            ),
        ),
        tools=[AdditionTool(), ClarificationTool()],
    )

    planning_model.get_structured_response.return_value = StepsOrError(
        steps=[],
        error=None,
    )
    plan_run = portia.run(query)

    assert plan_run.state == PlanRunState.COMPLETE


def test_portia_run_query_disk_storage(planning_model: MagicMock) -> None:
    """Test running a query."""
    with tempfile.TemporaryDirectory() as tmp_dir:
        query = "example query"
        config = Config.from_default(
            storage_class=StorageClass.DISK,
            openai_api_key=SecretStr("123"),
            storage_dir=tmp_dir,
            models=GenerativeModelsConfig(
                planning_model=planning_model,
            ),
        )
        tool_registry = ToolRegistry([AdditionTool(), ClarificationTool()])
        portia = Portia(config=config, tools=tool_registry)

        planning_model.get_structured_response.return_value = StepsOrError(steps=[], error=None)
        plan_run = portia.run(query)

        assert plan_run.state == PlanRunState.COMPLETE
        # Use Path to check for the files
        plan_files = list(Path(tmp_dir).glob("plan-*.json"))
        run_files = list(Path(tmp_dir).glob("prun-*.json"))

        assert len(plan_files) == 1
        assert len(run_files) == 1


def test_portia_generate_plan(portia: Portia, planning_model: MagicMock) -> None:
    """Test planning a query."""
    query = "example query"

    planning_model.get_structured_response.return_value = StepsOrError(steps=[], error=None)
    plan = portia.plan(query)

    assert plan.plan_context.query == query


def test_portia_generate_plan_error(portia: Portia, planning_model: MagicMock) -> None:
    """Test planning a query that returns an error."""
    query = "example query"

    planning_model.get_structured_response.return_value = StepsOrError(
        steps=[],
        error="could not plan",
    )
    with pytest.raises(PlanError):
        portia.plan(query)


def test_portia_generate_plan_with_tools(portia: Portia, planning_model: MagicMock) -> None:
    """Test planning a query."""
    query = "example query"

    planning_model.get_structured_response.return_value = StepsOrError(steps=[], error=None)
    plan = portia.plan(query, tools=["add_tool"])

    assert plan.plan_context.query == query
    assert plan.plan_context.tool_ids == ["add_tool"]


def test_portia_resume(portia: Portia, planning_model: MagicMock) -> None:
    """Test running a plan."""
    query = "example query"

    planning_model.get_structured_response.return_value = StepsOrError(steps=[], error=None)
    plan = portia.plan(query)
    plan_run = portia.create_plan_run(plan)
    plan_run = portia.resume(plan_run)

    assert plan_run.state == PlanRunState.COMPLETE
    assert plan_run.plan_id == plan.id


def test_portia_resume_after_interruption(portia: Portia, planning_model: MagicMock) -> None:
    """Test resuming PlanRun after interruption."""
    query = "example query"

    planning_model.get_structured_response.return_value = StepsOrError(steps=[], error=None)
    plan_run = portia.run(query)

    # Simulate run being in progress
    plan_run.state = PlanRunState.IN_PROGRESS
    plan_run.current_step_index = 1
    plan_run = portia.resume(plan_run)

    assert plan_run.state == PlanRunState.COMPLETE
    assert plan_run.current_step_index == 1


def test_portia_resume_edge_cases(portia: Portia, planning_model: MagicMock) -> None:
    """Test edge cases for execute."""
    with pytest.raises(ValueError):  # noqa: PT011
        portia.resume()

    query = "example query"
    planning_model.get_structured_response.return_value = StepsOrError(
        steps=[],
        error=None,
    )
    plan = portia.plan(query)
    plan_run = portia.create_plan_run(plan)

    # Simulate run being in progress
    plan_run.state = PlanRunState.IN_PROGRESS
    plan_run.current_step_index = 1
    plan_run = portia.resume(plan_run_id=plan_run.id)

    assert plan_run.state == PlanRunState.COMPLETE
    assert plan_run.current_step_index == 1

    with pytest.raises(PlanRunNotFoundError):
        portia.resume(plan_run_id=PlanRunUUID())


def test_portia_run_invalid_state(portia: Portia, planning_model: MagicMock) -> None:
    """Test resuming PlanRun with an invalid state."""
    query = "example query"

    planning_model.get_structured_response.return_value = StepsOrError(steps=[], error=None)
    plan_run = portia.run(query)

    # Set invalid state
    plan_run.state = PlanRunState.COMPLETE

    with pytest.raises(InvalidPlanRunStateError):
        portia.resume(plan_run)


def test_portia_wait_for_ready(portia: Portia, planning_model: MagicMock) -> None:
    """Test wait for ready."""
    query = "example query"

    planning_model.get_structured_response.return_value = StepsOrError(
        steps=[Step(task="Example task", inputs=[], output="$output")],
        error=None,
    )
    plan_run = portia.run(query)

    plan_run.state = PlanRunState.FAILED
    with pytest.raises(InvalidPlanRunStateError):
        portia.wait_for_ready(plan_run)

    plan_run.state = PlanRunState.IN_PROGRESS
    plan_run = portia.wait_for_ready(plan_run)
    assert plan_run.state == PlanRunState.IN_PROGRESS

    def update_run_state() -> None:
        """Update the run state after sleeping."""
        time.sleep(1)  # Simulate some delay before state changes
        plan_run.state = PlanRunState.READY_TO_RESUME
        portia.storage.save_plan_run(plan_run)

    plan_run.state = PlanRunState.NEED_CLARIFICATION

    # Ensure current_step_index is set to a valid index
    plan_run.current_step_index = 0
    portia.storage.save_plan_run(plan_run)

    # start a thread to update in status
    update_thread = threading.Thread(target=update_run_state)
    update_thread.start()

    plan_run = portia.wait_for_ready(plan_run)
    assert plan_run.state == PlanRunState.READY_TO_RESUME


def test_portia_wait_for_ready_tool(portia: Portia) -> None:
    """Test wait for ready."""
    mock_call_count = MagicMock()
    mock_call_count.__iadd__ = (
        lambda self, other: setattr(self, "count", self.count + other) or self
    )
    mock_call_count.count = 0

    class ReadyTool(Tool):
        """Returns ready."""

        id: str = "ready_tool"
        name: str = "Ready Tool"
        description: str = "Returns a clarification"
        output_schema: tuple[str, str] = (
            "Clarification",
            "Clarification: The value of the Clarification",
        )

        def run(self, ctx: ToolRunContext, user_guidance: str) -> str:  # noqa: ARG002
            return "result"

        def ready(self, ctx: ToolRunContext) -> ReadyResponse:  # noqa: ARG002
            mock_call_count.count += 1
            return ReadyResponse(ready=mock_call_count.count == 3, clarifications=[])

    portia.tool_registry = ToolRegistry([ReadyTool()])
    step0 = Step(
        task="Do something",
        inputs=[],
        output="$ctx_0",
    )
    step1 = Step(
        task="Save Context",
        inputs=[],
        output="$ctx",
        tool_id="ready_tool",
    )
    plan = Plan(
        plan_context=PlanContext(
            query="run the tool",
            tool_ids=["ready_tool"],
        ),
        steps=[step0, step1],
    )
    unresolved_action = ActionClarification(
        plan_run_id=PlanRunUUID(),
        user_guidance="",
        action_url=HttpUrl("https://unresolved.step1.com"),
        step=1,
    )
    plan_run = PlanRun(
        plan_id=plan.id,
        current_step_index=1,
        state=PlanRunState.NEED_CLARIFICATION,
        end_user_id="test123",
        outputs=PlanRunOutputs(
            clarifications=[
                ActionClarification(
                    plan_run_id=PlanRunUUID(),
                    user_guidance="",
                    action_url=HttpUrl("https://resolved.step0.com"),
                    resolved=True,
                    step=0,
                ),
                ActionClarification(
                    plan_run_id=PlanRunUUID(),
                    user_guidance="",
                    action_url=HttpUrl("https://resolved.step1.com"),
                    resolved=True,
                    step=1,
                ),
                unresolved_action,
            ],
        ),
    )
    portia.storage.save_plan(plan)
    portia.storage.save_plan_run(plan_run)
    assert plan_run.get_outstanding_clarifications() == [unresolved_action]
    plan_run = portia.wait_for_ready(plan_run)
    assert plan_run.state == PlanRunState.READY_TO_RESUME
    assert plan_run.get_outstanding_clarifications() == []
    for clarification in plan_run.outputs.clarifications:
        if clarification.step == 1:
            assert clarification.resolved
            assert clarification.response == "complete"


def test_get_clarifications_and_get_run_called_once(
    portia: Portia,
    planning_model: MagicMock,
) -> None:
    """Test that get_clarifications_for_step is called once after get_plan_run."""
    query = "example query"
    planning_model.get_structured_response.return_value = StepsOrError(
        steps=[Step(task="Example task", inputs=[], output="$output")],
        error=None,
    )
    plan_run = portia.run(query)

    # Set the run state to NEED_CLARIFICATION to ensure it goes through the wait logic
    plan_run.state = PlanRunState.NEED_CLARIFICATION
    plan_run.current_step_index = 0  # Set to a valid index

    # Mock the storage methods
    with (
        mock.patch.object(
            portia.storage,
            "get_plan_run",
            return_value=plan_run,
        ) as mock_get_plan_run,
        mock.patch.object(
            PlanRun,
            "get_clarifications_for_step",
            return_value=[],
        ) as mock_get_clarifications,
    ):
        # Call wait_for_ready
        portia.wait_for_ready(plan_run)

        # Assert that get_run was called once
        mock_get_plan_run.assert_called_once_with(plan_run.id)

        # Assert that get_clarifications_for_step was called once after get_run
        mock_get_clarifications.assert_called_once()


def test_portia_run_query_with_summary(portia: Portia, planning_model: MagicMock) -> None:
    """Test run_query sets both final output and summary correctly."""
    query = "What activities can I do in London based on weather?"

    # Mock planning_agent response
    weather_step = Step(
        task="Get weather in London",
        tool_id="add_tool",
        output="$weather",
    )
    activities_step = Step(
        task="Suggest activities based on weather",
        tool_id="add_tool",
        output="$activities",
    )
    planning_model.get_structured_response.return_value = StepsOrError(
        steps=[weather_step, activities_step],
        error=None,
    )

    # Mock agent responses
    weather_output = LocalDataValue(value="Sunny and warm")
    activities_output = LocalDataValue(value="Visit Hyde Park and have a picnic")
    expected_summary = "Weather is sunny and warm in London, visit to Hyde Park for a picnic"

    mock_step_agent = mock.MagicMock()
    mock_step_agent.execute_sync.side_effect = [weather_output, activities_output]

    mock_summarizer_agent = mock.MagicMock()
    mock_summarizer_agent.create_summary.side_effect = [expected_summary]

    with (
        mock.patch(
            "portia.portia.FinalOutputSummarizer",
            return_value=mock_summarizer_agent,
        ),
        mock.patch.object(portia, "_get_agent_for_step", return_value=mock_step_agent),
    ):
        plan_run = portia.run(query)

        # Verify run completed successfully
        assert plan_run.state == PlanRunState.COMPLETE

        # Verify step outputs were stored correctly
        assert plan_run.outputs.step_outputs["$weather"] == weather_output
        assert plan_run.outputs.step_outputs["$activities"] == activities_output

        # Verify final output and summary
        assert plan_run.outputs.final_output is not None
        assert plan_run.outputs.final_output.get_value() == activities_output.get_value()
        assert plan_run.outputs.final_output.get_summary() == expected_summary

        # Verify create_summary was called with correct args
        mock_summarizer_agent.create_summary.assert_called_once_with(
            plan=mock.ANY,
            plan_run=mock.ANY,
        )


def test_portia_sets_final_output_with_summary(portia: Portia) -> None:
    """Test that final output is set with correct summary."""
    (plan, plan_run) = get_test_plan_run()
    plan.steps = [
        Step(
            task="Get weather in London",
            output="$london_weather",
        ),
        Step(
            task="Suggest activities based on weather",
            output="$activities",
        ),
    ]

    plan_run.outputs.step_outputs = {
        "$london_weather": LocalDataValue(value="Sunny and warm"),
        "$activities": LocalDataValue(value="Visit Hyde Park and have a picnic"),
    }

    expected_summary = "Weather is sunny and warm in London, visit to Hyde Park for a picnic"
    mock_summarizer = mock.MagicMock()
    mock_summarizer.create_summary.side_effect = [expected_summary]

    with mock.patch(
        "portia.portia.FinalOutputSummarizer",
        return_value=mock_summarizer,
    ):
        last_step_output = LocalDataValue(value="Visit Hyde Park and have a picnic")
        output = portia._get_final_output(plan, plan_run, last_step_output)  # noqa: SLF001

        # Verify the final output
        assert output is not None
        assert output.get_value() == "Visit Hyde Park and have a picnic"
        assert output.get_summary() == expected_summary

        # Verify create_summary was called with correct args
        mock_summarizer.create_summary.assert_called_once()
        call_args = mock_summarizer.create_summary.call_args[1]
        assert isinstance(call_args["plan"], ReadOnlyPlan)
        assert isinstance(call_args["plan_run"], ReadOnlyPlanRun)
        assert call_args["plan"].id == plan.id
        assert call_args["plan_run"].id == plan_run.id


def test_portia_run_query_with_memory(
    portia_with_agent_memory: Portia,
    planning_model: MagicMock,
) -> None:
    """Test run_query sets both final output and summary correctly."""
    query = "What activities can I do in London based on weather?"

    # Mock planning_agent response
    weather_step = Step(
        task="Get weather in London",
        tool_id="add_tool",
        output="$weather",
    )
    activities_step = Step(
        task="Suggest activities based on weather",
        tool_id="add_tool",
        output="$activities",
    )
    planning_model.get_structured_response.return_value = StepsOrError(
        steps=[weather_step, activities_step],
        error=None,
    )

    # Mock agent responses
    weather_summary = "sunny"
    weather_output = LocalDataValue(value="Sunny and warm", summary=weather_summary)
    activities_summary = "picnic"
    activities_output = LocalDataValue(
        value="Visit Hyde Park and have a picnic",
        summary=activities_summary,
    )
    expected_summary = "Weather is sunny and warm in London, visit to Hyde Park for a picnic"

    mock_step_agent = mock.MagicMock()
    mock_step_agent.execute_sync.side_effect = [weather_output, activities_output]

    mock_summarizer_agent = mock.MagicMock()
    mock_summarizer_agent.create_summary.side_effect = [expected_summary]

    with (
        mock.patch(
            "portia.portia.FinalOutputSummarizer",
            return_value=mock_summarizer_agent,
        ),
        mock.patch.object(
            portia_with_agent_memory,
            "_get_agent_for_step",
            return_value=mock_step_agent,
        ),
    ):
        plan_run = portia_with_agent_memory.run(query)

        # Verify run completed successfully
        assert plan_run.state == PlanRunState.COMPLETE

        # Verify step outputs were stored correctly
        assert plan_run.outputs.step_outputs["$weather"] == AgentMemoryValue(
            output_name="$weather",
            plan_run_id=plan_run.id,
            summary=weather_summary,
        )
        assert (
            portia_with_agent_memory.storage.get_plan_run_output("$weather", plan_run.id)
            == weather_output
        )
        assert plan_run.outputs.step_outputs["$activities"] == AgentMemoryValue(
            output_name="$activities",
            plan_run_id=plan_run.id,
            summary=activities_summary,
        )
        assert (
            portia_with_agent_memory.storage.get_plan_run_output("$activities", plan_run.id)
            == activities_output
        )

        # Verify final output and summary
        assert plan_run.outputs.final_output is not None
        assert plan_run.outputs.final_output.get_value() == activities_output.value
        assert plan_run.outputs.final_output.get_summary() == expected_summary


def test_portia_get_final_output_handles_summary_error(portia: Portia) -> None:
    """Test that final output is set even if summary generation fails."""
    (plan, plan_run) = get_test_plan_run()

    # Mock the SummarizerAgent to raise an exception
    mock_agent = mock.MagicMock()
    mock_agent.create_summary.side_effect = Exception("Summary failed")

    with mock.patch(
        "portia.portia.FinalOutputSummarizer",
        return_value=mock_agent,
    ):
        step_output = LocalDataValue(value="Some output")
        final_output = portia._get_final_output(plan, plan_run, step_output)  # noqa: SLF001

        # Verify the final output is set without summary
        assert final_output is not None
        assert final_output.get_value() == "Some output"
        assert final_output.get_summary() is None


def test_portia_wait_for_ready_max_retries(portia: Portia) -> None:
    """Test wait for ready with max retries."""
    plan, plan_run = get_test_plan_run()
    plan_run.state = PlanRunState.NEED_CLARIFICATION
    portia.storage.save_plan(plan)
    portia.storage.save_plan_run(plan_run)
    with pytest.raises(InvalidPlanRunStateError):
        portia.wait_for_ready(plan_run, max_retries=0)


def test_portia_wait_for_ready_backoff_period(portia: Portia) -> None:
    """Test wait for ready with backoff period."""
    plan, plan_run = get_test_plan_run()
    plan_run.state = PlanRunState.NEED_CLARIFICATION
    portia.storage.save_plan(plan)
    portia.storage.get_plan_run = mock.MagicMock(return_value=plan_run)
    with pytest.raises(InvalidPlanRunStateError):
        portia.wait_for_ready(plan_run, max_retries=1, backoff_start_time_seconds=0)


def test_portia_resolve_clarification_error(portia: Portia) -> None:
    """Test resolve error."""
    plan, plan_run = get_test_plan_run()
    plan2, plan_run2 = get_test_plan_run()
    clarification = InputClarification(
        user_guidance="",
        argument_name="",
        plan_run_id=plan_run2.id,
    )
    portia.storage.save_plan(plan)
    portia.storage.save_plan_run(plan_run)
    portia.storage.save_plan(plan2)
    portia.storage.save_plan_run(plan_run2)
    with pytest.raises(InvalidPlanRunStateError):
        portia.resolve_clarification(clarification, "test")

    with pytest.raises(InvalidPlanRunStateError):
        portia.resolve_clarification(clarification, "test", plan_run)


def test_portia_resolve_clarification(portia: Portia) -> None:
    """Test resolve success."""
    plan, plan_run = get_test_plan_run()
    clarification = InputClarification(
        user_guidance="",
        argument_name="",
        plan_run_id=plan_run.id,
    )
    plan_run.outputs.clarifications = [clarification]
    portia.storage.save_plan(plan)
    portia.storage.save_plan_run(plan_run)

    plan_run = portia.resolve_clarification(clarification, "test", plan_run)
    assert plan_run.state == PlanRunState.READY_TO_RESUME


def test_portia_get_tool_for_step_none_tool_id() -> None:
    """Test that when step.tool_id is None, LLMTool is used as fallback."""
    portia = Portia(config=get_test_config(), tools=[AdditionTool()])
    plan, plan_run = get_test_plan_run()

    # Create a step with no tool_id
    step = Step(
        task="Some task",
        inputs=[],
        output="$output",
        tool_id=None,
    )

    tool = portia._get_tool_for_step(step, plan_run)  # noqa: SLF001
    assert tool is None


def test_get_llm_tool() -> None:
    """Test special case retrieval of LLMTool as it isn't explicitly in most tool registries."""
    portia = Portia(config=get_test_config(), tools=example_tool_registry)
    plan, plan_run = get_test_plan_run()

    # Create a step with no tool_id
    step = Step(
        task="Some task",
        inputs=[],
        output="$output",
        tool_id=LLMTool.LLM_TOOL_ID,
    )

    tool = portia._get_tool_for_step(step, plan_run)  # noqa: SLF001
    assert tool is not None
    assert isinstance(tool._child_tool, LLMTool)  # noqa: SLF001 # pyright: ignore[reportAttributeAccessIssue]


def test_portia_run_plan(portia: Portia, planning_model: MagicMock) -> None:
    """Test that run_plan calls create_plan_run and resume."""
    query = "example query"

    planning_model.get_structured_response.return_value = StepsOrError(
        steps=[],
        error=None,
    )
    plan = portia.plan(query)

    # Mock the create_plan_run and resume methods
    with (
        mock.patch.object(portia, "create_plan_run") as mockcreate_plan_run,
        mock.patch.object(portia, "resume") as mock_resume,
    ):
        mock_plan_run = MagicMock()
        mock_resumed_plan_run = MagicMock()
        mockcreate_plan_run.return_value = mock_plan_run
        mock_resume.return_value = mock_resumed_plan_run

        result = portia.run_plan(plan)

        mockcreate_plan_run.assert_called_once_with(plan, portia.initialize_end_user(), None)

        mock_resume.assert_called_once_with(mock_plan_run)

        assert result == mock_resumed_plan_run


def test_portia_run_plan_with_new_plan(portia: Portia, planning_model: MagicMock) -> None:
    """Test that run_plan calls create_plan_run and resume."""
    query = "example query"

    planning_model.get_structured_response.return_value = StepsOrError(
        steps=[],
        error=None,
    )
    plan = portia.plan(query)

    # update the id to functionally make this a new plan
    plan.id = PlanUUID(uuid=uuid4())

    # Mock the create_plan_run and resume methods
    with (
        mock.patch.object(portia, "create_plan_run") as mockcreate_plan_run,
        mock.patch.object(portia, "resume") as mock_resume,
    ):
        mock_plan_run = MagicMock()
        mock_resumed_plan_run = MagicMock()
        mockcreate_plan_run.return_value = mock_plan_run
        mock_resume.return_value = mock_resumed_plan_run

        result = portia.run_plan(plan)

        mockcreate_plan_run.assert_called_once_with(
            plan, EndUser(external_id="portia:default_user"), None
        )

        mock_resume.assert_called_once_with(mock_plan_run)

        assert result == mock_resumed_plan_run


def test_portia_handle_clarification(planning_model: MagicMock) -> None:
    """Test that portia can handle a clarification."""
    clarification_handler = TestClarificationHandler()
    portia = Portia(
        config=get_test_config(models=GenerativeModelsConfig(planning_model=planning_model)),
        tools=[ClarificationTool()],
        execution_hooks=ExecutionHooks(
            clarification_handler=clarification_handler,
            after_step_execution=MagicMock(),
            after_last_step_execution=MagicMock(),
        ),
    )
    planning_model.get_structured_response.return_value = StepsOrError(
        steps=[
            Step(
                task="Raise a clarification",
                tool_id="clarification_tool",
                output="$output",
            ),
        ],
        error=None,
    )
    mock_step_agent = mock.MagicMock()
    mock_summarizer_agent = mock.MagicMock()
    mock_summarizer_agent.create_summary.side_effect = "I caught the clarification"
    with (
        mock.patch(
            "portia.portia.FinalOutputSummarizer",
            return_value=mock_summarizer_agent,
        ),
        mock.patch.object(portia, "_get_agent_for_step", return_value=mock_step_agent),
    ):
        plan = portia.plan("Raise a clarification")
        plan_run = portia.create_plan_run(plan)

        mock_step_agent.execute_sync.side_effect = [
            LocalDataValue(
                value=InputClarification(
                    plan_run_id=plan_run.id,
                    user_guidance="Handle this clarification",
                    argument_name="raise_clarification",
                ),
            ),
            LocalDataValue(value="I caught the clarification"),
        ]
        portia.resume(plan_run)
        assert plan_run.state == PlanRunState.COMPLETE

        # Check that the clarifications were handled correctly
        assert clarification_handler.received_clarification is not None
        assert (
            clarification_handler.received_clarification.user_guidance
            == "Handle this clarification"
        )
        assert portia.execution_hooks.after_step_execution.call_count == 2  # pyright: ignore[reportFunctionMemberAccess, reportOptionalMemberAccess]
        assert portia.execution_hooks.after_last_step_execution.call_count == 1  # pyright: ignore[reportFunctionMemberAccess, reportOptionalMemberAccess]


def test_portia_error_clarification(portia: Portia, planning_model: MagicMock) -> None:
    """Test that portia can handle an error clarification."""
    planning_model.get_structured_response.return_value = StepsOrError(
        steps=[],
        error=None,
    )
    plan_run = portia.run("test query")

    portia.error_clarification(
        ValueConfirmationClarification(
            plan_run_id=plan_run.id,
            user_guidance="Handle this clarification",
            argument_name="raise_clarification",
        ),
        error=ValueError("test error"),
    )
    assert plan_run.state == PlanRunState.FAILED


def test_portia_error_clarification_with_plan_run(
    portia: Portia,
    planning_model: MagicMock,
) -> None:
    """Test that portia can handle an error clarification."""
    planning_model.get_structured_response.return_value = StepsOrError(
        steps=[],
        error=None,
    )
    plan_run = portia.run("test query")

    portia.error_clarification(
        ValueConfirmationClarification(
            plan_run_id=plan_run.id,
            user_guidance="Handle this clarification",
            argument_name="raise_clarification",
        ),
        error=ValueError("test error"),
        plan_run=plan_run,
    )
    assert plan_run.state == PlanRunState.FAILED


def test_portia_run_with_introspection_skip(portia: Portia, planning_model: MagicMock) -> None:
    """Test run with introspection agent returning SKIP outcome."""
    # Setup mock plan and response
    step1 = Step(task="Step 1", inputs=[], output="$step1_result", condition="some_condition")
    step2 = Step(task="Step 2", inputs=[], output="$step2_result")
    planning_model.get_structured_response.return_value = StepsOrError(
        steps=[step1, step2],
        error=None,
    )

    # Mock introspection agent to return SKIP for first step
    mock_introspection = MagicMock()
    mock_introspection.pre_step_introspection.return_value = PreStepIntrospection(
        outcome=PreStepIntrospectionOutcome.SKIP,
        reason="Condition not met",
    )

    # Mock step agent to return output for second step
    mock_step_agent = MagicMock()
    mock_step_agent.execute_sync.return_value = LocalDataValue(value="Step 2 result")

    with (
        mock.patch.object(portia, "_get_introspection_agent", return_value=mock_introspection),
        mock.patch.object(portia, "_get_agent_for_step", return_value=mock_step_agent),
    ):
        plan_run = portia.run("Test query with skipped step")

        # Verify result
        assert plan_run.state == PlanRunState.COMPLETE
        assert "$step1_result" in plan_run.outputs.step_outputs
        assert plan_run.outputs.step_outputs["$step1_result"].get_value() == SKIPPED_OUTPUT
        assert "$step2_result" in plan_run.outputs.step_outputs
        assert plan_run.outputs.step_outputs["$step2_result"].get_value() == "Step 2 result"
        assert plan_run.outputs.final_output is not None
        assert plan_run.outputs.final_output.get_value() == "Step 2 result"


def test_portia_run_with_introspection_complete(portia: Portia, planning_model: MagicMock) -> None:
    """Test run with introspection agent returning COMPLETE outcome."""
    portia.execution_hooks = ExecutionHooks(
        after_last_step_execution=MagicMock(),
    )

    # Setup mock plan and response
    step1 = Step(task="Step 1", inputs=[], output="$step1_result")
    step2 = Step(task="Step 2", inputs=[], output="$step2_result", condition="some_condition")
    step3 = Step(task="Step 3", inputs=[], output="$step3_result")
    planning_model.get_structured_response.return_value = StepsOrError(
        steps=[step1, step2, step3],
        error=None,
    )

    # Mock step agent for first step
    mock_step_agent = MagicMock()
    mock_step_agent.execute_sync.return_value = LocalDataValue(value="Step 1 result")

    # Configure the COMPLETE outcome for the introspection agent
    mock_introspection_complete = PreStepIntrospection(
        outcome=PreStepIntrospectionOutcome.COMPLETE,
        reason="Remaining steps cannot be executed",
    )

    final_output = LocalDataValue(
        value="Step 1 result",
        summary="Execution completed early",
    )

    def custom_handle_introspection(*args, **kwargs):  # noqa: ANN002, ANN003, ANN202, ARG001
        plan_run: PlanRun = kwargs.get("plan_run")  # type: ignore  # noqa: PGH003

        if plan_run.current_step_index == 1:
            plan_run.outputs.step_outputs["$step2_result"] = LocalDataValue(
                value=COMPLETED_OUTPUT,
                summary="Remaining steps cannot be executed",
            )
            plan_run.outputs.final_output = final_output
            plan_run.state = PlanRunState.COMPLETE

            return (plan_run, mock_introspection_complete)

        # Otherwise continue normally
        return (
            plan_run,
            PreStepIntrospection(
                outcome=PreStepIntrospectionOutcome.CONTINUE,
                reason="Condition met",
            ),
        )

    with (
        mock.patch.object(portia, "_handle_introspection_outcome", custom_handle_introspection),
        mock.patch.object(portia, "_get_agent_for_step", return_value=mock_step_agent),
    ):
        # Run the test
        plan_run = portia.run("Test query with early completed execution")

        # Verify result based on our simulated outcomes
        assert plan_run.state == PlanRunState.COMPLETE
        assert "$step2_result" in plan_run.outputs.step_outputs
        assert plan_run.outputs.step_outputs["$step2_result"].get_value() == COMPLETED_OUTPUT
        assert plan_run.outputs.final_output is not None
        assert plan_run.outputs.final_output.get_summary() == "Execution completed early"
        assert portia.execution_hooks.after_last_step_execution.call_count == 1  # pyright: ignore[reportFunctionMemberAccess, reportOptionalMemberAccess]
        portia.execution_hooks.after_last_step_execution.assert_called_once_with(  # pyright: ignore[reportFunctionMemberAccess, reportOptionalMemberAccess]
            mock.ANY, ReadOnlyPlanRun.from_plan_run(plan_run), final_output
        )


def test_handle_introspection_outcome_complete(portia: Portia) -> None:
    """Test the actual implementation of _handle_introspection_outcome for COMPLETE outcome."""
    step = Step(task="Test step", inputs=[], output="$test_output", condition="some_condition")
    plan = Plan(
        plan_context=PlanContext(query="test query", tool_ids=[]),
        steps=[step],
    )
    plan_run = PlanRun(
        plan_id=plan.id,
        end_user_id="test123",
        current_step_index=0,
        state=PlanRunState.IN_PROGRESS,
    )

    mock_introspection = MagicMock()
    mock_introspection.pre_step_introspection.return_value = PreStepIntrospection(
        outcome=PreStepIntrospectionOutcome.COMPLETE,
        reason="Stopping execution",
    )

    # Mock the _get_final_output method to return a predefined output
    mock_final_output = LocalDataValue(value="Final result", summary="Final summary")
    with mock.patch.object(portia, "_get_final_output", return_value=mock_final_output):
        # Call the actual method (not mocked)
        previous_output = LocalDataValue(value="Previous step result")
        updated_plan_run, outcome = portia._handle_introspection_outcome(  # noqa: SLF001
            introspection_agent=mock_introspection,
            plan=plan,
            plan_run=plan_run,
            last_executed_step_output=previous_output,
        )

        # Verify the outcome
        assert outcome.outcome == PreStepIntrospectionOutcome.COMPLETE
        assert outcome.reason == "Stopping execution"

        # Verify plan_run was updated correctly
        assert updated_plan_run.outputs.step_outputs["$test_output"].get_value() == COMPLETED_OUTPUT
        assert (
            updated_plan_run.outputs.step_outputs["$test_output"].get_summary()
            == "Stopping execution"
        )
        assert updated_plan_run.outputs.final_output == mock_final_output
        assert updated_plan_run.state == PlanRunState.COMPLETE


def test_handle_introspection_outcome_skip(portia: Portia) -> None:
    """Test the actual implementation of _handle_introspection_outcome for SKIP outcome."""
    # Create a plan with conditions
    step = Step(task="Test step", inputs=[], output="$test_output", condition="some_condition")
    plan = Plan(
        plan_context=PlanContext(query="test query", tool_ids=[]),
        steps=[step],
    )
    plan_run = PlanRun(
        plan_id=plan.id,
        end_user_id="test123",
        current_step_index=0,
        state=PlanRunState.IN_PROGRESS,
    )

    mock_introspection = MagicMock()
    mock_introspection.pre_step_introspection.return_value = PreStepIntrospection(
        outcome=PreStepIntrospectionOutcome.SKIP,
        reason="Skipping step",
    )

    previous_output = LocalDataValue(value="Previous step result")
    updated_plan_run, outcome = portia._handle_introspection_outcome(  # noqa: SLF001
        introspection_agent=mock_introspection,
        plan=plan,
        plan_run=plan_run,
        last_executed_step_output=previous_output,
    )

    assert outcome.outcome == PreStepIntrospectionOutcome.SKIP
    assert outcome.reason == "Skipping step"

    assert updated_plan_run.outputs.step_outputs["$test_output"].get_value() == SKIPPED_OUTPUT
    assert updated_plan_run.outputs.step_outputs["$test_output"].get_summary() == "Skipping step"
    assert updated_plan_run.state == PlanRunState.IN_PROGRESS  # State should remain IN_PROGRESS


def test_handle_introspection_outcome_no_condition(portia: Portia) -> None:
    """Test _handle_introspection_outcome when step has no condition."""
    # Create a plan with a step that has no condition
    step = Step(task="Test step", inputs=[], output="$test_output")  # No condition
    plan = Plan(
        plan_context=PlanContext(query="test query", tool_ids=[]),
        steps=[step],
    )
    plan_run = PlanRun(
        plan_id=plan.id,
        current_step_index=0,
        end_user_id="test123",
        state=PlanRunState.IN_PROGRESS,
    )

    # Mock the introspection agent (should not be called)
    mock_introspection = MagicMock()

    # Call the actual method
    previous_output = LocalDataValue(value="Previous step result")
    updated_plan_run, outcome = portia._handle_introspection_outcome(  # noqa: SLF001
        introspection_agent=mock_introspection,
        plan=plan,
        plan_run=plan_run,
        last_executed_step_output=previous_output,
    )

    # Verify default outcome is CONTINUE
    assert outcome.outcome == PreStepIntrospectionOutcome.CONTINUE
    assert outcome.reason == "No condition to evaluate."

    # The introspection agent should not be called
    mock_introspection.pre_step_introspection.assert_not_called()

    # Plan run should be unchanged (no step outputs added)
    assert "$test_output" not in updated_plan_run.outputs.step_outputs
    assert updated_plan_run.state == PlanRunState.IN_PROGRESS


def test_portia_resume_with_skipped_steps(portia: Portia) -> None:
    """Test resuming a plan run with skipped steps and verifying final output.

    This test verifies:
    1. Resuming from a middle index works correctly
    2. Steps marked as SKIPPED are properly skipped during execution
    3. The final output is correctly computed from the last non-SKIPPED step
    """
    # Create a plan with multiple steps
    step1 = Step(task="Step 1", inputs=[], output="$step1_result")
    step2 = Step(task="Step 2", inputs=[], output="$step2_result", condition="true")
    step3 = Step(task="Step 3", inputs=[], output="$step3_result", condition="false")
    step4 = Step(task="Step 4", inputs=[], output="$step4_result", condition="false")
    plan = Plan(
        plan_context=PlanContext(query="Test query with skips", tool_ids=[]),
        steps=[step1, step2, step3, step4],
    )

    # Create a plan run that's partially completed (step1 is done)
    plan_run = PlanRun(
        plan_id=plan.id,
        current_step_index=1,  # Resume from step 2
        state=PlanRunState.IN_PROGRESS,
        end_user_id="test123",
        outputs=PlanRunOutputs(
            step_outputs={
                "$step1_result": LocalDataValue(value="Step 1 result", summary="Summary of step 1"),
            },
        ),
    )

    # Mock the storage to return our plan
    portia.storage.save_plan(plan)
    portia.storage.save_plan_run(plan_run)

    # Mock introspection agent to SKIP steps 3 and 4
    mock_introspection = MagicMock()

    def mock_introspection_outcome(*args, **kwargs):  # noqa: ANN002, ANN003, ANN202, ARG001
        plan_run = kwargs.get("plan_run")
        if plan_run.current_step_index in (2, 3):  # pyright: ignore[reportOptionalMemberAccess] # Skip both step3 and step4
            return PreStepIntrospection(
                outcome=PreStepIntrospectionOutcome.SKIP,
                reason="Condition is false",
            )
        return PreStepIntrospection(
            outcome=PreStepIntrospectionOutcome.CONTINUE,
            reason="Continue execution",
        )

    mock_introspection.pre_step_introspection.side_effect = mock_introspection_outcome

    # Mock step agent to return expected output for step 2 only (steps 3 and 4 will be skipped)
    mock_step_agent = MagicMock()
    mock_step_agent.execute_sync.return_value = LocalDataValue(
        value="Step 2 result",
        summary="Summary of step 2",
    )

    # Mock the final output summarizer
    expected_summary = "Combined summary of steps 1 and 2"
    mock_summarizer = MagicMock()
    mock_summarizer.create_summary.return_value = expected_summary

    with (
        mock.patch.object(portia, "_get_introspection_agent", return_value=mock_introspection),
        mock.patch.object(portia, "_get_agent_for_step", return_value=mock_step_agent),
        mock.patch("portia.portia.FinalOutputSummarizer", return_value=mock_summarizer),
    ):
        result_plan_run = portia.resume(plan_run)

        assert result_plan_run.state == PlanRunState.COMPLETE

        assert result_plan_run.outputs.step_outputs["$step1_result"].get_value() == "Step 1 result"
        assert result_plan_run.outputs.step_outputs["$step2_result"].get_value() == "Step 2 result"
        assert result_plan_run.outputs.step_outputs["$step3_result"].get_value() == SKIPPED_OUTPUT
        assert result_plan_run.outputs.step_outputs["$step4_result"].get_value() == SKIPPED_OUTPUT
        assert result_plan_run.outputs.final_output is not None
        assert result_plan_run.outputs.final_output.get_value() == "Step 2 result"
        assert result_plan_run.outputs.final_output.get_summary() == expected_summary
        assert result_plan_run.current_step_index == 3


def test_portia_initialize_end_user(portia: Portia) -> None:
    """Test end user handling."""
    end_user = EndUser(external_id="123")

    portia.storage.save_end_user(end_user)

    # with no end user should return default
    assert portia.initialize_end_user().external_id == "portia:default_user"

    # with empty end user should return default
    assert portia.initialize_end_user("").external_id == "portia:default_user"

    # with str should return full user
    assert portia.initialize_end_user(end_user.external_id) == end_user

    end_user.name = "Bob Smith"

    # with full user should save + return
    assert portia.initialize_end_user(end_user) == end_user
    storage_end_user = portia.storage.get_end_user(end_user.external_id)
    assert storage_end_user
    assert storage_end_user.name == "Bob Smith"


def test_portia_run_with_plan_run_inputs(portia: Portia, planning_model: MagicMock) -> None:
    """Test that Portia.run handles plan inputs correctly."""
    num_a_input = PlanInput(name="$num_a", description="Number A")
    num_b_input = PlanInput(name="$num_b", description="Number B")

    planning_model.get_structured_response.return_value = StepsOrError(
        steps=[
            Step(
                task="Add the inputs",
                tool_id="add_tool",
                inputs=[
                    Variable(name="$num_a", description="Number A"),
                    Variable(name="$num_b", description="Number B"),
                ],
                output="$output",
            ),
        ],
        error=None,
    )
    mock_step_agent = mock.MagicMock()
    mock_step_agent.execute_sync.return_value = LocalDataValue(value=3)
    mock_summarizer_agent = mock.MagicMock()
    mock_summarizer_agent.create_summary.side_effect = "Summary"

    with (
        mock.patch(
            "portia.portia.FinalOutputSummarizer",
            return_value=mock_summarizer_agent,
        ),
        mock.patch.object(portia, "_get_agent_for_step", return_value=mock_step_agent),
    ):
        plan_run = portia.run(
            query="Add the two numbers together",
            plan_run_inputs={
                num_a_input: 1,
                num_b_input: 2,
            },
        )

    planning_model.get_structured_response.assert_called_once()
    assert "$num_a" in planning_model.get_structured_response.call_args[1]["messages"][1].content
    assert "$num_b" in planning_model.get_structured_response.call_args[1]["messages"][1].content
    assert plan_run.outputs.final_output is not None
    assert plan_run.outputs.final_output.get_value() == 3


def test_portia_plan_with_plan_inputs(portia: Portia, planning_model: MagicMock) -> None:
    """Test that Portia.plan handles plan inputs correctly."""
    num_a_input = PlanInput(name="$num_a", description="Number A")
    num_b_input = PlanInput(name="$num_b", description="Number B")

    planning_model.get_structured_response.return_value = StepsOrError(
        steps=[
            Step(
                task="Do something with the user ID",
                tool_id="add_tool",
                inputs=[
                    Variable(name="$num_a", description="Number A"),
                    Variable(name="$num_b", description="Number B"),
                ],
                output="$output",
            ),
        ],
        error=None,
    )

    plan = portia.plan(
        query="Use these inputs to do something",
        plan_inputs=[num_a_input, num_b_input],
        tools=[AdditionTool()],
    )

    assert len(plan.inputs) == 2
    assert any(input_.name == "$num_a" for input_ in plan.inputs)
    assert any(input_.name == "$num_b" for input_ in plan.inputs)
    assert len(plan.steps) == 1
    assert any(input_.name == "$num_a" for input_ in plan.steps[0].inputs)
    assert any(input_.name == "$num_b" for input_ in plan.steps[0].inputs)


def test_portia_run_plan_with_plan_run_inputs(portia: Portia) -> None:
    """Test that run_plan correctly handles plan inputs."""
    num_a_input = PlanInput(name="$num_a", description="First number to add")
    num_b_input = PlanInput(name="$num_b", description="Second number to add")

    plan = Plan(
        plan_context=PlanContext(query="Add two numbers", tool_ids=["add_tool"]),
        steps=[
            Step(
                task="Add numbers",
                tool_id="add_tool",
                inputs=[
                    Variable(name="$num_a", description="First number"),
                    Variable(name="$num_b", description="Second number"),
                ],
                output="$result",
            ),
        ],
        inputs=[num_a_input, num_b_input],
    )

    plan_run_inputs = {num_a_input: 1, num_b_input: 2}

    mock_agent = MagicMock()
    mock_agent.execute_sync.return_value = LocalDataValue(value=3)

    # Mock the get_agent_for_step method to return our mock agent
    with mock.patch.object(portia, "_get_agent_for_step", return_value=mock_agent):
        plan_run = portia.run_plan(plan, plan_run_inputs=plan_run_inputs)

    assert plan_run.plan_id == plan.id
    assert len(plan_run.plan_run_inputs) == 2
    assert plan_run.plan_run_inputs["$num_a"].get_value() == 1
    assert plan_run.plan_run_inputs["$num_b"].get_value() == 2
    assert plan_run.outputs.final_output is not None
    assert plan_run.outputs.final_output.get_value() == 3


def test_portia_run_plan_with_missing_inputs(portia: Portia) -> None:
    """Test that run_plan raises error when required inputs are missing."""
    required_input1 = PlanInput(name="$required1", description="Required input 1")
    required_input2 = PlanInput(name="$required2", description="Required input 2")

    plan = Plan(
        plan_context=PlanContext(query="Plan requiring inputs", tool_ids=["add_tool"]),
        steps=[
            Step(
                task="Use the required input",
                tool_id="add_tool",
                inputs=[
                    Variable(name="$required1", description="Required value"),
                    Variable(name="$required2", description="Required value"),
                ],
                output="$result",
            ),
        ],
        inputs=[required_input1, required_input2],
    )

    # Try to run the plan without providing required inputs
    with pytest.raises(ValueError):  # noqa: PT011
        portia.run_plan(plan, plan_run_inputs={})

    # Should fail with just one of the two required
    with pytest.raises(ValueError):  # noqa: PT011
        portia.run_plan(plan, plan_run_inputs={required_input1: "value"})

    # Should work if we provide both required inputs
    with mock.patch.object(portia, "resume") as mock_resume:
        portia.run_plan(
            plan,
            plan_run_inputs={
                required_input1: "value 1",
                required_input2: "value 2",
            },
        )
        mock_resume.assert_called_once()


def test_portia_run_plan_with_extra_input_when_expecting_none(portia: Portia) -> None:
    """Test that run_plan logs warning when extra inputs are provided."""
    # Create a plan with no inputs
    plan = Plan(
        plan_context=PlanContext(query="Plan with no inputs", tool_ids=["add_tool"]),
        steps=[],
        inputs=[],  # No inputs required
    )

    # Run with input that isn't in the plan's inputs
    extra_input = PlanInput(name="$extra", description="Extra unused input")
    plan_run = portia.run_plan(plan, plan_run_inputs={extra_input: "value"})
    assert plan_run.plan_run_inputs == {}


def test_portia_run_plan_with_additional_extra_input(portia: Portia) -> None:
    """Test that run_plan ignores unknown inputs."""
    expected_input = PlanInput(name="$expected", description="Expected input")

    plan = Plan(
        plan_context=PlanContext(query="Plan with specific input", tool_ids=["add_tool"]),
        steps=[
            Step(
                task="Use the expected input",
                tool_id="add_tool",
                inputs=[
                    Variable(name="$expected", description="Expected value"),
                ],
                output="$result",
            ),
        ],
        inputs=[expected_input],
    )

    unknown_input = PlanInput(name="$unknown", description="Unknown input")

    with mock.patch.object(portia, "resume") as mock_resume:
        mock_resume.side_effect = lambda x: x
        plan_run = portia.run_plan(
            plan,
            plan_run_inputs={
                expected_input: "expected_value",
                unknown_input: "unknown_value",
            },
        )

        assert "$expected" in plan_run.plan_run_inputs
        assert plan_run.plan_run_inputs["$expected"].get_value() == "expected_value"
        assert "$unknown" not in plan_run.plan_run_inputs
        mock_resume.assert_called_once()


<<<<<<< HEAD
def test_portia_execution_step_hooks(portia: Portia, planning_model: MagicMock) -> None:
    """Test that all execution step hooks are called in correct order with right arguments."""
    execution_hooks = ExecutionHooks(
        before_first_step_execution=MagicMock(),
        before_step_execution=MagicMock(),
        after_step_execution=MagicMock(),
        after_last_step_execution=MagicMock(),
    )
    portia.execution_hooks = execution_hooks

    # Create a plan with two steps
    step1 = Step(task="Step 1", tool_id="add_tool", output="$step1_result")
    step2 = Step(task="Step 2", tool_id="add_tool", output="$step2_result")
    planning_model.get_structured_response.return_value = StepsOrError(
        steps=[step1, step2], error=None
    )

    mock_agent = MagicMock()
    step_1_result = LocalDataValue(value="Step 1 result")
    step_2_result = LocalDataValue(value="Step 2 result")
    mock_agent.execute_sync.side_effect = [step_1_result, step_2_result]
    mock_summarizer_agent = mock.MagicMock()
    mock_summarizer_agent.create_summary.return_value = None

    with (
        mock.patch.object(portia, "_get_agent_for_step", return_value=mock_agent),
        mock.patch(
            "portia.portia.FinalOutputSummarizer",
            return_value=mock_summarizer_agent,
        ),
    ):
        plan_run = portia.run("Test execution hooks")

    assert plan_run.state == PlanRunState.COMPLETE

    assert execution_hooks.before_first_step_execution.call_count == 1  # pyright: ignore[reportFunctionMemberAccess, reportOptionalMemberAccess]
    assert execution_hooks.before_step_execution.call_count == 2  # pyright: ignore[reportFunctionMemberAccess, reportOptionalMemberAccess]
    assert execution_hooks.after_step_execution.call_count == 2  # pyright: ignore[reportFunctionMemberAccess, reportOptionalMemberAccess]
    assert execution_hooks.after_last_step_execution.call_count == 1  # pyright: ignore[reportFunctionMemberAccess, reportOptionalMemberAccess]

    plan = portia.storage.get_plan(plan_run.plan_id)
    execution_hooks.before_first_step_execution.assert_called_once_with(  # pyright: ignore[reportFunctionMemberAccess, reportOptionalMemberAccess]
        ReadOnlyPlan.from_plan(plan), mock.ANY
    )

    execution_hooks.before_step_execution.assert_any_call(  # pyright: ignore[reportFunctionMemberAccess, reportOptionalMemberAccess]
        ReadOnlyPlan.from_plan(plan), mock.ANY, ReadOnlyStep.from_step(step1)
    )
    execution_hooks.before_step_execution.assert_any_call(  # pyright: ignore[reportFunctionMemberAccess, reportOptionalMemberAccess]
        ReadOnlyPlan.from_plan(plan), mock.ANY, ReadOnlyStep.from_step(step2)
    )

    execution_hooks.after_step_execution.assert_any_call(  # pyright: ignore[reportFunctionMemberAccess, reportOptionalMemberAccess]
        ReadOnlyPlan.from_plan(plan), mock.ANY, ReadOnlyStep.from_step(step1), step_1_result
    )
    execution_hooks.after_step_execution.assert_any_call(  # pyright: ignore[reportFunctionMemberAccess, reportOptionalMemberAccess]
        ReadOnlyPlan.from_plan(plan), mock.ANY, ReadOnlyStep.from_step(step2), step_2_result
    )

    execution_hooks.after_last_step_execution.assert_called_once_with(  # pyright: ignore[reportFunctionMemberAccess, reportOptionalMemberAccess]
        ReadOnlyPlan.from_plan(plan), mock.ANY, step_2_result
    )


def test_portia_execution_step_hooks_with_error(portia: Portia, planning_model: MagicMock) -> None:
    """Test that execution hooks are called correctly when an error occurs."""
    execution_hooks = ExecutionHooks(
        before_first_step_execution=MagicMock(),
        before_step_execution=MagicMock(),
        after_step_execution=MagicMock(),
        after_last_step_execution=MagicMock(),
    )
    portia.execution_hooks = execution_hooks

    step1 = Step(task="Step 1", tool_id="add_tool", output="$step1_result")
    planning_model.get_structured_response.return_value = StepsOrError(steps=[step1], error=None)

    # Mock the first agent to raise an error
    mock_agent = MagicMock()
    mock_agent.execute_sync.side_effect = ValueError("Test execution error")

    with mock.patch.object(portia, "_get_agent_for_step", return_value=mock_agent):
        plan_run = portia.run("Test execution hooks with error")
    assert plan_run.state == PlanRunState.FAILED

    assert execution_hooks.before_first_step_execution.call_count == 1  # pyright: ignore[reportFunctionMemberAccess, reportOptionalMemberAccess]
    assert execution_hooks.before_step_execution.call_count == 1  # pyright: ignore[reportFunctionMemberAccess, reportOptionalMemberAccess]
    assert execution_hooks.after_step_execution.call_count == 1  # pyright: ignore[reportFunctionMemberAccess, reportOptionalMemberAccess]
    assert execution_hooks.after_last_step_execution.call_count == 1  # pyright: ignore[reportFunctionMemberAccess, reportOptionalMemberAccess]
=======
def test_portia_run_plan_with_plan_uuid(portia: Portia) -> None:
    """Test that run_plan can retrieve a plan from storage using PlanUUID."""
    plan = Plan(
        plan_context=PlanContext(query="example query", tool_ids=["add_tool"]),
        steps=[
            Step(
                task="Simple task",
                tool_id="add_tool",
                inputs=[],
                output="$result",
            ),
        ],
    )

    # Save the plan to storage
    portia.storage.save_plan(plan)

    # Mock the resume method to verify it gets called with the correct plan run
    with mock.patch.object(portia, "resume") as mock_resume:
        mock_resume.side_effect = lambda x: x

        plan_run = portia.run_plan(plan.id)

        assert plan_run.plan_id == plan.id
        mock_resume.assert_called_once()

    with pytest.raises(PlanNotFoundError):
        portia.run_plan(PlanUUID.from_string("plan-99fc470b-4cbd-489b-b251-7076bf7e8f05"))


def test_portia_run_plan_with_uuid(portia: Portia) -> None:
    """Test that run_plan can retrieve a plan from storage using UUID."""
    plan = Plan(
        plan_context=PlanContext(query="example query", tool_ids=["add_tool"]),
        steps=[
            Step(
                task="Simple task",
                tool_id="add_tool",
                inputs=[],
                output="$result",
            ),
        ],
    )

    # Save the plan to storage
    portia.storage.save_plan(plan)

    # Mock the resume method to verify it gets called with the correct plan run
    with mock.patch.object(portia, "resume") as mock_resume:
        mock_resume.side_effect = lambda x: x

        plan_run = portia.run_plan(plan.id)

        assert plan_run.plan_id == plan.id
        mock_resume.assert_called_once()

    with pytest.raises(PlanNotFoundError):
        portia.run_plan(UUID("99fc470b-4cbd-489b-b251-7076bf7e8f05"))
>>>>>>> 3c8d1db8
<|MERGE_RESOLUTION|>--- conflicted
+++ resolved
@@ -1063,6 +1063,7 @@
 
 def test_handle_introspection_outcome_complete(portia: Portia) -> None:
     """Test the actual implementation of _handle_introspection_outcome for COMPLETE outcome."""
+    # Create a plan with conditions
     step = Step(task="Test step", inputs=[], output="$test_output", condition="some_condition")
     plan = Plan(
         plan_context=PlanContext(query="test query", tool_ids=[]),
@@ -1501,97 +1502,6 @@
         mock_resume.assert_called_once()
 
 
-<<<<<<< HEAD
-def test_portia_execution_step_hooks(portia: Portia, planning_model: MagicMock) -> None:
-    """Test that all execution step hooks are called in correct order with right arguments."""
-    execution_hooks = ExecutionHooks(
-        before_first_step_execution=MagicMock(),
-        before_step_execution=MagicMock(),
-        after_step_execution=MagicMock(),
-        after_last_step_execution=MagicMock(),
-    )
-    portia.execution_hooks = execution_hooks
-
-    # Create a plan with two steps
-    step1 = Step(task="Step 1", tool_id="add_tool", output="$step1_result")
-    step2 = Step(task="Step 2", tool_id="add_tool", output="$step2_result")
-    planning_model.get_structured_response.return_value = StepsOrError(
-        steps=[step1, step2], error=None
-    )
-
-    mock_agent = MagicMock()
-    step_1_result = LocalDataValue(value="Step 1 result")
-    step_2_result = LocalDataValue(value="Step 2 result")
-    mock_agent.execute_sync.side_effect = [step_1_result, step_2_result]
-    mock_summarizer_agent = mock.MagicMock()
-    mock_summarizer_agent.create_summary.return_value = None
-
-    with (
-        mock.patch.object(portia, "_get_agent_for_step", return_value=mock_agent),
-        mock.patch(
-            "portia.portia.FinalOutputSummarizer",
-            return_value=mock_summarizer_agent,
-        ),
-    ):
-        plan_run = portia.run("Test execution hooks")
-
-    assert plan_run.state == PlanRunState.COMPLETE
-
-    assert execution_hooks.before_first_step_execution.call_count == 1  # pyright: ignore[reportFunctionMemberAccess, reportOptionalMemberAccess]
-    assert execution_hooks.before_step_execution.call_count == 2  # pyright: ignore[reportFunctionMemberAccess, reportOptionalMemberAccess]
-    assert execution_hooks.after_step_execution.call_count == 2  # pyright: ignore[reportFunctionMemberAccess, reportOptionalMemberAccess]
-    assert execution_hooks.after_last_step_execution.call_count == 1  # pyright: ignore[reportFunctionMemberAccess, reportOptionalMemberAccess]
-
-    plan = portia.storage.get_plan(plan_run.plan_id)
-    execution_hooks.before_first_step_execution.assert_called_once_with(  # pyright: ignore[reportFunctionMemberAccess, reportOptionalMemberAccess]
-        ReadOnlyPlan.from_plan(plan), mock.ANY
-    )
-
-    execution_hooks.before_step_execution.assert_any_call(  # pyright: ignore[reportFunctionMemberAccess, reportOptionalMemberAccess]
-        ReadOnlyPlan.from_plan(plan), mock.ANY, ReadOnlyStep.from_step(step1)
-    )
-    execution_hooks.before_step_execution.assert_any_call(  # pyright: ignore[reportFunctionMemberAccess, reportOptionalMemberAccess]
-        ReadOnlyPlan.from_plan(plan), mock.ANY, ReadOnlyStep.from_step(step2)
-    )
-
-    execution_hooks.after_step_execution.assert_any_call(  # pyright: ignore[reportFunctionMemberAccess, reportOptionalMemberAccess]
-        ReadOnlyPlan.from_plan(plan), mock.ANY, ReadOnlyStep.from_step(step1), step_1_result
-    )
-    execution_hooks.after_step_execution.assert_any_call(  # pyright: ignore[reportFunctionMemberAccess, reportOptionalMemberAccess]
-        ReadOnlyPlan.from_plan(plan), mock.ANY, ReadOnlyStep.from_step(step2), step_2_result
-    )
-
-    execution_hooks.after_last_step_execution.assert_called_once_with(  # pyright: ignore[reportFunctionMemberAccess, reportOptionalMemberAccess]
-        ReadOnlyPlan.from_plan(plan), mock.ANY, step_2_result
-    )
-
-
-def test_portia_execution_step_hooks_with_error(portia: Portia, planning_model: MagicMock) -> None:
-    """Test that execution hooks are called correctly when an error occurs."""
-    execution_hooks = ExecutionHooks(
-        before_first_step_execution=MagicMock(),
-        before_step_execution=MagicMock(),
-        after_step_execution=MagicMock(),
-        after_last_step_execution=MagicMock(),
-    )
-    portia.execution_hooks = execution_hooks
-
-    step1 = Step(task="Step 1", tool_id="add_tool", output="$step1_result")
-    planning_model.get_structured_response.return_value = StepsOrError(steps=[step1], error=None)
-
-    # Mock the first agent to raise an error
-    mock_agent = MagicMock()
-    mock_agent.execute_sync.side_effect = ValueError("Test execution error")
-
-    with mock.patch.object(portia, "_get_agent_for_step", return_value=mock_agent):
-        plan_run = portia.run("Test execution hooks with error")
-    assert plan_run.state == PlanRunState.FAILED
-
-    assert execution_hooks.before_first_step_execution.call_count == 1  # pyright: ignore[reportFunctionMemberAccess, reportOptionalMemberAccess]
-    assert execution_hooks.before_step_execution.call_count == 1  # pyright: ignore[reportFunctionMemberAccess, reportOptionalMemberAccess]
-    assert execution_hooks.after_step_execution.call_count == 1  # pyright: ignore[reportFunctionMemberAccess, reportOptionalMemberAccess]
-    assert execution_hooks.after_last_step_execution.call_count == 1  # pyright: ignore[reportFunctionMemberAccess, reportOptionalMemberAccess]
-=======
 def test_portia_run_plan_with_plan_uuid(portia: Portia) -> None:
     """Test that run_plan can retrieve a plan from storage using PlanUUID."""
     plan = Plan(
@@ -1650,4 +1560,94 @@
 
     with pytest.raises(PlanNotFoundError):
         portia.run_plan(UUID("99fc470b-4cbd-489b-b251-7076bf7e8f05"))
->>>>>>> 3c8d1db8
+
+
+def test_portia_execution_step_hooks(portia: Portia, planning_model: MagicMock) -> None:
+    """Test that all execution step hooks are called in correct order with right arguments."""
+    execution_hooks = ExecutionHooks(
+        before_first_step_execution=MagicMock(),
+        before_step_execution=MagicMock(),
+        after_step_execution=MagicMock(),
+        after_last_step_execution=MagicMock(),
+    )
+    portia.execution_hooks = execution_hooks
+
+    # Create a plan with two steps
+    step1 = Step(task="Step 1", tool_id="add_tool", output="$step1_result")
+    step2 = Step(task="Step 2", tool_id="add_tool", output="$step2_result")
+    planning_model.get_structured_response.return_value = StepsOrError(
+        steps=[step1, step2], error=None
+    )
+
+    mock_agent = MagicMock()
+    step_1_result = LocalDataValue(value="Step 1 result")
+    step_2_result = LocalDataValue(value="Step 2 result")
+    mock_agent.execute_sync.side_effect = [step_1_result, step_2_result]
+    mock_summarizer_agent = mock.MagicMock()
+    mock_summarizer_agent.create_summary.return_value = None
+
+    with (
+        mock.patch.object(portia, "_get_agent_for_step", return_value=mock_agent),
+        mock.patch(
+            "portia.portia.FinalOutputSummarizer",
+            return_value=mock_summarizer_agent,
+        ),
+    ):
+        plan_run = portia.run("Test execution hooks")
+
+    assert plan_run.state == PlanRunState.COMPLETE
+
+    assert execution_hooks.before_first_step_execution.call_count == 1  # pyright: ignore[reportFunctionMemberAccess, reportOptionalMemberAccess]
+    assert execution_hooks.before_step_execution.call_count == 2  # pyright: ignore[reportFunctionMemberAccess, reportOptionalMemberAccess]
+    assert execution_hooks.after_step_execution.call_count == 2  # pyright: ignore[reportFunctionMemberAccess, reportOptionalMemberAccess]
+    assert execution_hooks.after_last_step_execution.call_count == 1  # pyright: ignore[reportFunctionMemberAccess, reportOptionalMemberAccess]
+
+    plan = portia.storage.get_plan(plan_run.plan_id)
+    execution_hooks.before_first_step_execution.assert_called_once_with(  # pyright: ignore[reportFunctionMemberAccess, reportOptionalMemberAccess]
+        ReadOnlyPlan.from_plan(plan), mock.ANY
+    )
+
+    execution_hooks.before_step_execution.assert_any_call(  # pyright: ignore[reportFunctionMemberAccess, reportOptionalMemberAccess]
+        ReadOnlyPlan.from_plan(plan), mock.ANY, ReadOnlyStep.from_step(step1)
+    )
+    execution_hooks.before_step_execution.assert_any_call(  # pyright: ignore[reportFunctionMemberAccess, reportOptionalMemberAccess]
+        ReadOnlyPlan.from_plan(plan), mock.ANY, ReadOnlyStep.from_step(step2)
+    )
+
+    execution_hooks.after_step_execution.assert_any_call(  # pyright: ignore[reportFunctionMemberAccess, reportOptionalMemberAccess]
+        ReadOnlyPlan.from_plan(plan), mock.ANY, ReadOnlyStep.from_step(step1), step_1_result
+    )
+    execution_hooks.after_step_execution.assert_any_call(  # pyright: ignore[reportFunctionMemberAccess, reportOptionalMemberAccess]
+        ReadOnlyPlan.from_plan(plan), mock.ANY, ReadOnlyStep.from_step(step2), step_2_result
+    )
+
+    execution_hooks.after_last_step_execution.assert_called_once_with(  # pyright: ignore[reportFunctionMemberAccess, reportOptionalMemberAccess]
+        ReadOnlyPlan.from_plan(plan), mock.ANY, step_2_result
+    )
+
+
+def test_portia_execution_step_hooks_with_error(portia: Portia, planning_model: MagicMock) -> None:
+    """Test that execution hooks are called correctly when an error occurs."""
+    execution_hooks = ExecutionHooks(
+        before_first_step_execution=MagicMock(),
+        before_step_execution=MagicMock(),
+        after_step_execution=MagicMock(),
+        after_last_step_execution=MagicMock(),
+    )
+    portia.execution_hooks = execution_hooks
+
+    step1 = Step(task="Step 1", tool_id="add_tool", output="$step1_result")
+    planning_model.get_structured_response.return_value = StepsOrError(steps=[step1], error=None)
+
+    # Mock the first agent to raise an error
+    mock_agent = MagicMock()
+    mock_agent.execute_sync.side_effect = ValueError("Test execution error")
+
+    with mock.patch.object(portia, "_get_agent_for_step", return_value=mock_agent):
+        plan_run = portia.run("Test execution hooks with error")
+    assert plan_run.state == PlanRunState.FAILED
+
+    assert execution_hooks.before_first_step_execution.call_count == 1  # pyright: ignore[reportFunctionMemberAccess, reportOptionalMemberAccess]
+    assert execution_hooks.before_step_execution.call_count == 1  # pyright: ignore[reportFunctionMemberAccess, reportOptionalMemberAccess]
+    assert execution_hooks.after_step_execution.call_count == 1  # pyright: ignore[reportFunctionMemberAccess, reportOptionalMemberAccess]
+    assert execution_hooks.after_last_step_execution.call_count == 1  # pyright: ignore[reportFunctionMemberAccess, reportOptionalMemberAccess]