--- conflicted
+++ resolved
@@ -47,12 +47,8 @@
 from portia.plan_run import PlanRun, PlanRunOutputs, PlanRunState, PlanRunUUID, ReadOnlyPlanRun
 from portia.planning_agents.base_planning_agent import StepsOrError
 from portia.portia import ExecutionHooks, Portia
-<<<<<<< HEAD
-from portia.tool import Tool, ToolRunContext
-=======
 from portia.prefixed_uuid import PlanUUID
 from portia.tool import ReadyResponse, Tool, ToolRunContext
->>>>>>> 041ae34d
 from portia.tool_registry import ToolRegistry
 from tests.utils import (
     AdditionTool,
@@ -976,10 +972,7 @@
         # Verify result
         assert plan_run.state == PlanRunState.COMPLETE
         assert "$step1_result" in plan_run.outputs.step_outputs
-        assert (
-            plan_run.outputs.step_outputs["$step1_result"].get_value()
-            == SKIPPED_OUTPUT
-        )
+        assert plan_run.outputs.step_outputs["$step1_result"].get_value() == SKIPPED_OUTPUT
         assert "$step2_result" in plan_run.outputs.step_outputs
         assert plan_run.outputs.step_outputs["$step2_result"].get_value() == "Step 2 result"
         assert plan_run.outputs.final_output is not None
@@ -1042,10 +1035,7 @@
         # Verify result based on our simulated outcomes
         assert plan_run.state == PlanRunState.COMPLETE
         assert "$step2_result" in plan_run.outputs.step_outputs
-        assert (
-            plan_run.outputs.step_outputs["$step2_result"].get_value()
-            == COMPLETED_OUTPUT
-        )
+        assert plan_run.outputs.step_outputs["$step2_result"].get_value() == COMPLETED_OUTPUT
         assert plan_run.outputs.final_output is not None
         assert plan_run.outputs.final_output.get_summary() == "Execution completed early"
 
@@ -1088,18 +1078,13 @@
         assert outcome.reason == "Stopping execution"
 
         # Verify plan_run was updated correctly
-        assert (
-            updated_plan_run.outputs.step_outputs["$test_output"].get_value()
-            == COMPLETED_OUTPUT
-        )
+        assert updated_plan_run.outputs.step_outputs["$test_output"].get_value() == COMPLETED_OUTPUT
         assert (
             updated_plan_run.outputs.step_outputs["$test_output"].get_summary()
             == "Stopping execution"
         )
         assert updated_plan_run.outputs.final_output == mock_final_output
         assert updated_plan_run.state == PlanRunState.COMPLETE
-
-
 
 
 def test_handle_introspection_outcome_skip(portia: Portia) -> None:
@@ -1134,10 +1119,7 @@
     assert outcome.outcome == PreStepIntrospectionOutcome.SKIP
     assert outcome.reason == "Skipping step"
 
-    assert (
-        updated_plan_run.outputs.step_outputs["$test_output"].get_value()
-        == SKIPPED_OUTPUT
-    )
+    assert updated_plan_run.outputs.step_outputs["$test_output"].get_value() == SKIPPED_OUTPUT
     assert updated_plan_run.outputs.step_outputs["$test_output"].get_summary() == "Skipping step"
     assert updated_plan_run.state == PlanRunState.IN_PROGRESS  # State should remain IN_PROGRESS
 
@@ -1256,14 +1238,8 @@
 
         assert result_plan_run.outputs.step_outputs["$step1_result"].get_value() == "Step 1 result"
         assert result_plan_run.outputs.step_outputs["$step2_result"].get_value() == "Step 2 result"
-        assert (
-            result_plan_run.outputs.step_outputs["$step3_result"].get_value()
-            == SKIPPED_OUTPUT
-        )
-        assert (
-            result_plan_run.outputs.step_outputs["$step4_result"].get_value()
-            == SKIPPED_OUTPUT
-        )
+        assert result_plan_run.outputs.step_outputs["$step3_result"].get_value() == SKIPPED_OUTPUT
+        assert result_plan_run.outputs.step_outputs["$step4_result"].get_value() == SKIPPED_OUTPUT
         assert result_plan_run.outputs.final_output is not None
         assert result_plan_run.outputs.final_output.get_value() == "Step 2 result"
         assert result_plan_run.outputs.final_output.get_summary() == expected_summary
