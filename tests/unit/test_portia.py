"""Tests for portia classes."""

import os
import tempfile
import threading
import time
from pathlib import Path
from unittest import mock
from unittest.mock import MagicMock
from uuid import uuid4

import pytest
from pydantic import HttpUrl, SecretStr

from portia.clarification import (
    ActionClarification,
    InputClarification,
    ValueConfirmationClarification,
)
from portia.config import (
    FEATURE_FLAG_AGENT_MEMORY_ENABLED,
    Config,
    GenerativeModelsConfig,
    StorageClass,
)
from portia.end_user import EndUser
from portia.errors import InvalidPlanRunStateError, PlanError, PlanRunNotFoundError
from portia.execution_agents.output import AgentMemoryValue, LocalDataValue
from portia.introspection_agents.introspection_agent import (
    COMPLETED_OUTPUT,
    SKIPPED_OUTPUT,
    PreStepIntrospection,
    PreStepIntrospectionOutcome,
)
from portia.model import GenerativeModel
from portia.open_source_tools.llm_tool import LLMTool
from portia.open_source_tools.registry import example_tool_registry, open_source_tool_registry
<<<<<<< HEAD
from portia.plan import Plan, PlanContext, ReadOnlyPlan, ReadOnlyStep, Step
=======
from portia.plan import (
    Plan,
    PlanContext,
    PlanInput,
    PlanUUID,
    ReadOnlyPlan,
    Step,
    Variable,
)
>>>>>>> 3b72e55c
from portia.plan_run import PlanRun, PlanRunOutputs, PlanRunState, PlanRunUUID, ReadOnlyPlanRun
from portia.planning_agents.base_planning_agent import StepsOrError
from portia.portia import ExecutionHooks, Portia
from portia.tool import ReadyResponse, Tool, ToolRunContext
from portia.tool_registry import ToolRegistry
from tests.utils import (
    AdditionTool,
    ClarificationTool,
    TestClarificationHandler,
    get_test_config,
    get_test_plan_run,
)


@pytest.fixture
def planning_model() -> MagicMock:
    """Fixture to create a mock planning model."""
    return MagicMock(spec=GenerativeModel)


@pytest.fixture
def default_model() -> MagicMock:
    """Fixture to create a mock default model."""
    return MagicMock(spec=GenerativeModel)


@pytest.fixture
def portia(planning_model: MagicMock, default_model: MagicMock) -> Portia:
    """Fixture to create a Portia instance for testing."""
    config = get_test_config(
        models=GenerativeModelsConfig(
            planning_model=planning_model,
            default_model=default_model,
        ),
    )
    tool_registry = ToolRegistry([AdditionTool(), ClarificationTool()])
    return Portia(config=config, tools=tool_registry)


@pytest.fixture
def portia_with_agent_memory(planning_model: MagicMock, default_model: MagicMock) -> Portia:
    """Fixture to create a Portia instance for testing."""
    config = get_test_config(
        # Set a small threshold value so all outputs are stored in agent memory
        feature_flags={FEATURE_FLAG_AGENT_MEMORY_ENABLED: True},
        large_output_threshold_tokens=3,
        models=GenerativeModelsConfig(
            planning_model=planning_model,
            default_model=default_model,
        ),
    )
    tool_registry = ToolRegistry([AdditionTool(), ClarificationTool()])
    return Portia(config=config, tools=tool_registry)


def test_portia_local_default_config_with_api_keys() -> None:
    """Test that the default config is used if no config is provided."""
    # Unset the portia API env that the portia doesn't try to use Portia Cloud
    with mock.patch.dict(
        "os.environ",
        {
            "PORTIA_API_KEY": "",
            "OPENAI_API_KEY": "123",
            "TAVILY_API_KEY": "123",
            "OPENWEATHERMAP_API_KEY": "123",
        },
    ):
        portia = Portia()
        assert portia.config == Config.from_default()

        # BrowserTool is in open_source_tool_registry but not in the default tool registry
        # avaialble to the Portia instance. PDF reader is in open_source_tool_registry if
        # Mistral API key is set, and isn't in the default tool registry.
        # Unfortunately this is determined when the registry file is imported, so we can't just mock
        # the Mistral API key here.
        expected_diff = 1
        if os.getenv("MISTRAL_API_KEY"):
            expected_diff = 2

        assert (
            len(portia.tool_registry.get_tools())
            == len(open_source_tool_registry.get_tools()) - expected_diff
        )


def test_portia_local_default_config_without_api_keys() -> None:
    """Test that the default config when no API keys are provided."""
    # Unset the Tavily and weather API and check that these aren't included in
    # the default tool registry
    with mock.patch.dict(
        "os.environ",
        {
            "PORTIA_API_KEY": "",
            "OPENAI_API_KEY": "123",
            "TAVILY_API_KEY": "",
            "OPENWEATHERMAP_API_KEY": "",
        },
    ):
        portia = Portia()
        assert portia.config == Config.from_default()

        # BrowserTool, SerachTool + WeatherTool are in open_source_tool_registry but not in the
        # default tool registry avaialble to the Portia instance. PDF reader is in
        # open_source_tool_registry if Mistral API key is set, and isn't in the default tool
        # registry Unfortunately this is determined when the registry file is imported, so we
        # can't just mock the Mistral API key here.
        expected_diff = 3
        if os.getenv("MISTRAL_API_KEY"):
            expected_diff = 4

        assert (
            len(portia.tool_registry.get_tools())
            == len(open_source_tool_registry.get_tools()) - expected_diff
        )


def test_portia_run_query(portia: Portia, planning_model: MagicMock) -> None:
    """Test running a query."""
    query = "example query"

    planning_model.get_structured_response.return_value = StepsOrError(
        steps=[],
        error=None,
    )

    plan_run = portia.run(query)

    assert plan_run.state == PlanRunState.COMPLETE


def test_portia_run_query_tool_list(planning_model: MagicMock) -> None:
    """Test running a query."""
    query = "example query"
    portia = Portia(
        config=get_test_config(
            models=GenerativeModelsConfig(
                planning_model=planning_model,
            ),
        ),
        tools=[AdditionTool(), ClarificationTool()],
    )

    planning_model.get_structured_response.return_value = StepsOrError(
        steps=[],
        error=None,
    )
    plan_run = portia.run(query)

    assert plan_run.state == PlanRunState.COMPLETE


def test_portia_run_query_disk_storage(planning_model: MagicMock) -> None:
    """Test running a query."""
    with tempfile.TemporaryDirectory() as tmp_dir:
        query = "example query"
        config = Config.from_default(
            storage_class=StorageClass.DISK,
            openai_api_key=SecretStr("123"),
            storage_dir=tmp_dir,
            models=GenerativeModelsConfig(
                planning_model=planning_model,
            ),
        )
        tool_registry = ToolRegistry([AdditionTool(), ClarificationTool()])
        portia = Portia(config=config, tools=tool_registry)

        planning_model.get_structured_response.return_value = StepsOrError(steps=[], error=None)
        plan_run = portia.run(query)

        assert plan_run.state == PlanRunState.COMPLETE
        # Use Path to check for the files
        plan_files = list(Path(tmp_dir).glob("plan-*.json"))
        run_files = list(Path(tmp_dir).glob("prun-*.json"))

        assert len(plan_files) == 1
        assert len(run_files) == 1


def test_portia_generate_plan(portia: Portia, planning_model: MagicMock) -> None:
    """Test planning a query."""
    query = "example query"

    planning_model.get_structured_response.return_value = StepsOrError(steps=[], error=None)
    plan = portia.plan(query)

    assert plan.plan_context.query == query


def test_portia_generate_plan_error(portia: Portia, planning_model: MagicMock) -> None:
    """Test planning a query that returns an error."""
    query = "example query"

    planning_model.get_structured_response.return_value = StepsOrError(
        steps=[],
        error="could not plan",
    )
    with pytest.raises(PlanError):
        portia.plan(query)


def test_portia_generate_plan_with_tools(portia: Portia, planning_model: MagicMock) -> None:
    """Test planning a query."""
    query = "example query"

    planning_model.get_structured_response.return_value = StepsOrError(steps=[], error=None)
    plan = portia.plan(query, tools=["add_tool"])

    assert plan.plan_context.query == query
    assert plan.plan_context.tool_ids == ["add_tool"]


def test_portia_resume(portia: Portia, planning_model: MagicMock) -> None:
    """Test running a plan."""
    query = "example query"

    planning_model.get_structured_response.return_value = StepsOrError(steps=[], error=None)
    plan = portia.plan(query)
    plan_run = portia.create_plan_run(plan)
    plan_run = portia.resume(plan_run)

    assert plan_run.state == PlanRunState.COMPLETE
    assert plan_run.plan_id == plan.id


def test_portia_resume_after_interruption(portia: Portia, planning_model: MagicMock) -> None:
    """Test resuming PlanRun after interruption."""
    query = "example query"

    planning_model.get_structured_response.return_value = StepsOrError(steps=[], error=None)
    plan_run = portia.run(query)

    # Simulate run being in progress
    plan_run.state = PlanRunState.IN_PROGRESS
    plan_run.current_step_index = 1
    plan_run = portia.resume(plan_run)

    assert plan_run.state == PlanRunState.COMPLETE
    assert plan_run.current_step_index == 1


def test_portia_resume_edge_cases(portia: Portia, planning_model: MagicMock) -> None:
    """Test edge cases for execute."""
    with pytest.raises(ValueError):  # noqa: PT011
        portia.resume()

    query = "example query"
    planning_model.get_structured_response.return_value = StepsOrError(
        steps=[],
        error=None,
    )
    plan = portia.plan(query)
    plan_run = portia.create_plan_run(plan)

    # Simulate run being in progress
    plan_run.state = PlanRunState.IN_PROGRESS
    plan_run.current_step_index = 1
    plan_run = portia.resume(plan_run_id=plan_run.id)

    assert plan_run.state == PlanRunState.COMPLETE
    assert plan_run.current_step_index == 1

    with pytest.raises(PlanRunNotFoundError):
        portia.resume(plan_run_id=PlanRunUUID())


def test_portia_run_invalid_state(portia: Portia, planning_model: MagicMock) -> None:
    """Test resuming PlanRun with an invalid state."""
    query = "example query"

    planning_model.get_structured_response.return_value = StepsOrError(steps=[], error=None)
    plan_run = portia.run(query)

    # Set invalid state
    plan_run.state = PlanRunState.COMPLETE

    with pytest.raises(InvalidPlanRunStateError):
        portia.resume(plan_run)


def test_portia_wait_for_ready(portia: Portia, planning_model: MagicMock) -> None:
    """Test wait for ready."""
    query = "example query"

    planning_model.get_structured_response.return_value = StepsOrError(
        steps=[Step(task="Example task", inputs=[], output="$output")],
        error=None,
    )
    plan_run = portia.run(query)

    plan_run.state = PlanRunState.FAILED
    with pytest.raises(InvalidPlanRunStateError):
        portia.wait_for_ready(plan_run)

    plan_run.state = PlanRunState.IN_PROGRESS
    plan_run = portia.wait_for_ready(plan_run)
    assert plan_run.state == PlanRunState.IN_PROGRESS

    def update_run_state() -> None:
        """Update the run state after sleeping."""
        time.sleep(1)  # Simulate some delay before state changes
        plan_run.state = PlanRunState.READY_TO_RESUME
        portia.storage.save_plan_run(plan_run)

    plan_run.state = PlanRunState.NEED_CLARIFICATION

    # Ensure current_step_index is set to a valid index
    plan_run.current_step_index = 0
    portia.storage.save_plan_run(plan_run)

    # start a thread to update in status
    update_thread = threading.Thread(target=update_run_state)
    update_thread.start()

    plan_run = portia.wait_for_ready(plan_run)
    assert plan_run.state == PlanRunState.READY_TO_RESUME


def test_portia_wait_for_ready_tool(portia: Portia) -> None:
    """Test wait for ready."""
    mock_call_count = MagicMock()
    mock_call_count.__iadd__ = (
        lambda self, other: setattr(self, "count", self.count + other) or self
    )
    mock_call_count.count = 0

    class ReadyTool(Tool):
        """Returns ready."""

        id: str = "ready_tool"
        name: str = "Ready Tool"
        description: str = "Returns a clarification"
        output_schema: tuple[str, str] = (
            "Clarification",
            "Clarification: The value of the Clarification",
        )

        def run(self, ctx: ToolRunContext, user_guidance: str) -> str:  # noqa: ARG002
            return "result"

        def ready(self, ctx: ToolRunContext) -> ReadyResponse:  # noqa: ARG002
            mock_call_count.count += 1
            return ReadyResponse(ready=mock_call_count.count == 3, clarifications=[])

    portia.tool_registry = ToolRegistry([ReadyTool()])
    step0 = Step(
        task="Do something",
        inputs=[],
        output="$ctx_0",
    )
    step1 = Step(
        task="Save Context",
        inputs=[],
        output="$ctx",
        tool_id="ready_tool",
    )
    plan = Plan(
        plan_context=PlanContext(
            query="run the tool",
            tool_ids=["ready_tool"],
        ),
        steps=[step0, step1],
    )
    unresolved_action = ActionClarification(
        plan_run_id=PlanRunUUID(),
        user_guidance="",
        action_url=HttpUrl("https://unresolved.step1.com"),
        step=1,
    )
    plan_run = PlanRun(
        plan_id=plan.id,
        current_step_index=1,
        state=PlanRunState.NEED_CLARIFICATION,
        end_user_id="test123",
        outputs=PlanRunOutputs(
            clarifications=[
                ActionClarification(
                    plan_run_id=PlanRunUUID(),
                    user_guidance="",
                    action_url=HttpUrl("https://resolved.step0.com"),
                    resolved=True,
                    step=0,
                ),
                ActionClarification(
                    plan_run_id=PlanRunUUID(),
                    user_guidance="",
                    action_url=HttpUrl("https://resolved.step1.com"),
                    resolved=True,
                    step=1,
                ),
                unresolved_action,
            ],
        ),
    )
    portia.storage.save_plan(plan)
    portia.storage.save_plan_run(plan_run)
    assert plan_run.get_outstanding_clarifications() == [unresolved_action]
    plan_run = portia.wait_for_ready(plan_run)
    assert plan_run.state == PlanRunState.READY_TO_RESUME
    assert plan_run.get_outstanding_clarifications() == []
    for clarification in plan_run.outputs.clarifications:
        if clarification.step == 1:
            assert clarification.resolved
            assert clarification.response == "complete"


def test_get_clarifications_and_get_run_called_once(
    portia: Portia,
    planning_model: MagicMock,
) -> None:
    """Test that get_clarifications_for_step is called once after get_plan_run."""
    query = "example query"
    planning_model.get_structured_response.return_value = StepsOrError(
        steps=[Step(task="Example task", inputs=[], output="$output")],
        error=None,
    )
    plan_run = portia.run(query)

    # Set the run state to NEED_CLARIFICATION to ensure it goes through the wait logic
    plan_run.state = PlanRunState.NEED_CLARIFICATION
    plan_run.current_step_index = 0  # Set to a valid index

    # Mock the storage methods
    with (
        mock.patch.object(
            portia.storage,
            "get_plan_run",
            return_value=plan_run,
        ) as mock_get_plan_run,
        mock.patch.object(
            PlanRun,
            "get_clarifications_for_step",
            return_value=[],
        ) as mock_get_clarifications,
    ):
        # Call wait_for_ready
        portia.wait_for_ready(plan_run)

        # Assert that get_run was called once
        mock_get_plan_run.assert_called_once_with(plan_run.id)

        # Assert that get_clarifications_for_step was called once after get_run
        mock_get_clarifications.assert_called_once()


def test_portia_run_query_with_summary(portia: Portia, planning_model: MagicMock) -> None:
    """Test run_query sets both final output and summary correctly."""
    query = "What activities can I do in London based on weather?"

    # Mock planning_agent response
    weather_step = Step(
        task="Get weather in London",
        tool_id="add_tool",
        output="$weather",
    )
    activities_step = Step(
        task="Suggest activities based on weather",
        tool_id="add_tool",
        output="$activities",
    )
    planning_model.get_structured_response.return_value = StepsOrError(
        steps=[weather_step, activities_step],
        error=None,
    )

    # Mock agent responses
    weather_output = LocalDataValue(value="Sunny and warm")
    activities_output = LocalDataValue(value="Visit Hyde Park and have a picnic")
    expected_summary = "Weather is sunny and warm in London, visit to Hyde Park for a picnic"

    mock_step_agent = mock.MagicMock()
    mock_step_agent.execute_sync.side_effect = [weather_output, activities_output]

    mock_summarizer_agent = mock.MagicMock()
    mock_summarizer_agent.create_summary.side_effect = [expected_summary]

    with (
        mock.patch(
            "portia.portia.FinalOutputSummarizer",
            return_value=mock_summarizer_agent,
        ),
        mock.patch.object(portia, "_get_agent_for_step", return_value=mock_step_agent),
    ):
        plan_run = portia.run(query)

        # Verify run completed successfully
        assert plan_run.state == PlanRunState.COMPLETE

        # Verify step outputs were stored correctly
        assert plan_run.outputs.step_outputs["$weather"] == weather_output
        assert plan_run.outputs.step_outputs["$activities"] == activities_output

        # Verify final output and summary
        assert plan_run.outputs.final_output is not None
        assert plan_run.outputs.final_output.get_value() == activities_output.get_value()
        assert plan_run.outputs.final_output.get_summary() == expected_summary

        # Verify create_summary was called with correct args
        mock_summarizer_agent.create_summary.assert_called_once_with(
            plan=mock.ANY,
            plan_run=mock.ANY,
        )


def test_portia_sets_final_output_with_summary(portia: Portia) -> None:
    """Test that final output is set with correct summary."""
    (plan, plan_run) = get_test_plan_run()
    plan.steps = [
        Step(
            task="Get weather in London",
            output="$london_weather",
        ),
        Step(
            task="Suggest activities based on weather",
            output="$activities",
        ),
    ]

    plan_run.outputs.step_outputs = {
        "$london_weather": LocalDataValue(value="Sunny and warm"),
        "$activities": LocalDataValue(value="Visit Hyde Park and have a picnic"),
    }

    expected_summary = "Weather is sunny and warm in London, visit to Hyde Park for a picnic"
    mock_summarizer = mock.MagicMock()
    mock_summarizer.create_summary.side_effect = [expected_summary]

    with mock.patch(
        "portia.portia.FinalOutputSummarizer",
        return_value=mock_summarizer,
    ):
        last_step_output = LocalDataValue(value="Visit Hyde Park and have a picnic")
        output = portia._get_final_output(plan, plan_run, last_step_output)  # noqa: SLF001

        # Verify the final output
        assert output is not None
        assert output.get_value() == "Visit Hyde Park and have a picnic"
        assert output.get_summary() == expected_summary

        # Verify create_summary was called with correct args
        mock_summarizer.create_summary.assert_called_once()
        call_args = mock_summarizer.create_summary.call_args[1]
        assert isinstance(call_args["plan"], ReadOnlyPlan)
        assert isinstance(call_args["plan_run"], ReadOnlyPlanRun)
        assert call_args["plan"].id == plan.id
        assert call_args["plan_run"].id == plan_run.id


def test_portia_run_query_with_memory(
    portia_with_agent_memory: Portia,
    planning_model: MagicMock,
) -> None:
    """Test run_query sets both final output and summary correctly."""
    query = "What activities can I do in London based on weather?"

    # Mock planning_agent response
    weather_step = Step(
        task="Get weather in London",
        tool_id="add_tool",
        output="$weather",
    )
    activities_step = Step(
        task="Suggest activities based on weather",
        tool_id="add_tool",
        output="$activities",
    )
    planning_model.get_structured_response.return_value = StepsOrError(
        steps=[weather_step, activities_step],
        error=None,
    )

    # Mock agent responses
    weather_summary = "sunny"
    weather_output = LocalDataValue(value="Sunny and warm", summary=weather_summary)
    activities_summary = "picnic"
    activities_output = LocalDataValue(
        value="Visit Hyde Park and have a picnic",
        summary=activities_summary,
    )
    expected_summary = "Weather is sunny and warm in London, visit to Hyde Park for a picnic"

    mock_step_agent = mock.MagicMock()
    mock_step_agent.execute_sync.side_effect = [weather_output, activities_output]

    mock_summarizer_agent = mock.MagicMock()
    mock_summarizer_agent.create_summary.side_effect = [expected_summary]

    with (
        mock.patch(
            "portia.portia.FinalOutputSummarizer",
            return_value=mock_summarizer_agent,
        ),
        mock.patch.object(
            portia_with_agent_memory,
            "_get_agent_for_step",
            return_value=mock_step_agent,
        ),
    ):
        plan_run = portia_with_agent_memory.run(query)

        # Verify run completed successfully
        assert plan_run.state == PlanRunState.COMPLETE

        # Verify step outputs were stored correctly
        assert plan_run.outputs.step_outputs["$weather"] == AgentMemoryValue(
            output_name="$weather",
            plan_run_id=plan_run.id,
            summary=weather_summary,
        )
        assert (
            portia_with_agent_memory.storage.get_plan_run_output("$weather", plan_run.id)
            == weather_output
        )
        assert plan_run.outputs.step_outputs["$activities"] == AgentMemoryValue(
            output_name="$activities",
            plan_run_id=plan_run.id,
            summary=activities_summary,
        )
        assert (
            portia_with_agent_memory.storage.get_plan_run_output("$activities", plan_run.id)
            == activities_output
        )

        # Verify final output and summary
        assert plan_run.outputs.final_output is not None
        assert plan_run.outputs.final_output.get_value() == activities_output.value
        assert plan_run.outputs.final_output.get_summary() == expected_summary


def test_portia_get_final_output_handles_summary_error(portia: Portia) -> None:
    """Test that final output is set even if summary generation fails."""
    (plan, plan_run) = get_test_plan_run()

    # Mock the SummarizerAgent to raise an exception
    mock_agent = mock.MagicMock()
    mock_agent.create_summary.side_effect = Exception("Summary failed")

    with mock.patch(
        "portia.portia.FinalOutputSummarizer",
        return_value=mock_agent,
    ):
        step_output = LocalDataValue(value="Some output")
        final_output = portia._get_final_output(plan, plan_run, step_output)  # noqa: SLF001

        # Verify the final output is set without summary
        assert final_output is not None
        assert final_output.get_value() == "Some output"
        assert final_output.get_summary() is None


def test_portia_wait_for_ready_max_retries(portia: Portia) -> None:
    """Test wait for ready with max retries."""
    plan, plan_run = get_test_plan_run()
    plan_run.state = PlanRunState.NEED_CLARIFICATION
    portia.storage.save_plan(plan)
    portia.storage.save_plan_run(plan_run)
    with pytest.raises(InvalidPlanRunStateError):
        portia.wait_for_ready(plan_run, max_retries=0)


def test_portia_wait_for_ready_backoff_period(portia: Portia) -> None:
    """Test wait for ready with backoff period."""
    plan, plan_run = get_test_plan_run()
    plan_run.state = PlanRunState.NEED_CLARIFICATION
    portia.storage.save_plan(plan)
    portia.storage.get_plan_run = mock.MagicMock(return_value=plan_run)
    with pytest.raises(InvalidPlanRunStateError):
        portia.wait_for_ready(plan_run, max_retries=1, backoff_start_time_seconds=0)


def test_portia_resolve_clarification_error(portia: Portia) -> None:
    """Test resolve error."""
    plan, plan_run = get_test_plan_run()
    plan2, plan_run2 = get_test_plan_run()
    clarification = InputClarification(
        user_guidance="",
        argument_name="",
        plan_run_id=plan_run2.id,
    )
    portia.storage.save_plan(plan)
    portia.storage.save_plan_run(plan_run)
    portia.storage.save_plan(plan2)
    portia.storage.save_plan_run(plan_run2)
    with pytest.raises(InvalidPlanRunStateError):
        portia.resolve_clarification(clarification, "test")

    with pytest.raises(InvalidPlanRunStateError):
        portia.resolve_clarification(clarification, "test", plan_run)


def test_portia_resolve_clarification(portia: Portia) -> None:
    """Test resolve success."""
    plan, plan_run = get_test_plan_run()
    clarification = InputClarification(
        user_guidance="",
        argument_name="",
        plan_run_id=plan_run.id,
    )
    plan_run.outputs.clarifications = [clarification]
    portia.storage.save_plan(plan)
    portia.storage.save_plan_run(plan_run)

    plan_run = portia.resolve_clarification(clarification, "test", plan_run)
    assert plan_run.state == PlanRunState.READY_TO_RESUME


def test_portia_get_tool_for_step_none_tool_id() -> None:
    """Test that when step.tool_id is None, LLMTool is used as fallback."""
    portia = Portia(config=get_test_config(), tools=[AdditionTool()])
    plan, plan_run = get_test_plan_run()

    # Create a step with no tool_id
    step = Step(
        task="Some task",
        inputs=[],
        output="$output",
        tool_id=None,
    )

    tool = portia._get_tool_for_step(step, plan_run)  # noqa: SLF001
    assert tool is None


def test_get_llm_tool() -> None:
    """Test special case retrieval of LLMTool as it isn't explicitly in most tool registries."""
    portia = Portia(config=get_test_config(), tools=example_tool_registry)
    plan, plan_run = get_test_plan_run()

    # Create a step with no tool_id
    step = Step(
        task="Some task",
        inputs=[],
        output="$output",
        tool_id=LLMTool.LLM_TOOL_ID,
    )

    tool = portia._get_tool_for_step(step, plan_run)  # noqa: SLF001
    assert tool is not None
    assert isinstance(tool._child_tool, LLMTool)  # noqa: SLF001 # pyright: ignore[reportAttributeAccessIssue]


def test_portia_run_plan(portia: Portia, planning_model: MagicMock) -> None:
    """Test that run_plan calls create_plan_run and resume."""
    query = "example query"

    planning_model.get_structured_response.return_value = StepsOrError(
        steps=[],
        error=None,
    )
    plan = portia.plan(query)

    # Mock the create_plan_run and resume methods
    with (
        mock.patch.object(portia, "create_plan_run") as mockcreate_plan_run,
        mock.patch.object(portia, "resume") as mock_resume,
    ):
        mock_plan_run = MagicMock()
        mock_resumed_plan_run = MagicMock()
        mockcreate_plan_run.return_value = mock_plan_run
        mock_resume.return_value = mock_resumed_plan_run

        result = portia.run_plan(plan)

        mockcreate_plan_run.assert_called_once_with(plan, portia.initialize_end_user(), None)

        mock_resume.assert_called_once_with(mock_plan_run)

        assert result == mock_resumed_plan_run


def test_portia_run_plan_with_new_plan(portia: Portia, planning_model: MagicMock) -> None:
    """Test that run_plan calls create_plan_run and resume."""
    query = "example query"

    planning_model.get_structured_response.return_value = StepsOrError(
        steps=[],
        error=None,
    )
    plan = portia.plan(query)

    # update the id to functionally make this a new plan
    plan.id = PlanUUID(uuid=uuid4())

    # Mock the create_plan_run and resume methods
    with (
        mock.patch.object(portia, "create_plan_run") as mockcreate_plan_run,
        mock.patch.object(portia, "resume") as mock_resume,
    ):
        mock_plan_run = MagicMock()
        mock_resumed_plan_run = MagicMock()
        mockcreate_plan_run.return_value = mock_plan_run
        mock_resume.return_value = mock_resumed_plan_run

        result = portia.run_plan(plan)

        mockcreate_plan_run.assert_called_once_with(
            plan, EndUser(external_id="portia:default_user"), None
        )

        mock_resume.assert_called_once_with(mock_plan_run)

        assert result == mock_resumed_plan_run


def test_portia_handle_clarification(planning_model: MagicMock) -> None:
    """Test that portia can handle a clarification."""
    clarification_handler = TestClarificationHandler()
    portia = Portia(
        config=get_test_config(models=GenerativeModelsConfig(planning_model=planning_model)),
        tools=[ClarificationTool()],
        execution_hooks=ExecutionHooks(
            clarification_handler=clarification_handler,
            after_execution_step=MagicMock(),
            after_last_execution_step=MagicMock(),
        ),
    )
    planning_model.get_structured_response.return_value = StepsOrError(
        steps=[
            Step(
                task="Raise a clarification",
                tool_id="clarification_tool",
                output="$output",
            ),
        ],
        error=None,
    )
    mock_step_agent = mock.MagicMock()
    mock_summarizer_agent = mock.MagicMock()
    mock_summarizer_agent.create_summary.side_effect = "I caught the clarification"
    with (
        mock.patch(
            "portia.portia.FinalOutputSummarizer",
            return_value=mock_summarizer_agent,
        ),
        mock.patch.object(portia, "_get_agent_for_step", return_value=mock_step_agent),
    ):
        plan = portia.plan("Raise a clarification")
        plan_run = portia.create_plan_run(plan)

        mock_step_agent.execute_sync.side_effect = [
            LocalDataValue(
                value=InputClarification(
                    plan_run_id=plan_run.id,
                    user_guidance="Handle this clarification",
                    argument_name="raise_clarification",
                ),
            ),
            LocalDataValue(value="I caught the clarification"),
        ]
        portia.resume(plan_run)
        assert plan_run.state == PlanRunState.COMPLETE

        # Check that the clarifications were handled correctly
        assert clarification_handler.received_clarification is not None
        assert (
            clarification_handler.received_clarification.user_guidance
            == "Handle this clarification"
        )
        assert portia.execution_hooks.after_execution_step.call_count == 2  # pyright: ignore[reportFunctionMemberAccess, reportOptionalMemberAccess]
        assert portia.execution_hooks.after_last_execution_step.call_count == 1  # pyright: ignore[reportFunctionMemberAccess, reportOptionalMemberAccess]


def test_portia_error_clarification(portia: Portia, planning_model: MagicMock) -> None:
    """Test that portia can handle an error clarification."""
    planning_model.get_structured_response.return_value = StepsOrError(
        steps=[],
        error=None,
    )
    plan_run = portia.run("test query")

    portia.error_clarification(
        ValueConfirmationClarification(
            plan_run_id=plan_run.id,
            user_guidance="Handle this clarification",
            argument_name="raise_clarification",
        ),
        error=ValueError("test error"),
    )
    assert plan_run.state == PlanRunState.FAILED


def test_portia_error_clarification_with_plan_run(
    portia: Portia,
    planning_model: MagicMock,
) -> None:
    """Test that portia can handle an error clarification."""
    planning_model.get_structured_response.return_value = StepsOrError(
        steps=[],
        error=None,
    )
    plan_run = portia.run("test query")

    portia.error_clarification(
        ValueConfirmationClarification(
            plan_run_id=plan_run.id,
            user_guidance="Handle this clarification",
            argument_name="raise_clarification",
        ),
        error=ValueError("test error"),
        plan_run=plan_run,
    )
    assert plan_run.state == PlanRunState.FAILED


def test_portia_run_with_introspection_skip(portia: Portia, planning_model: MagicMock) -> None:
    """Test run with introspection agent returning SKIP outcome."""
    # Setup mock plan and response
    step1 = Step(task="Step 1", inputs=[], output="$step1_result", condition="some_condition")
    step2 = Step(task="Step 2", inputs=[], output="$step2_result")
    planning_model.get_structured_response.return_value = StepsOrError(
        steps=[step1, step2],
        error=None,
    )

    # Mock introspection agent to return SKIP for first step
    mock_introspection = MagicMock()
    mock_introspection.pre_step_introspection.return_value = PreStepIntrospection(
        outcome=PreStepIntrospectionOutcome.SKIP,
        reason="Condition not met",
    )

    # Mock step agent to return output for second step
    mock_step_agent = MagicMock()
    mock_step_agent.execute_sync.return_value = LocalDataValue(value="Step 2 result")

    with (
        mock.patch.object(portia, "_get_introspection_agent", return_value=mock_introspection),
        mock.patch.object(portia, "_get_agent_for_step", return_value=mock_step_agent),
    ):
        plan_run = portia.run("Test query with skipped step")

        # Verify result
        assert plan_run.state == PlanRunState.COMPLETE
        assert "$step1_result" in plan_run.outputs.step_outputs
        assert plan_run.outputs.step_outputs["$step1_result"].get_value() == SKIPPED_OUTPUT
        assert "$step2_result" in plan_run.outputs.step_outputs
        assert plan_run.outputs.step_outputs["$step2_result"].get_value() == "Step 2 result"
        assert plan_run.outputs.final_output is not None
        assert plan_run.outputs.final_output.get_value() == "Step 2 result"


def test_portia_run_with_introspection_complete(portia: Portia, planning_model: MagicMock) -> None:
    """Test run with introspection agent returning COMPLETE outcome."""
    portia.execution_hooks = ExecutionHooks(
        after_last_execution_step=MagicMock(),
    )

    # Setup mock plan and response
    step1 = Step(task="Step 1", inputs=[], output="$step1_result")
    step2 = Step(task="Step 2", inputs=[], output="$step2_result", condition="some_condition")
    step3 = Step(task="Step 3", inputs=[], output="$step3_result")
    planning_model.get_structured_response.return_value = StepsOrError(
        steps=[step1, step2, step3],
        error=None,
    )

    # Mock step agent for first step
    mock_step_agent = MagicMock()
    mock_step_agent.execute_sync.return_value = LocalDataValue(value="Step 1 result")

    # Configure the COMPLETE outcome for the introspection agent
    mock_introspection_complete = PreStepIntrospection(
        outcome=PreStepIntrospectionOutcome.COMPLETE,
        reason="Remaining steps cannot be executed",
    )

    final_output = LocalDataValue(
        value="Step 1 result",
        summary="Execution completed early",
    )

    def custom_handle_introspection(*args, **kwargs):  # noqa: ANN002, ANN003, ANN202, ARG001
        plan_run: PlanRun = kwargs.get("plan_run")  # type: ignore  # noqa: PGH003

        if plan_run.current_step_index == 1:
            plan_run.outputs.step_outputs["$step2_result"] = LocalDataValue(
                value=COMPLETED_OUTPUT,
                summary="Remaining steps cannot be executed",
            )
            plan_run.outputs.final_output = final_output
            plan_run.state = PlanRunState.COMPLETE

            return (plan_run, mock_introspection_complete)

        # Otherwise continue normally
        return (
            plan_run,
            PreStepIntrospection(
                outcome=PreStepIntrospectionOutcome.CONTINUE,
                reason="Condition met",
            ),
        )

    with (
        mock.patch.object(portia, "_handle_introspection_outcome", custom_handle_introspection),
        mock.patch.object(portia, "_get_agent_for_step", return_value=mock_step_agent),
    ):
        # Run the test
        plan_run = portia.run("Test query with early completed execution")

        # Verify result based on our simulated outcomes
        assert plan_run.state == PlanRunState.COMPLETE
        assert "$step2_result" in plan_run.outputs.step_outputs
        assert plan_run.outputs.step_outputs["$step2_result"].get_value() == COMPLETED_OUTPUT
        assert plan_run.outputs.final_output is not None
        assert plan_run.outputs.final_output.get_summary() == "Execution completed early"
        assert portia.execution_hooks.after_last_execution_step.call_count == 1  # pyright: ignore[reportFunctionMemberAccess, reportOptionalMemberAccess]
        portia.execution_hooks.after_last_execution_step.assert_called_once_with(  # pyright: ignore[reportFunctionMemberAccess, reportOptionalMemberAccess]
            mock.ANY, ReadOnlyPlanRun.from_plan_run(plan_run), final_output
        )


def test_handle_introspection_outcome_complete(portia: Portia) -> None:
    """Test the actual implementation of _handle_introspection_outcome for COMPLETE outcome."""
    step = Step(task="Test step", inputs=[], output="$test_output", condition="some_condition")
    plan = Plan(
        plan_context=PlanContext(query="test query", tool_ids=[]),
        steps=[step],
    )
    plan_run = PlanRun(
        plan_id=plan.id,
        end_user_id="test123",
        current_step_index=0,
        state=PlanRunState.IN_PROGRESS,
    )

    mock_introspection = MagicMock()
    mock_introspection.pre_step_introspection.return_value = PreStepIntrospection(
        outcome=PreStepIntrospectionOutcome.COMPLETE,
        reason="Stopping execution",
    )

    # Mock the _get_final_output method to return a predefined output
    mock_final_output = LocalDataValue(value="Final result", summary="Final summary")
    with mock.patch.object(portia, "_get_final_output", return_value=mock_final_output):
        # Call the actual method (not mocked)
        previous_output = LocalDataValue(value="Previous step result")
        updated_plan_run, outcome = portia._handle_introspection_outcome(  # noqa: SLF001
            introspection_agent=mock_introspection,
            plan=plan,
            plan_run=plan_run,
            last_executed_step_output=previous_output,
        )

        # Verify the outcome
        assert outcome.outcome == PreStepIntrospectionOutcome.COMPLETE
        assert outcome.reason == "Stopping execution"

        # Verify plan_run was updated correctly
        assert updated_plan_run.outputs.step_outputs["$test_output"].get_value() == COMPLETED_OUTPUT
        assert (
            updated_plan_run.outputs.step_outputs["$test_output"].get_summary()
            == "Stopping execution"
        )
        assert updated_plan_run.outputs.final_output == mock_final_output
        assert updated_plan_run.state == PlanRunState.COMPLETE


def test_handle_introspection_outcome_skip(portia: Portia) -> None:
    """Test the actual implementation of _handle_introspection_outcome for SKIP outcome."""
    # Create a plan with conditions
    step = Step(task="Test step", inputs=[], output="$test_output", condition="some_condition")
    plan = Plan(
        plan_context=PlanContext(query="test query", tool_ids=[]),
        steps=[step],
    )
    plan_run = PlanRun(
        plan_id=plan.id,
        end_user_id="test123",
        current_step_index=0,
        state=PlanRunState.IN_PROGRESS,
    )

    mock_introspection = MagicMock()
    mock_introspection.pre_step_introspection.return_value = PreStepIntrospection(
        outcome=PreStepIntrospectionOutcome.SKIP,
        reason="Skipping step",
    )

    previous_output = LocalDataValue(value="Previous step result")
    updated_plan_run, outcome = portia._handle_introspection_outcome(  # noqa: SLF001
        introspection_agent=mock_introspection,
        plan=plan,
        plan_run=plan_run,
        last_executed_step_output=previous_output,
    )

    assert outcome.outcome == PreStepIntrospectionOutcome.SKIP
    assert outcome.reason == "Skipping step"

    assert updated_plan_run.outputs.step_outputs["$test_output"].get_value() == SKIPPED_OUTPUT
    assert updated_plan_run.outputs.step_outputs["$test_output"].get_summary() == "Skipping step"
    assert updated_plan_run.state == PlanRunState.IN_PROGRESS  # State should remain IN_PROGRESS


def test_handle_introspection_outcome_no_condition(portia: Portia) -> None:
    """Test _handle_introspection_outcome when step has no condition."""
    # Create a plan with a step that has no condition
    step = Step(task="Test step", inputs=[], output="$test_output")  # No condition
    plan = Plan(
        plan_context=PlanContext(query="test query", tool_ids=[]),
        steps=[step],
    )
    plan_run = PlanRun(
        plan_id=plan.id,
        current_step_index=0,
        end_user_id="test123",
        state=PlanRunState.IN_PROGRESS,
    )

    # Mock the introspection agent (should not be called)
    mock_introspection = MagicMock()

    # Call the actual method
    previous_output = LocalDataValue(value="Previous step result")
    updated_plan_run, outcome = portia._handle_introspection_outcome(  # noqa: SLF001
        introspection_agent=mock_introspection,
        plan=plan,
        plan_run=plan_run,
        last_executed_step_output=previous_output,
    )

    # Verify default outcome is CONTINUE
    assert outcome.outcome == PreStepIntrospectionOutcome.CONTINUE
    assert outcome.reason == "No condition to evaluate."

    # The introspection agent should not be called
    mock_introspection.pre_step_introspection.assert_not_called()

    # Plan run should be unchanged (no step outputs added)
    assert "$test_output" not in updated_plan_run.outputs.step_outputs
    assert updated_plan_run.state == PlanRunState.IN_PROGRESS


def test_portia_resume_with_skipped_steps(portia: Portia) -> None:
    """Test resuming a plan run with skipped steps and verifying final output.

    This test verifies:
    1. Resuming from a middle index works correctly
    2. Steps marked as SKIPPED are properly skipped during execution
    3. The final output is correctly computed from the last non-SKIPPED step
    """
    # Create a plan with multiple steps
    step1 = Step(task="Step 1", inputs=[], output="$step1_result")
    step2 = Step(task="Step 2", inputs=[], output="$step2_result", condition="true")
    step3 = Step(task="Step 3", inputs=[], output="$step3_result", condition="false")
    step4 = Step(task="Step 4", inputs=[], output="$step4_result", condition="false")
    plan = Plan(
        plan_context=PlanContext(query="Test query with skips", tool_ids=[]),
        steps=[step1, step2, step3, step4],
    )

    # Create a plan run that's partially completed (step1 is done)
    plan_run = PlanRun(
        plan_id=plan.id,
        current_step_index=1,  # Resume from step 2
        state=PlanRunState.IN_PROGRESS,
        end_user_id="test123",
        outputs=PlanRunOutputs(
            step_outputs={
                "$step1_result": LocalDataValue(value="Step 1 result", summary="Summary of step 1"),
            },
        ),
    )

    # Mock the storage to return our plan
    portia.storage.save_plan(plan)
    portia.storage.save_plan_run(plan_run)

    # Mock introspection agent to SKIP steps 3 and 4
    mock_introspection = MagicMock()

    def mock_introspection_outcome(*args, **kwargs):  # noqa: ANN002, ANN003, ANN202, ARG001
        plan_run = kwargs.get("plan_run")
        if plan_run.current_step_index in (2, 3):  # pyright: ignore[reportOptionalMemberAccess] # Skip both step3 and step4
            return PreStepIntrospection(
                outcome=PreStepIntrospectionOutcome.SKIP,
                reason="Condition is false",
            )
        return PreStepIntrospection(
            outcome=PreStepIntrospectionOutcome.CONTINUE,
            reason="Continue execution",
        )

    mock_introspection.pre_step_introspection.side_effect = mock_introspection_outcome

    # Mock step agent to return expected output for step 2 only (steps 3 and 4 will be skipped)
    mock_step_agent = MagicMock()
    mock_step_agent.execute_sync.return_value = LocalDataValue(
        value="Step 2 result",
        summary="Summary of step 2",
    )

    # Mock the final output summarizer
    expected_summary = "Combined summary of steps 1 and 2"
    mock_summarizer = MagicMock()
    mock_summarizer.create_summary.return_value = expected_summary

    with (
        mock.patch.object(portia, "_get_introspection_agent", return_value=mock_introspection),
        mock.patch.object(portia, "_get_agent_for_step", return_value=mock_step_agent),
        mock.patch("portia.portia.FinalOutputSummarizer", return_value=mock_summarizer),
    ):
        result_plan_run = portia.resume(plan_run)

        assert result_plan_run.state == PlanRunState.COMPLETE

        assert result_plan_run.outputs.step_outputs["$step1_result"].get_value() == "Step 1 result"
        assert result_plan_run.outputs.step_outputs["$step2_result"].get_value() == "Step 2 result"
        assert result_plan_run.outputs.step_outputs["$step3_result"].get_value() == SKIPPED_OUTPUT
        assert result_plan_run.outputs.step_outputs["$step4_result"].get_value() == SKIPPED_OUTPUT
        assert result_plan_run.outputs.final_output is not None
        assert result_plan_run.outputs.final_output.get_value() == "Step 2 result"
        assert result_plan_run.outputs.final_output.get_summary() == expected_summary
        assert result_plan_run.current_step_index == 3


def test_portia_initialize_end_user(portia: Portia) -> None:
    """Test end user handling."""
    end_user = EndUser(external_id="123")

    portia.storage.save_end_user(end_user)

    # with no end user should return default
    assert portia.initialize_end_user().external_id == "portia:default_user"

    # with empty end user should return default
    assert portia.initialize_end_user("").external_id == "portia:default_user"

    # with str should return full user
    assert portia.initialize_end_user(end_user.external_id) == end_user

    end_user.name = "Bob Smith"

    # with full user should save + return
    assert portia.initialize_end_user(end_user) == end_user
    storage_end_user = portia.storage.get_end_user(end_user.external_id)
    assert storage_end_user
    assert storage_end_user.name == "Bob Smith"


<<<<<<< HEAD
def test_portia_execution_step_hooks(portia: Portia, planning_model: MagicMock) -> None:
    """Test that all execution step hooks are called in correct order with right arguments."""
    execution_hooks = ExecutionHooks(
        before_first_execution_step=MagicMock(),
        before_execution_step=MagicMock(),
        after_execution_step=MagicMock(),
        after_last_execution_step=MagicMock(),
    )
    portia.execution_hooks = execution_hooks

    # Create a plan with two steps
    step1 = Step(task="Step 1", tool_id="add_tool", output="$step1_result")
    step2 = Step(task="Step 2", tool_id="add_tool", output="$step2_result")
    planning_model.get_structured_response.return_value = StepsOrError(
        steps=[step1, step2], error=None
    )

    mock_agent = MagicMock()
    step_1_result = LocalDataValue(value="Step 1 result")
    step_2_result = LocalDataValue(value="Step 2 result")
    mock_agent.execute_sync.side_effect = [step_1_result, step_2_result]
    mock_summarizer_agent = mock.MagicMock()
    mock_summarizer_agent.create_summary.return_value = None

    with (
        mock.patch.object(portia, "_get_agent_for_step", return_value=mock_agent),
=======
def test_portia_run_with_plan_run_inputs(portia: Portia, planning_model: MagicMock) -> None:
    """Test that Portia.run handles plan inputs correctly."""
    num_a_input = PlanInput(name="$num_a", description="Number A")
    num_b_input = PlanInput(name="$num_b", description="Number B")

    planning_model.get_structured_response.return_value = StepsOrError(
        steps=[
            Step(
                task="Add the inputs",
                tool_id="add_tool",
                inputs=[
                    Variable(name="$num_a", description="Number A"),
                    Variable(name="$num_b", description="Number B"),
                ],
                output="$output",
            ),
        ],
        error=None,
    )
    mock_step_agent = mock.MagicMock()
    mock_step_agent.execute_sync.return_value = LocalDataValue(value=3)
    mock_summarizer_agent = mock.MagicMock()
    mock_summarizer_agent.create_summary.side_effect = "Summary"

    with (
>>>>>>> 3b72e55c
        mock.patch(
            "portia.portia.FinalOutputSummarizer",
            return_value=mock_summarizer_agent,
        ),
<<<<<<< HEAD
    ):
        plan_run = portia.run("Test execution hooks")

    assert plan_run.state == PlanRunState.COMPLETE

    assert execution_hooks.before_first_execution_step.call_count == 1  # pyright: ignore[reportFunctionMemberAccess, reportOptionalMemberAccess]
    assert execution_hooks.before_execution_step.call_count == 2  # pyright: ignore[reportFunctionMemberAccess, reportOptionalMemberAccess]
    assert execution_hooks.after_execution_step.call_count == 2  # pyright: ignore[reportFunctionMemberAccess, reportOptionalMemberAccess]
    assert execution_hooks.after_last_execution_step.call_count == 1  # pyright: ignore[reportFunctionMemberAccess, reportOptionalMemberAccess]

    plan = portia.storage.get_plan(plan_run.plan_id)
    execution_hooks.before_first_execution_step.assert_called_once_with(  # pyright: ignore[reportFunctionMemberAccess, reportOptionalMemberAccess]
        ReadOnlyPlan.from_plan(plan), mock.ANY
    )

    execution_hooks.before_execution_step.assert_any_call(  # pyright: ignore[reportFunctionMemberAccess, reportOptionalMemberAccess]
        ReadOnlyPlan.from_plan(plan), mock.ANY, ReadOnlyStep.from_step(step1)
    )
    execution_hooks.before_execution_step.assert_any_call(  # pyright: ignore[reportFunctionMemberAccess, reportOptionalMemberAccess]
        ReadOnlyPlan.from_plan(plan), mock.ANY, ReadOnlyStep.from_step(step2)
    )

    execution_hooks.after_execution_step.assert_any_call(  # pyright: ignore[reportFunctionMemberAccess, reportOptionalMemberAccess]
        ReadOnlyPlan.from_plan(plan), mock.ANY, ReadOnlyStep.from_step(step1), step_1_result
    )
    execution_hooks.after_execution_step.assert_any_call(  # pyright: ignore[reportFunctionMemberAccess, reportOptionalMemberAccess]
        ReadOnlyPlan.from_plan(plan), mock.ANY, ReadOnlyStep.from_step(step2), step_2_result
    )

    execution_hooks.after_last_execution_step.assert_called_once_with(  # pyright: ignore[reportFunctionMemberAccess, reportOptionalMemberAccess]
        ReadOnlyPlan.from_plan(plan), mock.ANY, step_2_result
    )


def test_portia_execution_step_hooks_with_error(portia: Portia, planning_model: MagicMock) -> None:
    """Test that execution hooks are called correctly when an error occurs."""
    execution_hooks = ExecutionHooks(
        before_first_execution_step=MagicMock(),
        before_execution_step=MagicMock(),
        after_execution_step=MagicMock(),
        after_last_execution_step=MagicMock(),
    )
    portia.execution_hooks = execution_hooks

    step1 = Step(task="Step 1", tool_id="add_tool", output="$step1_result")
    planning_model.get_structured_response.return_value = StepsOrError(steps=[step1], error=None)

    # Mock the first agent to raise an error
    mock_agent = MagicMock()
    mock_agent.execute_sync.side_effect = ValueError("Test execution error")

    with mock.patch.object(portia, "_get_agent_for_step", return_value=mock_agent):
        plan_run = portia.run("Test execution hooks with error")
    assert plan_run.state == PlanRunState.FAILED

    assert execution_hooks.before_first_execution_step.call_count == 1  # pyright: ignore[reportFunctionMemberAccess, reportOptionalMemberAccess]
    assert execution_hooks.before_execution_step.call_count == 1  # pyright: ignore[reportFunctionMemberAccess, reportOptionalMemberAccess]
    assert execution_hooks.after_execution_step.call_count == 1  # pyright: ignore[reportFunctionMemberAccess, reportOptionalMemberAccess]
    assert execution_hooks.after_last_execution_step.call_count == 1  # pyright: ignore[reportFunctionMemberAccess, reportOptionalMemberAccess]
=======
        mock.patch.object(portia, "_get_agent_for_step", return_value=mock_step_agent),
    ):
        plan_run = portia.run(
            query="Add the two numbers together",
            plan_run_inputs={
                num_a_input: LocalDataValue(value=1),
                num_b_input: LocalDataValue(value=2),
            },
        )

    planning_model.get_structured_response.assert_called_once()
    assert "$num_a" in planning_model.get_structured_response.call_args[1]["messages"][1].content
    assert "$num_b" in planning_model.get_structured_response.call_args[1]["messages"][1].content
    assert plan_run.outputs.final_output is not None
    assert plan_run.outputs.final_output.get_value() == 3


def test_portia_plan_with_plan_inputs(portia: Portia, planning_model: MagicMock) -> None:
    """Test that Portia.plan handles plan inputs correctly."""
    num_a_input = PlanInput(name="$num_a", description="Number A")
    num_b_input = PlanInput(name="$num_b", description="Number B")

    planning_model.get_structured_response.return_value = StepsOrError(
        steps=[
            Step(
                task="Do something with the user ID",
                tool_id="add_tool",
                inputs=[
                    Variable(name="$num_a", description="Number A"),
                    Variable(name="$num_b", description="Number B"),
                ],
                output="$output",
            ),
        ],
        error=None,
    )

    plan = portia.plan(
        query="Use these inputs to do something",
        plan_inputs=[num_a_input, num_b_input],
        tools=[AdditionTool()],
    )

    assert len(plan.inputs) == 2
    assert any(input_.name == "$num_a" for input_ in plan.inputs)
    assert any(input_.name == "$num_b" for input_ in plan.inputs)
    assert len(plan.steps) == 1
    assert any(input_.name == "$num_a" for input_ in plan.steps[0].inputs)
    assert any(input_.name == "$num_b" for input_ in plan.steps[0].inputs)


def test_portia_run_plan_with_plan_run_inputs(portia: Portia) -> None:
    """Test that run_plan correctly handles plan inputs."""
    num_a_input = PlanInput(name="$num_a", description="First number to add")
    num_b_input = PlanInput(name="$num_b", description="Second number to add")

    plan = Plan(
        plan_context=PlanContext(query="Add two numbers", tool_ids=["add_tool"]),
        steps=[
            Step(
                task="Add numbers",
                tool_id="add_tool",
                inputs=[
                    Variable(name="$num_a", description="First number"),
                    Variable(name="$num_b", description="Second number"),
                ],
                output="$result",
            ),
        ],
        inputs=[num_a_input, num_b_input],
    )

    plan_run_inputs = {num_a_input: LocalDataValue(value=1), num_b_input: LocalDataValue(value=2)}

    mock_agent = MagicMock()
    mock_agent.execute_sync.return_value = LocalDataValue(value=3)

    # Mock the get_agent_for_step method to return our mock agent
    with mock.patch.object(portia, "_get_agent_for_step", return_value=mock_agent):
        plan_run = portia.run_plan(plan, plan_run_inputs=plan_run_inputs)

    assert plan_run.plan_id == plan.id
    assert len(plan_run.plan_run_inputs) == 2
    assert plan_run.plan_run_inputs["$num_a"].get_value() == 1
    assert plan_run.plan_run_inputs["$num_b"].get_value() == 2
    assert plan_run.outputs.final_output is not None
    assert plan_run.outputs.final_output.get_value() == 3


def test_portia_run_plan_with_missing_inputs(portia: Portia) -> None:
    """Test that run_plan raises error when required inputs are missing."""
    required_input1 = PlanInput(name="$required1", description="Required input 1")
    required_input2 = PlanInput(name="$required2", description="Required input 2")

    plan = Plan(
        plan_context=PlanContext(query="Plan requiring inputs", tool_ids=["add_tool"]),
        steps=[
            Step(
                task="Use the required input",
                tool_id="add_tool",
                inputs=[
                    Variable(name="$required1", description="Required value"),
                    Variable(name="$required2", description="Required value"),
                ],
                output="$result",
            ),
        ],
        inputs=[required_input1, required_input2],
    )

    # Try to run the plan without providing required inputs
    with pytest.raises(ValueError):  # noqa: PT011
        portia.run_plan(plan, plan_run_inputs={})

    # Should fail with just one of the two required
    with pytest.raises(ValueError):  # noqa: PT011
        portia.run_plan(plan, plan_run_inputs={required_input1: LocalDataValue(value="value")})

    # Should work if we provide both required inputs
    with mock.patch.object(portia, "resume") as mock_resume:
        portia.run_plan(
            plan,
            plan_run_inputs={
                required_input1: LocalDataValue(value="value 1"),
                required_input2: LocalDataValue(value="value 2"),
            },
        )
        mock_resume.assert_called_once()


def test_portia_run_plan_with_extra_input_when_expecting_none(portia: Portia) -> None:
    """Test that run_plan logs warning when extra inputs are provided."""
    # Create a plan with no inputs
    plan = Plan(
        plan_context=PlanContext(query="Plan with no inputs", tool_ids=["add_tool"]),
        steps=[],
        inputs=[],  # No inputs required
    )

    # Run with input that isn't in the plan's inputs
    extra_input = PlanInput(name="$extra", description="Extra unused input")
    plan_run = portia.run_plan(plan, plan_run_inputs={extra_input: LocalDataValue(value="value")})
    assert plan_run.plan_run_inputs == {}


def test_portia_run_plan_with_additional_extra_input(portia: Portia) -> None:
    """Test that run_plan ignores unknown inputs."""
    expected_input = PlanInput(name="$expected", description="Expected input")

    plan = Plan(
        plan_context=PlanContext(query="Plan with specific input", tool_ids=["add_tool"]),
        steps=[
            Step(
                task="Use the expected input",
                tool_id="add_tool",
                inputs=[
                    Variable(name="$expected", description="Expected value"),
                ],
                output="$result",
            ),
        ],
        inputs=[expected_input],
    )

    unknown_input = PlanInput(name="$unknown", description="Unknown input")

    with mock.patch.object(portia, "resume") as mock_resume:
        mock_resume.side_effect = lambda x: x
        plan_run = portia.run_plan(
            plan,
            plan_run_inputs={
                expected_input: LocalDataValue(value="expected_value"),
                unknown_input: LocalDataValue(value="unknown_value"),
            },
        )

        assert "$expected" in plan_run.plan_run_inputs
        assert plan_run.plan_run_inputs["$expected"].get_value() == "expected_value"
        assert "$unknown" not in plan_run.plan_run_inputs
        mock_resume.assert_called_once()
>>>>>>> 3b72e55c
<|MERGE_RESOLUTION|>--- conflicted
+++ resolved
@@ -35,19 +35,16 @@
 from portia.model import GenerativeModel
 from portia.open_source_tools.llm_tool import LLMTool
 from portia.open_source_tools.registry import example_tool_registry, open_source_tool_registry
-<<<<<<< HEAD
-from portia.plan import Plan, PlanContext, ReadOnlyPlan, ReadOnlyStep, Step
-=======
 from portia.plan import (
     Plan,
     PlanContext,
     PlanInput,
     PlanUUID,
     ReadOnlyPlan,
+    ReadOnlyStep,
     Step,
     Variable,
 )
->>>>>>> 3b72e55c
 from portia.plan_run import PlanRun, PlanRunOutputs, PlanRunState, PlanRunUUID, ReadOnlyPlanRun
 from portia.planning_agents.base_planning_agent import StepsOrError
 from portia.portia import ExecutionHooks, Portia
@@ -1288,34 +1285,6 @@
     assert storage_end_user.name == "Bob Smith"
 
 
-<<<<<<< HEAD
-def test_portia_execution_step_hooks(portia: Portia, planning_model: MagicMock) -> None:
-    """Test that all execution step hooks are called in correct order with right arguments."""
-    execution_hooks = ExecutionHooks(
-        before_first_execution_step=MagicMock(),
-        before_execution_step=MagicMock(),
-        after_execution_step=MagicMock(),
-        after_last_execution_step=MagicMock(),
-    )
-    portia.execution_hooks = execution_hooks
-
-    # Create a plan with two steps
-    step1 = Step(task="Step 1", tool_id="add_tool", output="$step1_result")
-    step2 = Step(task="Step 2", tool_id="add_tool", output="$step2_result")
-    planning_model.get_structured_response.return_value = StepsOrError(
-        steps=[step1, step2], error=None
-    )
-
-    mock_agent = MagicMock()
-    step_1_result = LocalDataValue(value="Step 1 result")
-    step_2_result = LocalDataValue(value="Step 2 result")
-    mock_agent.execute_sync.side_effect = [step_1_result, step_2_result]
-    mock_summarizer_agent = mock.MagicMock()
-    mock_summarizer_agent.create_summary.return_value = None
-
-    with (
-        mock.patch.object(portia, "_get_agent_for_step", return_value=mock_agent),
-=======
 def test_portia_run_with_plan_run_inputs(portia: Portia, planning_model: MagicMock) -> None:
     """Test that Portia.run handles plan inputs correctly."""
     num_a_input = PlanInput(name="$num_a", description="Number A")
@@ -1341,72 +1310,10 @@
     mock_summarizer_agent.create_summary.side_effect = "Summary"
 
     with (
->>>>>>> 3b72e55c
         mock.patch(
             "portia.portia.FinalOutputSummarizer",
             return_value=mock_summarizer_agent,
         ),
-<<<<<<< HEAD
-    ):
-        plan_run = portia.run("Test execution hooks")
-
-    assert plan_run.state == PlanRunState.COMPLETE
-
-    assert execution_hooks.before_first_execution_step.call_count == 1  # pyright: ignore[reportFunctionMemberAccess, reportOptionalMemberAccess]
-    assert execution_hooks.before_execution_step.call_count == 2  # pyright: ignore[reportFunctionMemberAccess, reportOptionalMemberAccess]
-    assert execution_hooks.after_execution_step.call_count == 2  # pyright: ignore[reportFunctionMemberAccess, reportOptionalMemberAccess]
-    assert execution_hooks.after_last_execution_step.call_count == 1  # pyright: ignore[reportFunctionMemberAccess, reportOptionalMemberAccess]
-
-    plan = portia.storage.get_plan(plan_run.plan_id)
-    execution_hooks.before_first_execution_step.assert_called_once_with(  # pyright: ignore[reportFunctionMemberAccess, reportOptionalMemberAccess]
-        ReadOnlyPlan.from_plan(plan), mock.ANY
-    )
-
-    execution_hooks.before_execution_step.assert_any_call(  # pyright: ignore[reportFunctionMemberAccess, reportOptionalMemberAccess]
-        ReadOnlyPlan.from_plan(plan), mock.ANY, ReadOnlyStep.from_step(step1)
-    )
-    execution_hooks.before_execution_step.assert_any_call(  # pyright: ignore[reportFunctionMemberAccess, reportOptionalMemberAccess]
-        ReadOnlyPlan.from_plan(plan), mock.ANY, ReadOnlyStep.from_step(step2)
-    )
-
-    execution_hooks.after_execution_step.assert_any_call(  # pyright: ignore[reportFunctionMemberAccess, reportOptionalMemberAccess]
-        ReadOnlyPlan.from_plan(plan), mock.ANY, ReadOnlyStep.from_step(step1), step_1_result
-    )
-    execution_hooks.after_execution_step.assert_any_call(  # pyright: ignore[reportFunctionMemberAccess, reportOptionalMemberAccess]
-        ReadOnlyPlan.from_plan(plan), mock.ANY, ReadOnlyStep.from_step(step2), step_2_result
-    )
-
-    execution_hooks.after_last_execution_step.assert_called_once_with(  # pyright: ignore[reportFunctionMemberAccess, reportOptionalMemberAccess]
-        ReadOnlyPlan.from_plan(plan), mock.ANY, step_2_result
-    )
-
-
-def test_portia_execution_step_hooks_with_error(portia: Portia, planning_model: MagicMock) -> None:
-    """Test that execution hooks are called correctly when an error occurs."""
-    execution_hooks = ExecutionHooks(
-        before_first_execution_step=MagicMock(),
-        before_execution_step=MagicMock(),
-        after_execution_step=MagicMock(),
-        after_last_execution_step=MagicMock(),
-    )
-    portia.execution_hooks = execution_hooks
-
-    step1 = Step(task="Step 1", tool_id="add_tool", output="$step1_result")
-    planning_model.get_structured_response.return_value = StepsOrError(steps=[step1], error=None)
-
-    # Mock the first agent to raise an error
-    mock_agent = MagicMock()
-    mock_agent.execute_sync.side_effect = ValueError("Test execution error")
-
-    with mock.patch.object(portia, "_get_agent_for_step", return_value=mock_agent):
-        plan_run = portia.run("Test execution hooks with error")
-    assert plan_run.state == PlanRunState.FAILED
-
-    assert execution_hooks.before_first_execution_step.call_count == 1  # pyright: ignore[reportFunctionMemberAccess, reportOptionalMemberAccess]
-    assert execution_hooks.before_execution_step.call_count == 1  # pyright: ignore[reportFunctionMemberAccess, reportOptionalMemberAccess]
-    assert execution_hooks.after_execution_step.call_count == 1  # pyright: ignore[reportFunctionMemberAccess, reportOptionalMemberAccess]
-    assert execution_hooks.after_last_execution_step.call_count == 1  # pyright: ignore[reportFunctionMemberAccess, reportOptionalMemberAccess]
-=======
         mock.patch.object(portia, "_get_agent_for_step", return_value=mock_step_agent),
     ):
         plan_run = portia.run(
@@ -1587,4 +1494,94 @@
         assert plan_run.plan_run_inputs["$expected"].get_value() == "expected_value"
         assert "$unknown" not in plan_run.plan_run_inputs
         mock_resume.assert_called_once()
->>>>>>> 3b72e55c
+
+
+def test_portia_execution_step_hooks(portia: Portia, planning_model: MagicMock) -> None:
+    """Test that all execution step hooks are called in correct order with right arguments."""
+    execution_hooks = ExecutionHooks(
+        before_first_execution_step=MagicMock(),
+        before_execution_step=MagicMock(),
+        after_execution_step=MagicMock(),
+        after_last_execution_step=MagicMock(),
+    )
+    portia.execution_hooks = execution_hooks
+
+    # Create a plan with two steps
+    step1 = Step(task="Step 1", tool_id="add_tool", output="$step1_result")
+    step2 = Step(task="Step 2", tool_id="add_tool", output="$step2_result")
+    planning_model.get_structured_response.return_value = StepsOrError(
+        steps=[step1, step2], error=None
+    )
+
+    mock_agent = MagicMock()
+    step_1_result = LocalDataValue(value="Step 1 result")
+    step_2_result = LocalDataValue(value="Step 2 result")
+    mock_agent.execute_sync.side_effect = [step_1_result, step_2_result]
+    mock_summarizer_agent = mock.MagicMock()
+    mock_summarizer_agent.create_summary.return_value = None
+
+    with (
+        mock.patch.object(portia, "_get_agent_for_step", return_value=mock_agent),
+        mock.patch(
+            "portia.portia.FinalOutputSummarizer",
+            return_value=mock_summarizer_agent,
+        ),
+    ):
+        plan_run = portia.run("Test execution hooks")
+
+    assert plan_run.state == PlanRunState.COMPLETE
+
+    assert execution_hooks.before_first_execution_step.call_count == 1  # pyright: ignore[reportFunctionMemberAccess, reportOptionalMemberAccess]
+    assert execution_hooks.before_execution_step.call_count == 2  # pyright: ignore[reportFunctionMemberAccess, reportOptionalMemberAccess]
+    assert execution_hooks.after_execution_step.call_count == 2  # pyright: ignore[reportFunctionMemberAccess, reportOptionalMemberAccess]
+    assert execution_hooks.after_last_execution_step.call_count == 1  # pyright: ignore[reportFunctionMemberAccess, reportOptionalMemberAccess]
+
+    plan = portia.storage.get_plan(plan_run.plan_id)
+    execution_hooks.before_first_execution_step.assert_called_once_with(  # pyright: ignore[reportFunctionMemberAccess, reportOptionalMemberAccess]
+        ReadOnlyPlan.from_plan(plan), mock.ANY
+    )
+
+    execution_hooks.before_execution_step.assert_any_call(  # pyright: ignore[reportFunctionMemberAccess, reportOptionalMemberAccess]
+        ReadOnlyPlan.from_plan(plan), mock.ANY, ReadOnlyStep.from_step(step1)
+    )
+    execution_hooks.before_execution_step.assert_any_call(  # pyright: ignore[reportFunctionMemberAccess, reportOptionalMemberAccess]
+        ReadOnlyPlan.from_plan(plan), mock.ANY, ReadOnlyStep.from_step(step2)
+    )
+
+    execution_hooks.after_execution_step.assert_any_call(  # pyright: ignore[reportFunctionMemberAccess, reportOptionalMemberAccess]
+        ReadOnlyPlan.from_plan(plan), mock.ANY, ReadOnlyStep.from_step(step1), step_1_result
+    )
+    execution_hooks.after_execution_step.assert_any_call(  # pyright: ignore[reportFunctionMemberAccess, reportOptionalMemberAccess]
+        ReadOnlyPlan.from_plan(plan), mock.ANY, ReadOnlyStep.from_step(step2), step_2_result
+    )
+
+    execution_hooks.after_last_execution_step.assert_called_once_with(  # pyright: ignore[reportFunctionMemberAccess, reportOptionalMemberAccess]
+        ReadOnlyPlan.from_plan(plan), mock.ANY, step_2_result
+    )
+
+
+def test_portia_execution_step_hooks_with_error(portia: Portia, planning_model: MagicMock) -> None:
+    """Test that execution hooks are called correctly when an error occurs."""
+    execution_hooks = ExecutionHooks(
+        before_first_execution_step=MagicMock(),
+        before_execution_step=MagicMock(),
+        after_execution_step=MagicMock(),
+        after_last_execution_step=MagicMock(),
+    )
+    portia.execution_hooks = execution_hooks
+
+    step1 = Step(task="Step 1", tool_id="add_tool", output="$step1_result")
+    planning_model.get_structured_response.return_value = StepsOrError(steps=[step1], error=None)
+
+    # Mock the first agent to raise an error
+    mock_agent = MagicMock()
+    mock_agent.execute_sync.side_effect = ValueError("Test execution error")
+
+    with mock.patch.object(portia, "_get_agent_for_step", return_value=mock_agent):
+        plan_run = portia.run("Test execution hooks with error")
+    assert plan_run.state == PlanRunState.FAILED
+
+    assert execution_hooks.before_first_execution_step.call_count == 1  # pyright: ignore[reportFunctionMemberAccess, reportOptionalMemberAccess]
+    assert execution_hooks.before_execution_step.call_count == 1  # pyright: ignore[reportFunctionMemberAccess, reportOptionalMemberAccess]
+    assert execution_hooks.after_execution_step.call_count == 1  # pyright: ignore[reportFunctionMemberAccess, reportOptionalMemberAccess]
+    assert execution_hooks.after_last_execution_step.call_count == 1  # pyright: ignore[reportFunctionMemberAccess, reportOptionalMemberAccess]