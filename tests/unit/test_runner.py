"""Tests for runner classes."""

import tempfile
from pathlib import Path
from unittest.mock import MagicMock

import pytest

<<<<<<< HEAD
from portia.config import AgentType, Config, StorageClass
from portia.errors import (
    InvalidStorageError,
    InvalidWorkflowStateError,
    PlanError,
)
=======
from portia.config import AgentType, StorageClass
from portia.errors import InvalidWorkflowStateError, PlanError
>>>>>>> a3c2d367
from portia.llm_wrapper import LLMWrapper
from portia.plan import Plan, Step
from portia.planner import PlanOrError
from portia.runner import Runner
from portia.tool_registry import InMemoryToolRegistry
from portia.workflow import WorkflowState
from tests.utils import AdditionTool, ClarificationTool, get_test_config


@pytest.fixture
def runner() -> Runner:
    """Fixture to create a Runner instance for testing."""
    config = get_test_config()
    tool_registry = InMemoryToolRegistry.from_local_tools([AdditionTool(), ClarificationTool()])
    return Runner(config=config, tool_registry=tool_registry)


def test_runner_run_query(runner: Runner) -> None:
    """Test running a query using the Runner."""
    query = "example query"

    mock_response = PlanOrError(plan=Plan(query=query, steps=[]), error=None)
    LLMWrapper.to_instructor = MagicMock(return_value=mock_response)

    workflow = runner.run_query(query)

    assert workflow.state == WorkflowState.COMPLETE


def test_runner_run_query_disk_storage() -> None:
    """Test running a query using the Runner."""
    with tempfile.TemporaryDirectory() as tmp_dir:
        query = "example query"
        config = get_test_config(
            storage_class=StorageClass.DISK,
            storage_dir=tmp_dir,
        )
        tool_registry = InMemoryToolRegistry.from_local_tools([AdditionTool(), ClarificationTool()])
        runner = Runner(config=config, tool_registry=tool_registry)

        mock_response = PlanOrError(plan=Plan(query=query, steps=[]), error=None)
        LLMWrapper.to_instructor = MagicMock(return_value=mock_response)

        workflow = runner.run_query(query)

        assert workflow.state == WorkflowState.COMPLETE
        # Use Path to check for the files
        plan_files = list(Path(tmp_dir).glob("plan-*.json"))
        workflow_files = list(Path(tmp_dir).glob("workflow-*.json"))

        assert len(plan_files) == 1
        assert len(workflow_files) == 1


def test_runner_plan_query(runner: Runner) -> None:
    """Test planning a query using the Runner."""
    query = "example query"

    mock_response = PlanOrError(plan=Plan(query=query, steps=[]), error=None)
    LLMWrapper.to_instructor = MagicMock(return_value=mock_response)

    plan = runner.plan_query(query)

    assert plan.query == query


def test_runner_plan_query_error(runner: Runner) -> None:
    """Test planning a query that returns an error."""
    query = "example query"

    mock_response = PlanOrError(plan=Plan(query=query, steps=[]), error="could not plan")
    LLMWrapper.to_instructor = MagicMock(return_value=mock_response)

    with pytest.raises(PlanError):
        runner.plan_query(query)


def test_runner_plan_query_with_tools(runner: Runner) -> None:
    """Test planning a query using the Runner."""
    query = "example query"

    mock_response = PlanOrError(plan=Plan(query=query, steps=[]), error=None)
    LLMWrapper.to_instructor = MagicMock(return_value=mock_response)

    plan = runner.plan_query(query, tools=["Add Tool"])

    assert plan.query == query


def test_runner_create_and_execute_workflow(runner: Runner) -> None:
    """Test running a plan using the Runner."""
    query = "example query"

    mock_response = PlanOrError(plan=Plan(query=query, steps=[]), error=None)
    LLMWrapper.to_instructor = MagicMock(return_value=mock_response)

    plan = runner.plan_query(query)
    workflow = runner.create_and_execute_workflow(plan)

    assert workflow.state == WorkflowState.COMPLETE
    assert workflow.plan_id == plan.id


def test_runner_toolless_agent() -> None:
    """Test running a plan using the Runner."""
    query = "example query"

    mock_response = PlanOrError(
        plan=Plan(
            query=query,
            steps=[
                Step(
                    task="Find and summarize the latest news on artificial intelligence",
                    tool_name="Add Tool",
                    output="$ai_search_results",
                ),
            ],
        ),
        error=None,
    )
    LLMWrapper.to_instructor = MagicMock(return_value=mock_response)

    config = get_test_config(
        default_agent_type=AgentType.TOOL_LESS,
    )
    tool_registry = InMemoryToolRegistry.from_local_tools([AdditionTool(), ClarificationTool()])
    runner = Runner(config=config, tool_registry=tool_registry)

    plan = runner.plan_query(query)
    runner.create_and_execute_workflow(plan)


def test_runner_execute_workflow(runner: Runner) -> None:
    """Test resuming a workflow after interruption."""
    query = "example query"

    mock_response = PlanOrError(plan=Plan(query=query, steps=[]), error=None)
    LLMWrapper.to_instructor = MagicMock(return_value=mock_response)

    plan = runner.plan_query(query)
    workflow = runner.create_and_execute_workflow(plan)

    # Simulate workflow being in progress
    workflow.state = WorkflowState.IN_PROGRESS
    workflow.current_step_index = 1
    workflow = runner.execute_workflow(workflow)

    assert workflow.state == WorkflowState.COMPLETE
    assert workflow.current_step_index == 1


def test_runner_execute_workflow_invalid_state(runner: Runner) -> None:
    """Test resuming a workflow with an invalid state."""
    query = "example query"

    mock_response = PlanOrError(plan=Plan(query=query, steps=[]), error=None)
    LLMWrapper.to_instructor = MagicMock(return_value=mock_response)

    plan = runner.plan_query(query)
    workflow = runner.create_and_execute_workflow(plan)

    # Set invalid state
    workflow.state = WorkflowState.COMPLETE

    with pytest.raises(InvalidWorkflowStateError):
        runner.execute_workflow(workflow)


def test_runner_execute_workflow_invalid_output(runner: Runner) -> None:
    """Test executing a workflow with an invalid output."""
    query = "add 1 and 2"
    agent = MagicMock()
    agent.execute_sync = MagicMock(return_value="not an output object")
    runner._get_agent_for_step = MagicMock(return_value=agent)  # noqa: SLF001
    plan = Plan(
        query=query,
        steps=[Step(task="add 1 and 2", tool_name="Add Tool", output="$addition_result")],
    )
    workflow = plan.create_workflow()

    output = runner._execute_workflow(plan, workflow)  # noqa: SLF001
    assert output.state == WorkflowState.FAILED
    assert hasattr(output, "final_output")
    assert hasattr(output.final_output, "value")
    assert output.final_output is not None
    assert output.final_output.value == "Agent returned invalid content: not an output object"<|MERGE_RESOLUTION|>--- conflicted
+++ resolved
@@ -6,17 +6,8 @@
 
 import pytest
 
-<<<<<<< HEAD
-from portia.config import AgentType, Config, StorageClass
-from portia.errors import (
-    InvalidStorageError,
-    InvalidWorkflowStateError,
-    PlanError,
-)
-=======
 from portia.config import AgentType, StorageClass
 from portia.errors import InvalidWorkflowStateError, PlanError
->>>>>>> a3c2d367
 from portia.llm_wrapper import LLMWrapper
 from portia.plan import Plan, Step
 from portia.planner import PlanOrError
@@ -182,24 +173,4 @@
     workflow.state = WorkflowState.COMPLETE
 
     with pytest.raises(InvalidWorkflowStateError):
-        runner.execute_workflow(workflow)
-
-
-def test_runner_execute_workflow_invalid_output(runner: Runner) -> None:
-    """Test executing a workflow with an invalid output."""
-    query = "add 1 and 2"
-    agent = MagicMock()
-    agent.execute_sync = MagicMock(return_value="not an output object")
-    runner._get_agent_for_step = MagicMock(return_value=agent)  # noqa: SLF001
-    plan = Plan(
-        query=query,
-        steps=[Step(task="add 1 and 2", tool_name="Add Tool", output="$addition_result")],
-    )
-    workflow = plan.create_workflow()
-
-    output = runner._execute_workflow(plan, workflow)  # noqa: SLF001
-    assert output.state == WorkflowState.FAILED
-    assert hasattr(output, "final_output")
-    assert hasattr(output.final_output, "value")
-    assert output.final_output is not None
-    assert output.final_output.value == "Agent returned invalid content: not an output object"+        runner.execute_workflow(workflow)