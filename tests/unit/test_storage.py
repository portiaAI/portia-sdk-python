"""Test simple agent."""

from __future__ import annotations

from pathlib import Path
from typing import TYPE_CHECKING
from unittest.mock import ANY, MagicMock, patch
from uuid import UUID

import pytest

from portia.end_user import EndUser
from portia.errors import StorageError
from portia.execution_agents.output import AgentMemoryOutput, LocalOutput
from portia.plan import Plan, PlanContext, PlanUUID
from portia.plan_run import PlanRun, PlanRunState, PlanRunUUID
from portia.storage import (
    AdditionalStorage,
    DiskFileStorage,
    InMemoryStorage,
    PlanRunListResponse,
    PlanStorage,
    PortiaCloudStorage,
    RunStorage,
)
from tests.utils import get_test_config, get_test_plan_run, get_test_tool_call

if TYPE_CHECKING:
    from pytest_httpx import HTTPXMock

    from portia.tool_call import ToolCallRecord


def test_storage_base_classes() -> None:
    """Test PlanStorage raises."""

    class MyStorage(RunStorage, PlanStorage, AdditionalStorage):
        """Override to test base."""

        def save_plan(self, plan: Plan) -> None:
            return super().save_plan(plan)  # type: ignore  # noqa: PGH003

        def get_plan(self, plan_id: PlanUUID) -> Plan:
            return super().get_plan(plan_id)  # type: ignore  # noqa: PGH003

        def save_plan_run(self, plan_run: PlanRun) -> None:
            return super().save_plan_run(plan_run)  # type: ignore  # noqa: PGH003

        def get_plan_run(self, plan_run_id: PlanRunUUID) -> PlanRun:
            return super().get_plan_run(plan_run_id)  # type: ignore  # noqa: PGH003

        def get_plan_runs(
            self,
            run_state: PlanRunState | None = None,
            page: int | None = None,
        ) -> PlanRunListResponse:
            return super().get_plan_runs(run_state, page)  # type: ignore  # noqa: PGH003

        def save_tool_call(self, tool_call: ToolCallRecord) -> None:
            return super().save_tool_call(tool_call)  # type: ignore  # noqa: PGH003

        def save_end_user(self, end_user: EndUser) -> EndUser:
            return super().save_end_user(end_user)  # type: ignore  # noqa: PGH003

        def get_end_user(self, external_id: str) -> EndUser:
            return super().get_end_user(external_id)  # type: ignore  # noqa: PGH003

    storage = MyStorage()
    plan = Plan(plan_context=PlanContext(query="", tool_ids=[]), steps=[])
    plan_run = PlanRun(
        plan_id=plan.id,
        end_user_id="test123",
    )

    tool_call = get_test_tool_call(plan_run)

    end_user = EndUser(external_id="123")

    with pytest.raises(NotImplementedError):
        storage.save_plan(plan)

    with pytest.raises(NotImplementedError):
        storage.get_plan(plan.id)

    with pytest.raises(NotImplementedError):
        storage.save_plan_run(plan_run)

    with pytest.raises(NotImplementedError):
        storage.get_plan_run(plan_run.id)

    with pytest.raises(NotImplementedError):
        storage.get_plan_runs()

    with pytest.raises(NotImplementedError):
        storage.save_tool_call(tool_call)

    with pytest.raises(NotImplementedError):
        storage.save_end_user(end_user)

    with pytest.raises(NotImplementedError):
        storage.get_end_user(end_user.external_id)


def test_in_memory_storage() -> None:
    """Test in memory storage."""
    storage = InMemoryStorage()
    (plan, plan_run) = get_test_plan_run()
    storage.save_plan(plan)
    assert storage.get_plan(plan.id) == plan
    storage.save_plan_run(plan_run)
    assert storage.get_plan_run(plan_run.id) == plan_run
    assert storage.get_plan_runs().results == [plan_run]
    assert storage.get_plan_runs(PlanRunState.FAILED).results == []
    saved_output_1 = storage.save_plan_run_output(
        "test name",
        LocalOutput(value="test value"),
        plan_run.id,
    )
    assert storage.get_plan_run_output("test name", plan_run.id) == LocalOutput(value="test value")
    # Check that we ignore outputs that are already in agent memory
    saved_output_2 = storage.save_plan_run_output(
        "test name",
        saved_output_1,
        plan_run.id,
    )
    assert saved_output_2 == saved_output_1
<<<<<<< HEAD
    # Check with an output that's too large
    with (
        patch("sys.getsizeof", return_value=InMemoryStorage.MAX_OUTPUT_BYTES + 1),
        pytest.raises(StorageError),
    ):
        storage.save_plan_run_output(
            "large_output",
            LocalOutput(value="large value"),
            plan_run.id,
        )
=======
>>>>>>> 1c56b9be

    # This just logs, but check it doesn't cause any issues
    tool_call = get_test_tool_call(plan_run)
    storage.save_tool_call(tool_call)
    # Check with a very large output too
    tool_call.output = "a" * 100000
    storage.save_tool_call(tool_call)

    end_user = EndUser(external_id="123")

    assert storage.get_end_user("123") is None
    assert storage.save_end_user(end_user) == end_user
    assert storage.get_end_user("123") is not None


def test_disk_storage(tmp_path: Path) -> None:
    """Test disk storage."""
    storage = DiskFileStorage(storage_dir=str(tmp_path))
    (plan, plan_run) = get_test_plan_run()
    storage.save_plan(plan)
    assert storage.get_plan(plan.id) == plan
    storage.save_plan_run(plan_run)
    assert storage.get_plan_run(plan_run.id) == plan_run
    all_runs = storage.get_plan_runs()
    assert all_runs.results == [plan_run]
    assert storage.get_plan_runs(PlanRunState.FAILED).results == []
    storage.save_plan_run_output("test name", LocalOutput(value="test value"), plan_run.id)
    assert storage.get_plan_run_output("test name", plan_run.id) == LocalOutput(value="test value")
<<<<<<< HEAD
    # Check with an output that's too large
    with (
        patch("sys.getsizeof", return_value=InMemoryStorage.MAX_OUTPUT_BYTES + 1),
        pytest.raises(StorageError),
    ):
        storage.save_plan_run_output(
            "large_output",
            LocalOutput(value="large value"),
            plan_run.id,
        )
=======
    # This just logs, but check it doesn't cause any issues
    tool_call = get_test_tool_call(plan_run)
    storage.save_tool_call(tool_call)
    # Check with a very large output too
    tool_call.output = "a" * 100000
    storage.save_tool_call(tool_call)

    end_user = EndUser(external_id="123")

    assert storage.get_end_user("123") is None
    assert storage.save_end_user(end_user) == end_user
    assert storage.get_end_user("123") is not None
>>>>>>> 1c56b9be


def test_portia_cloud_storage() -> None:
    """Test PortiaCloudStorage raises StorageError on failure responses."""
    config = get_test_config(portia_api_key="test_api_key")
    storage = PortiaCloudStorage(config)

    plan = Plan(
        id=PlanUUID(uuid=UUID("12345678-1234-5678-1234-567812345678")),
        plan_context=PlanContext(query="", tool_ids=[]),
        steps=[],
    )
    plan_run = PlanRun(
        id=PlanRunUUID(uuid=UUID("87654321-4321-8765-4321-876543218765")),
        plan_id=plan.id,
        end_user_id="test123",
    )
    tool_call = get_test_tool_call(plan_run)

    end_user = EndUser(external_id="123")

    mock_response = MagicMock()
    mock_response.is_success = False
    mock_response.content = b"An error occurred."

    with (
        patch.object(storage.client, "post", return_value=mock_response) as mock_post,
        patch.object(storage.client, "get", return_value=mock_response) as mock_get,
    ):
        # Test save_plan failure
        with pytest.raises(StorageError, match="An error occurred."):
            storage.save_plan(plan)

        mock_post.assert_called_once_with(
            url="/api/v0/plans/",
            json={
                "id": str(plan.id),
                "steps": [],
                "query": plan.plan_context.query,
                "tool_ids": plan.plan_context.tool_ids,
            },
        )

    with (
        patch.object(storage.client, "get", return_value=mock_response) as mock_get,
    ):
        # Test get_plan failure
        with pytest.raises(StorageError, match="An error occurred."):
            storage.get_plan(plan.id)

        mock_get.assert_called_once_with(
            url=f"/api/v0/plans/{plan.id}/",
        )

    with (
        patch.object(storage.client, "put", return_value=mock_response) as mock_put,
    ):
        # Test save_run failure
        with pytest.raises(StorageError, match="An error occurred."):
            storage.save_plan_run(plan_run)

        mock_put.assert_called_once_with(
            url=f"/api/v0/plan-runs/{plan_run.id}/",
            json={
                "current_step_index": plan_run.current_step_index,
                "state": plan_run.state,
                "end_user": plan_run.end_user_id,
                "execution_context": plan_run.execution_context.model_dump(mode="json"),
                "outputs": plan_run.outputs.model_dump(mode="json"),
                "plan_id": str(plan_run.plan_id),
            },
        )

    with (
        patch.object(storage.client, "get", return_value=mock_response) as mock_get,
    ):
        # Test get_run failure
        with pytest.raises(StorageError, match="An error occurred."):
            storage.get_plan_run(plan_run.id)

        mock_get.assert_called_once_with(
            url=f"/api/v0/plan-runs/{plan_run.id}/",
        )

    with (
        patch.object(storage.client, "get", return_value=mock_response) as mock_get,
    ):
        # Test get_run failure
        with pytest.raises(StorageError, match="An error occurred."):
            storage.get_plan_runs()

        mock_get.assert_called_once_with(
            url="/api/v0/plan-runs/?",
        )

    with (
        patch.object(storage.client, "post", return_value=mock_response) as mock_post,
    ):
        # Test save_tool_call failure
        with pytest.raises(StorageError, match="An error occurred."):
            storage.save_tool_call(tool_call)

        mock_post.assert_called_once_with(
            url="/api/v0/tool-calls/",
            json={
                "plan_run_id": str(tool_call.plan_run_id),
                "tool_name": tool_call.tool_name,
                "step": tool_call.step,
                "end_user_id": tool_call.end_user_id or "",
                "additional_data": tool_call.additional_data,
                "input": tool_call.input,
                "output": tool_call.output,
                "status": tool_call.status,
                "latency_seconds": tool_call.latency_seconds,
            },
        )

    with (
        patch.object(storage.client, "get", return_value=mock_response) as mock_get,
    ):
        # Test get_run failure
        with pytest.raises(StorageError, match="An error occurred."):
            storage.get_end_user(end_user.external_id)

        mock_get.assert_called_once_with(
            url=f"/api/v0/end-user/{end_user.external_id}/",
        )

    with (
        patch.object(storage.client, "put", return_value=mock_response) as mock_put,
    ):
        # Test save_tool_call failure
        with pytest.raises(StorageError, match="An error occurred."):
            storage.save_end_user(end_user)

        mock_put.assert_called_once_with(
            url=f"/api/v0/end-user/{end_user.external_id}/",
            json=end_user.model_dump(mode="json"),
        )


def test_portia_cloud_storage_errors() -> None:
    """Test PortiaCloudStorage raises StorageError on failure responses."""
    config = get_test_config(portia_api_key="test_api_key")
    storage = PortiaCloudStorage(config)

    plan = Plan(
        id=PlanUUID(uuid=UUID("12345678-1234-5678-1234-567812345678")),
        plan_context=PlanContext(query="", tool_ids=[]),
        steps=[],
    )
    plan_run = PlanRun(
        id=PlanRunUUID(uuid=UUID("87654321-4321-8765-4321-876543218765")),
        plan_id=plan.id,
        end_user_id="test123",
    )

    tool_call = get_test_tool_call(plan_run)

    end_user = EndUser(external_id="123")

    mock_exception = RuntimeError("An error occurred.")
    with (
        patch.object(storage.client, "post", side_effect=mock_exception) as mock_post,
        patch.object(storage.client, "get", side_effect=mock_exception) as mock_get,
    ):
        # Test save_plan failure
        with pytest.raises(StorageError):
            storage.save_plan(plan)

        mock_post.assert_called_once_with(
            url="/api/v0/plans/",
            json={
                "id": str(plan.id),
                "steps": [],
                "query": plan.plan_context.query,
                "tool_ids": plan.plan_context.tool_ids,
            },
        )
    with (
        patch.object(storage.client, "post", side_effect=mock_exception) as mock_post,
        patch.object(storage.client, "get", side_effect=mock_exception) as mock_get,
    ):
        # Test get_plan failure
        with pytest.raises(StorageError):
            storage.get_plan(plan.id)

        mock_get.assert_called_once_with(
            url=f"/api/v0/plans/{plan.id}/",
        )

    with (
        patch.object(storage.client, "put", side_effect=mock_exception) as mock_put,
        patch.object(storage.client, "get", side_effect=mock_exception) as mock_get,
    ):
        # Test save_run failure
        with pytest.raises(StorageError):
            storage.save_plan_run(plan_run)

        mock_put.assert_called_once_with(
            url=f"/api/v0/plan-runs/{plan_run.id}/",
            json={
                "current_step_index": plan_run.current_step_index,
                "state": plan_run.state,
                "end_user": plan_run.end_user_id,
                "execution_context": plan_run.execution_context.model_dump(mode="json"),
                "outputs": plan_run.outputs.model_dump(mode="json"),
                "plan_id": str(plan_run.plan_id),
            },
        )

    with (
        patch.object(storage.client, "post", side_effect=mock_exception) as mock_post,
        patch.object(storage.client, "get", side_effect=mock_exception) as mock_get,
    ):
        # Test get_run failure
        with pytest.raises(StorageError):
            storage.get_plan_run(plan_run.id)

        mock_get.assert_called_once_with(
            url=f"/api/v0/plan-runs/{plan_run.id}/",
        )

    with (
        patch.object(storage.client, "post", side_effect=mock_exception) as mock_post,
        patch.object(storage.client, "get", side_effect=mock_exception) as mock_get,
    ):
        # Test get_run failure
        with pytest.raises(StorageError):
            storage.get_plan_runs()

        mock_get.assert_called_once_with(
            url="/api/v0/plan-runs/?",
        )

    with (
        patch.object(storage.client, "post", side_effect=mock_exception) as mock_post,
        patch.object(storage.client, "get", side_effect=mock_exception) as mock_get,
    ):
        # Test get_run failure
        with pytest.raises(StorageError):
            storage.get_plan_runs(run_state=PlanRunState.COMPLETE, page=10)

        mock_get.assert_called_once_with(
            url="/api/v0/plan-runs/?page=10&run_state=COMPLETE",
        )

    with (
        patch.object(storage.client, "post", side_effect=mock_exception) as mock_post,
        patch.object(storage.client, "get", side_effect=mock_exception) as mock_get,
    ):
        # Test get_run failure
        with pytest.raises(StorageError):
            storage.save_tool_call(tool_call)

        mock_post.assert_called_once_with(
            url="/api/v0/tool-calls/",
            json={
                "plan_run_id": str(tool_call.plan_run_id),
                "tool_name": tool_call.tool_name,
                "step": tool_call.step,
                "end_user_id": tool_call.end_user_id or "",
                "additional_data": tool_call.additional_data,
                "input": tool_call.input,
                "output": tool_call.output,
                "status": tool_call.status,
                "latency_seconds": tool_call.latency_seconds,
            },
        )

    with (
        patch.object(storage.client, "put", side_effect=mock_exception) as mock_put,
        patch.object(storage.client, "get", side_effect=mock_exception) as mock_get,
    ):
        # Test get_run failure
        with pytest.raises(StorageError):
            storage.save_end_user(end_user)

        mock_put.assert_called_once_with(
            url=f"/api/v0/end-user/{end_user.external_id}/",
            json=end_user.model_dump(mode="json"),
        )

    with (
        patch.object(storage.client, "put", side_effect=mock_exception) as mock_put,
        patch.object(storage.client, "get", side_effect=mock_exception) as mock_get,
    ):
        # Test get_run failure
        with pytest.raises(StorageError):
            storage.get_end_user(end_user.external_id)

        mock_get.assert_called_once_with(
            url=f"/api/v0/end-user/{end_user.external_id}/",
        )


def test_portia_cloud_agent_memory(httpx_mock: HTTPXMock) -> None:
    """Test PortiaCloudStorage agent memory."""
    config = get_test_config(portia_api_key="test_api_key")
    agent_memory = PortiaCloudStorage(config)
    plan = Plan(
        id=PlanUUID(uuid=UUID("12345678-1234-5678-1234-567812345678")),
        plan_context=PlanContext(query="", tool_ids=[]),
        steps=[],
    )
    plan_run = PlanRun(
        id=PlanRunUUID(uuid=UUID("87654321-4321-8765-4321-876543218765")),
        plan_id=plan.id,
        end_user_id="test123",
    )
    output = LocalOutput(value="test value", summary="test summary")
    mock_success_response = MagicMock()
    mock_success_response.is_success = True

    # Test saving an output
    with (
        patch.object(
            agent_memory.form_client,
            "put",
            return_value=mock_success_response,
        ) as mock_put,
    ):
        result = agent_memory.save_plan_run_output("test_output", output, plan_run.id)

        mock_put.assert_called_once_with(
            url=f"/api/v0/agent-memory/plan-runs/{plan_run.id}/outputs/test_output/",
            files={
                "value": (
                    "output",
                    ANY,
                ),
            },
            data={
                "summary": output.get_summary(),
            },
        )
        assert isinstance(result, AgentMemoryOutput)
        assert result.output_name == "test_output"
        assert result.plan_run_id == plan_run.id
        assert result.summary == output.get_summary()
        assert Path(f".portia/cache/agent_memory/{plan_run.id}/test_output.json").is_file()

    # Test getting an output when it is cached locally
    with (
        patch.object(agent_memory.client, "get") as mock_get,
    ):
        result = agent_memory.get_plan_run_output("test_output", plan_run.id)

        # Verify that we didn't call Portia Cloud because we have a cached value
        mock_get.assert_not_called()

        # Verify the returned output
        assert result.get_summary() == output.get_summary()
        assert result.get_value() == output.get_value()

    # Test getting an output when it is not cached locally
    mock_output_response = MagicMock()
    mock_output_response.is_success = True
    mock_output_response.json.return_value = {
        "summary": "test summary",
        "url": "https://example.com/output",
    }
    httpx_mock.add_response(
        url="https://example.com/output",
        status_code=200,
        content=b"test value",
    )

    with (
        patch.object(agent_memory, "_read_from_cache", side_effect=FileNotFoundError),
        patch.object(agent_memory.client, "get", return_value=mock_output_response) as mock_get,
        patch.object(agent_memory, "_write_to_cache") as mock_write_cache,
    ):
        result = agent_memory.get_plan_run_output("test_output", plan_run.id)

        # Verify that it fetched from Portia Cloud
        mock_get.assert_called_once_with(
            url=f"/api/v0/agent-memory/plan-runs/{plan_run.id}/outputs/test_output/",
        )

        # Verify that it fetched the value from the URL using the httpx client
        assert len(httpx_mock.get_requests()) == 1

        # Verify that it wrote to the local cache
        mock_write_cache.assert_called_once()

        # Verify the returned output
        assert result.get_summary() == "test summary"
        assert result.get_value() == "test value"


def test_portia_cloud_agent_memory_local_cache_expiry() -> None:
    """Test PortiaCloudStorage agent memory."""
    config = get_test_config(portia_api_key="test_api_key")
    agent_memory = PortiaCloudStorage(config)
    plan = Plan(
        id=PlanUUID(uuid=UUID("12345678-1234-5678-1234-567812345678")),
        plan_context=PlanContext(query="", tool_ids=[]),
        steps=[],
    )
    plan_run = PlanRun(
        id=PlanRunUUID(uuid=UUID("87654321-4321-8765-4321-876543218765")),
        plan_id=plan.id,
        end_user_id="test123",
    )
    output = LocalOutput(value="test value", summary="test summary")
    mock_success_response = MagicMock()
    mock_success_response.is_success = True

    mock_success_response = MagicMock()
    mock_success_response.is_success = True

    with (
        patch.object(
            agent_memory.form_client,
            "put",
            return_value=mock_success_response,
        ),
        patch.object(agent_memory.client, "get"),
    ):
        # Write 21 outputs to the cache (cache size is 20)
        for i in range(21):
            agent_memory.save_plan_run_output(f"test_output_{i}", output, plan_run.id)

        # Check that the cache only stores 20 entries
        cache_files = list(Path(agent_memory.cache_dir).glob("**/*.json"))
        assert len(cache_files) == 20
        assert "test_output_20.json" in [file.name for file in cache_files]


def test_portia_cloud_agent_memory_errors() -> None:
    """Test PortiaCloudStorage raises StorageError on agent memory failure responses."""
    config = get_test_config(portia_api_key="test_api_key")
    agent_memory = PortiaCloudStorage(config)
    plan = Plan(
        id=PlanUUID(uuid=UUID("12345678-1234-5678-1234-567812345678")),
        plan_context=PlanContext(query="", tool_ids=[]),
        steps=[],
    )
    plan_run = PlanRun(
        id=PlanRunUUID(uuid=UUID("87654321-4321-8765-4321-876543218765")),
        plan_id=plan.id,
        end_user_id="test123",
    )
    output = LocalOutput(value="test value", summary="test summary")

    mock_exception = RuntimeError("An error occurred.")
    with (
        patch.object(agent_memory.form_client, "put", side_effect=mock_exception) as mock_put,
    ):
        with pytest.raises(StorageError):
            agent_memory.save_plan_run_output("test_output", output, plan_run.id)

        mock_put.assert_called_once_with(
            url=f"/api/v0/agent-memory/plan-runs/{plan_run.id}/outputs/test_output/",
            files={
                "value": (
                    "output",
                    ANY,
                ),
            },
            data={
                "summary": output.get_summary(),
            },
        )

    with (
        patch.object(
            agent_memory,
            "_read_from_cache",
            side_effect=FileNotFoundError,
        ) as mock_read_cache,
        patch.object(agent_memory.client, "get", side_effect=mock_exception) as mock_get,
    ):
        with pytest.raises(StorageError):
            agent_memory.get_plan_run_output("test_output", plan_run.id)

        mock_read_cache.assert_called_once_with(f"{plan_run.id}/test_output.json", LocalOutput)
        mock_get.assert_called_once_with(
            url=f"/api/v0/agent-memory/plan-runs/{plan_run.id}/outputs/test_output/",
        )

        # Check with an output that's too large
    with (
        patch("sys.getsizeof", return_value=InMemoryStorage.MAX_OUTPUT_BYTES + 1),
        pytest.raises(StorageError),
    ):
        agent_memory.save_plan_run_output(
            "large_output",
            LocalOutput(value="large value"),
            plan_run.id,
        )


def test_similar_plans(httpx_mock: HTTPXMock) -> None:
    """Test the similar_plans method."""
    config = get_test_config(portia_api_key="test_api_key")
    storage = PortiaCloudStorage(config)
    mock_id = "plan-00000000-0000-0000-0000-000000000000"
    mock_response = {
        "id": mock_id,
        "steps": [],
        "query": "Test query",
        "tool_ids": [],
    }
    endpoint = config.portia_api_endpoint
    url = f"{endpoint}/api/v0/plans/embeddings/search/"
    httpx_mock.add_response(
        url=url,
        status_code=200,
        method="POST",
        match_json={
            "query": "Test query",
            "threshold": 0.5,
            "limit": 5,
        },
        json=[mock_response, mock_response],
    )
    plans = storage.get_similar_plans("Test query")
    assert len(plans) == 2
    assert plans[0].id == PlanUUID.from_string(mock_id)
    assert plans[1].id == PlanUUID.from_string(mock_id)


def test_similar_plans_error(httpx_mock: HTTPXMock) -> None:
    """Test the similar_plans method with an error."""
    config = get_test_config(portia_api_key="test_api_key")
    storage = PortiaCloudStorage(config)
    endpoint = config.portia_api_endpoint
    url = f"{endpoint}/api/v0/plans/embeddings/search/"
    httpx_mock.add_response(
        url=url,
        status_code=500,
    )
    with pytest.raises(StorageError):
        storage.get_similar_plans("Test query")<|MERGE_RESOLUTION|>--- conflicted
+++ resolved
@@ -124,7 +124,6 @@
         plan_run.id,
     )
     assert saved_output_2 == saved_output_1
-<<<<<<< HEAD
     # Check with an output that's too large
     with (
         patch("sys.getsizeof", return_value=InMemoryStorage.MAX_OUTPUT_BYTES + 1),
@@ -135,8 +134,6 @@
             LocalOutput(value="large value"),
             plan_run.id,
         )
-=======
->>>>>>> 1c56b9be
 
     # This just logs, but check it doesn't cause any issues
     tool_call = get_test_tool_call(plan_run)
@@ -165,7 +162,7 @@
     assert storage.get_plan_runs(PlanRunState.FAILED).results == []
     storage.save_plan_run_output("test name", LocalOutput(value="test value"), plan_run.id)
     assert storage.get_plan_run_output("test name", plan_run.id) == LocalOutput(value="test value")
-<<<<<<< HEAD
+
     # Check with an output that's too large
     with (
         patch("sys.getsizeof", return_value=InMemoryStorage.MAX_OUTPUT_BYTES + 1),
@@ -176,7 +173,7 @@
             LocalOutput(value="large value"),
             plan_run.id,
         )
-=======
+
     # This just logs, but check it doesn't cause any issues
     tool_call = get_test_tool_call(plan_run)
     storage.save_tool_call(tool_call)
@@ -189,7 +186,6 @@
     assert storage.get_end_user("123") is None
     assert storage.save_end_user(end_user) == end_user
     assert storage.get_end_user("123") is not None
->>>>>>> 1c56b9be
 
 
 def test_portia_cloud_storage() -> None:
