"""Test simple agent."""

from __future__ import annotations

from pathlib import Path
from typing import TYPE_CHECKING
from unittest.mock import ANY, MagicMock, patch
from uuid import UUID

import pytest

from portia.end_user import EndUser
from portia.errors import StorageError
<<<<<<< HEAD
from portia.execution_agents.output import AgentMemoryOutput, LocalOutput
from portia.plan import Plan, PlanContext, PlanInput, PlanUUID
=======
from portia.execution_agents.output import AgentMemoryValue, LocalDataValue
from portia.plan import Plan, PlanContext, PlanUUID
>>>>>>> e31362fe
from portia.plan_run import PlanRun, PlanRunState, PlanRunUUID
from portia.storage import (
    AdditionalStorage,
    DiskFileStorage,
    InMemoryStorage,
    PlanRunListResponse,
    PlanStorage,
    PortiaCloudStorage,
    RunStorage,
)
from tests.utils import get_test_config, get_test_plan_run, get_test_tool_call

if TYPE_CHECKING:
    from pytest_httpx import HTTPXMock

    from portia.tool_call import ToolCallRecord


def test_storage_base_classes() -> None:
    """Test PlanStorage raises."""

    class MyStorage(RunStorage, PlanStorage, AdditionalStorage):
        """Override to test base."""

        def save_plan(self, plan: Plan) -> None:
            return super().save_plan(plan)  # type: ignore  # noqa: PGH003

        def get_plan(self, plan_id: PlanUUID) -> Plan:
            return super().get_plan(plan_id)  # type: ignore  # noqa: PGH003

        def save_plan_run(self, plan_run: PlanRun) -> None:
            return super().save_plan_run(plan_run)  # type: ignore  # noqa: PGH003

        def get_plan_run(self, plan_run_id: PlanRunUUID) -> PlanRun:
            return super().get_plan_run(plan_run_id)  # type: ignore  # noqa: PGH003

        def get_plan_runs(
            self,
            run_state: PlanRunState | None = None,
            page: int | None = None,
        ) -> PlanRunListResponse:
            return super().get_plan_runs(run_state, page)  # type: ignore  # noqa: PGH003

        def save_tool_call(self, tool_call: ToolCallRecord) -> None:
            return super().save_tool_call(tool_call)  # type: ignore  # noqa: PGH003

        def save_end_user(self, end_user: EndUser) -> EndUser:
            return super().save_end_user(end_user)  # type: ignore  # noqa: PGH003

        def get_end_user(self, external_id: str) -> EndUser:
            return super().get_end_user(external_id)  # type: ignore  # noqa: PGH003

    storage = MyStorage()
    plan = Plan(plan_context=PlanContext(query="", tool_ids=[]), steps=[])
    plan_run = PlanRun(
        plan_id=plan.id,
        end_user_id="test123",
    )

    tool_call = get_test_tool_call(plan_run)

    end_user = EndUser(external_id="123")

    with pytest.raises(NotImplementedError):
        storage.save_plan(plan)

    with pytest.raises(NotImplementedError):
        storage.get_plan(plan.id)

    with pytest.raises(NotImplementedError):
        storage.save_plan_run(plan_run)

    with pytest.raises(NotImplementedError):
        storage.get_plan_run(plan_run.id)

    with pytest.raises(NotImplementedError):
        storage.get_plan_runs()

    with pytest.raises(NotImplementedError):
        storage.save_tool_call(tool_call)

    with pytest.raises(NotImplementedError):
        storage.save_end_user(end_user)

    with pytest.raises(NotImplementedError):
        storage.get_end_user(end_user.external_id)


def test_in_memory_storage() -> None:
    """Test in memory storage."""
    storage = InMemoryStorage()
    (plan, plan_run) = get_test_plan_run()
    storage.save_plan(plan)
    assert storage.get_plan(plan.id) == plan
    storage.save_plan_run(plan_run)
    assert storage.get_plan_run(plan_run.id) == plan_run
    assert storage.get_plan_runs().results == [plan_run]
    assert storage.get_plan_runs(PlanRunState.FAILED).results == []
    saved_output_1 = storage.save_plan_run_output(
        "test name",
        LocalDataValue(value="test value"),
        plan_run.id,
    )
    assert storage.get_plan_run_output("test name", plan_run.id) == LocalDataValue(
        value="test value"
    )
    # Check that we ignore outputs that are already in agent memory
    saved_output_2 = storage.save_plan_run_output(
        "test name",
        saved_output_1,
        plan_run.id,
    )
    assert saved_output_2 == saved_output_1
    # Check with an output that's too large
    with (
        patch("sys.getsizeof", return_value=InMemoryStorage.MAX_OUTPUT_BYTES + 1),
        pytest.raises(StorageError),
    ):
        storage.save_plan_run_output(
            "large_output",
            LocalDataValue(value="large value"),
            plan_run.id,
        )

    # This just logs, but check it doesn't cause any issues
    tool_call = get_test_tool_call(plan_run)
    storage.save_tool_call(tool_call)
    # Check with a very large output too
    tool_call.output = "a" * 100000
    storage.save_tool_call(tool_call)

    end_user = EndUser(external_id="123")

    assert storage.get_end_user("123") is None
    assert storage.save_end_user(end_user) == end_user
    assert storage.get_end_user("123") is not None


def test_disk_storage(tmp_path: Path) -> None:
    """Test disk storage."""
    storage = DiskFileStorage(storage_dir=str(tmp_path))
    (plan, plan_run) = get_test_plan_run()
    storage.save_plan(plan)
    assert storage.get_plan(plan.id) == plan
    storage.save_plan_run(plan_run)
    assert storage.get_plan_run(plan_run.id) == plan_run
    all_runs = storage.get_plan_runs()
    assert all_runs.results == [plan_run]
    assert storage.get_plan_runs(PlanRunState.FAILED).results == []
    storage.save_plan_run_output("test name", LocalDataValue(value="test value"), plan_run.id)
    assert storage.get_plan_run_output("test name", plan_run.id) == LocalDataValue(
        value="test value"
    )

    # Check with an output that's too large
    with (
        patch("sys.getsizeof", return_value=InMemoryStorage.MAX_OUTPUT_BYTES + 1),
        pytest.raises(StorageError),
    ):
        storage.save_plan_run_output(
            "large_output",
            LocalDataValue(value="large value"),
            plan_run.id,
        )

    # This just logs, but check it doesn't cause any issues
    tool_call = get_test_tool_call(plan_run)
    storage.save_tool_call(tool_call)
    # Check with a very large output too
    tool_call.output = "a" * 100000
    storage.save_tool_call(tool_call)

    end_user = EndUser(external_id="123")

    assert storage.get_end_user("123") is None
    assert storage.save_end_user(end_user) == end_user
    assert storage.get_end_user("123") is not None


def test_portia_cloud_storage() -> None:
    """Test PortiaCloudStorage raises StorageError on failure responses."""
    config = get_test_config(portia_api_key="test_api_key")
    storage = PortiaCloudStorage(config)

    plan = Plan(
        id=PlanUUID(uuid=UUID("12345678-1234-5678-1234-567812345678")),
        plan_context=PlanContext(query="", tool_ids=[]),
        steps=[],
        inputs=[
            PlanInput(name="key1", description="Test input 1"),
            PlanInput(name="key2", description="Test input 2"),
        ],
    )
    plan_run = PlanRun(
        id=PlanRunUUID(uuid=UUID("87654321-4321-8765-4321-876543218765")),
        plan_id=plan.id,
        end_user_id="test123",
        plan_run_inputs={"param1": "test", "param2": 456},
    )
    tool_call = get_test_tool_call(plan_run)

    end_user = EndUser(external_id="123")

    mock_response = MagicMock()
    mock_response.is_success = False
    mock_response.content = b"An error occurred."

    with (
        patch.object(storage.client, "post", return_value=mock_response) as mock_post,
        patch.object(storage.client, "get", return_value=mock_response) as mock_get,
    ):
        # Test save_plan failure
        with pytest.raises(StorageError, match="An error occurred."):
            storage.save_plan(plan)

        mock_post.assert_called_once_with(
            url="/api/v0/plans/",
            json={
                "id": str(plan.id),
                "steps": [],
                "query": plan.plan_context.query,
                "tool_ids": plan.plan_context.tool_ids,
                "inputs": [
                    {"name": "key1", "description": "Test input 1", "value_schema": None},
                    {"name": "key2", "description": "Test input 2", "value_schema": None},
                ],
            },
        )

    with (
        patch.object(storage.client, "get", return_value=mock_response) as mock_get,
    ):
        # Test get_plan failure
        with pytest.raises(StorageError, match="An error occurred."):
            storage.get_plan(plan.id)

        mock_get.assert_called_once_with(
            url=f"/api/v0/plans/{plan.id}/",
        )

    with (
        patch.object(storage.client, "put", return_value=mock_response) as mock_put,
    ):
        # Test save_run failure
        with pytest.raises(StorageError, match="An error occurred."):
            storage.save_plan_run(plan_run)

        mock_put.assert_called_once_with(
            url=f"/api/v0/plan-runs/{plan_run.id}/",
            json={
                "current_step_index": plan_run.current_step_index,
                "state": plan_run.state,
                "end_user": plan_run.end_user_id,
                "execution_context": plan_run.execution_context.model_dump(mode="json"),
                "outputs": plan_run.outputs.model_dump(mode="json"),
                "plan_id": str(plan_run.plan_id),
                "plan_run_inputs": plan_run.plan_run_inputs,
            },
        )

    with (
        patch.object(storage.client, "get", return_value=mock_response) as mock_get,
    ):
        # Test get_run failure
        with pytest.raises(StorageError, match="An error occurred."):
            storage.get_plan_run(plan_run.id)

        mock_get.assert_called_once_with(
            url=f"/api/v0/plan-runs/{plan_run.id}/",
        )

    with (
        patch.object(storage.client, "get", return_value=mock_response) as mock_get,
    ):
        # Test get_run failure
        with pytest.raises(StorageError, match="An error occurred."):
            storage.get_plan_runs()

        mock_get.assert_called_once_with(
            url="/api/v0/plan-runs/?",
        )

    with (
        patch.object(storage.client, "post", return_value=mock_response) as mock_post,
    ):
        # Test save_tool_call failure
        with pytest.raises(StorageError, match="An error occurred."):
            storage.save_tool_call(tool_call)

        mock_post.assert_called_once_with(
            url="/api/v0/tool-calls/",
            json={
                "plan_run_id": str(tool_call.plan_run_id),
                "tool_name": tool_call.tool_name,
                "step": tool_call.step,
                "end_user_id": tool_call.end_user_id or "",
                "additional_data": tool_call.additional_data,
                "input": tool_call.input,
                "output": tool_call.output,
                "status": tool_call.status,
                "latency_seconds": tool_call.latency_seconds,
            },
        )

    with (
        patch.object(storage.client, "get", return_value=mock_response) as mock_get,
    ):
        # Test get_run failure
        with pytest.raises(StorageError, match="An error occurred."):
            storage.get_end_user(end_user.external_id)

        mock_get.assert_called_once_with(
            url=f"/api/v0/end-user/{end_user.external_id}/",
        )

    with (
        patch.object(storage.client, "put", return_value=mock_response) as mock_put,
    ):
        # Test save_tool_call failure
        with pytest.raises(StorageError, match="An error occurred."):
            storage.save_end_user(end_user)

        mock_put.assert_called_once_with(
            url=f"/api/v0/end-user/{end_user.external_id}/",
            json=end_user.model_dump(mode="json"),
        )


def test_portia_cloud_storage_errors() -> None:
    """Test PortiaCloudStorage raises StorageError on failure responses."""
    config = get_test_config(portia_api_key="test_api_key")
    storage = PortiaCloudStorage(config)

    plan = Plan(
        id=PlanUUID(uuid=UUID("12345678-1234-5678-1234-567812345678")),
        plan_context=PlanContext(query="", tool_ids=[]),
        steps=[],
    )
    plan_run = PlanRun(
        id=PlanRunUUID(uuid=UUID("87654321-4321-8765-4321-876543218765")),
        plan_id=plan.id,
        end_user_id="test123",
    )

    tool_call = get_test_tool_call(plan_run)

    end_user = EndUser(external_id="123")

    mock_exception = RuntimeError("An error occurred.")
    with (
        patch.object(storage.client, "post", side_effect=mock_exception) as mock_post,
        patch.object(storage.client, "get", side_effect=mock_exception) as mock_get,
    ):
        # Test save_plan failure
        with pytest.raises(StorageError):
            storage.save_plan(plan)

        mock_post.assert_called_once_with(
            url="/api/v0/plans/",
            json={
                "id": str(plan.id),
                "steps": [],
                "query": plan.plan_context.query,
                "tool_ids": plan.plan_context.tool_ids,
                "inputs": [],
            },
        )
    with (
        patch.object(storage.client, "post", side_effect=mock_exception) as mock_post,
        patch.object(storage.client, "get", side_effect=mock_exception) as mock_get,
    ):
        # Test get_plan failure
        with pytest.raises(StorageError):
            storage.get_plan(plan.id)

        mock_get.assert_called_once_with(
            url=f"/api/v0/plans/{plan.id}/",
        )

    with (
        patch.object(storage.client, "put", side_effect=mock_exception) as mock_put,
        patch.object(storage.client, "get", side_effect=mock_exception) as mock_get,
    ):
        # Test save_run failure
        with pytest.raises(StorageError):
            storage.save_plan_run(plan_run)

        mock_put.assert_called_once_with(
            url=f"/api/v0/plan-runs/{plan_run.id}/",
            json={
                "current_step_index": plan_run.current_step_index,
                "state": plan_run.state,
                "end_user": plan_run.end_user_id,
                "execution_context": plan_run.execution_context.model_dump(mode="json"),
                "outputs": plan_run.outputs.model_dump(mode="json"),
                "plan_id": str(plan_run.plan_id),
                "plan_run_inputs": plan_run.plan_run_inputs,
            },
        )

    with (
        patch.object(storage.client, "post", side_effect=mock_exception) as mock_post,
        patch.object(storage.client, "get", side_effect=mock_exception) as mock_get,
    ):
        # Test get_run failure
        with pytest.raises(StorageError):
            storage.get_plan_run(plan_run.id)

        mock_get.assert_called_once_with(
            url=f"/api/v0/plan-runs/{plan_run.id}/",
        )

    with (
        patch.object(storage.client, "post", side_effect=mock_exception) as mock_post,
        patch.object(storage.client, "get", side_effect=mock_exception) as mock_get,
    ):
        # Test get_run failure
        with pytest.raises(StorageError):
            storage.get_plan_runs()

        mock_get.assert_called_once_with(
            url="/api/v0/plan-runs/?",
        )

    with (
        patch.object(storage.client, "post", side_effect=mock_exception) as mock_post,
        patch.object(storage.client, "get", side_effect=mock_exception) as mock_get,
    ):
        # Test get_run failure
        with pytest.raises(StorageError):
            storage.get_plan_runs(run_state=PlanRunState.COMPLETE, page=10)

        mock_get.assert_called_once_with(
            url="/api/v0/plan-runs/?page=10&run_state=COMPLETE",
        )

    with (
        patch.object(storage.client, "post", side_effect=mock_exception) as mock_post,
        patch.object(storage.client, "get", side_effect=mock_exception) as mock_get,
    ):
        # Test get_run failure
        with pytest.raises(StorageError):
            storage.save_tool_call(tool_call)

        mock_post.assert_called_once_with(
            url="/api/v0/tool-calls/",
            json={
                "plan_run_id": str(tool_call.plan_run_id),
                "tool_name": tool_call.tool_name,
                "step": tool_call.step,
                "end_user_id": tool_call.end_user_id or "",
                "additional_data": tool_call.additional_data,
                "input": tool_call.input,
                "output": tool_call.output,
                "status": tool_call.status,
                "latency_seconds": tool_call.latency_seconds,
            },
        )

    with (
        patch.object(storage.client, "put", side_effect=mock_exception) as mock_put,
        patch.object(storage.client, "get", side_effect=mock_exception) as mock_get,
    ):
        # Test get_run failure
        with pytest.raises(StorageError):
            storage.save_end_user(end_user)

        mock_put.assert_called_once_with(
            url=f"/api/v0/end-user/{end_user.external_id}/",
            json=end_user.model_dump(mode="json"),
        )

    with (
        patch.object(storage.client, "put", side_effect=mock_exception) as mock_put,
        patch.object(storage.client, "get", side_effect=mock_exception) as mock_get,
    ):
        # Test get_run failure
        with pytest.raises(StorageError):
            storage.get_end_user(end_user.external_id)

        mock_get.assert_called_once_with(
            url=f"/api/v0/end-user/{end_user.external_id}/",
        )


def test_portia_cloud_agent_memory(httpx_mock: HTTPXMock) -> None:
    """Test PortiaCloudStorage agent memory."""
    config = get_test_config(portia_api_key="test_api_key")
    agent_memory = PortiaCloudStorage(config)
    plan = Plan(
        id=PlanUUID(uuid=UUID("12345678-1234-5678-1234-567812345678")),
        plan_context=PlanContext(query="", tool_ids=[]),
        steps=[],
    )
    plan_run = PlanRun(
        id=PlanRunUUID(uuid=UUID("87654321-4321-8765-4321-876543218765")),
        plan_id=plan.id,
        end_user_id="test123",
    )
    output = LocalDataValue(value="test value", summary="test summary")
    mock_success_response = MagicMock()
    mock_success_response.is_success = True

    # Test saving an output
    with (
        patch.object(
            agent_memory.form_client,
            "put",
            return_value=mock_success_response,
        ) as mock_put,
    ):
        result = agent_memory.save_plan_run_output("test_output", output, plan_run.id)

        mock_put.assert_called_once_with(
            url=f"/api/v0/agent-memory/plan-runs/{plan_run.id}/outputs/test_output/",
            files={
                "value": (
                    "output",
                    ANY,
                ),
            },
            data={
                "summary": output.get_summary(),
            },
        )
        assert isinstance(result, AgentMemoryValue)
        assert result.output_name == "test_output"
        assert result.plan_run_id == plan_run.id
        assert result.summary == output.get_summary()
        assert Path(f".portia/cache/agent_memory/{plan_run.id}/test_output.json").is_file()

    # Test getting an output when it is cached locally
    with (
        patch.object(agent_memory.client, "get") as mock_get,
    ):
        result = agent_memory.get_plan_run_output("test_output", plan_run.id)

        # Verify that we didn't call Portia Cloud because we have a cached value
        mock_get.assert_not_called()

        # Verify the returned output
        assert result.get_summary() == output.get_summary()
        assert result.get_value() == output.get_value()

    # Test getting an output when it is not cached locally
    mock_output_response = MagicMock()
    mock_output_response.is_success = True
    mock_output_response.json.return_value = {
        "summary": "test summary",
        "url": "https://example.com/output",
    }
    httpx_mock.add_response(
        url="https://example.com/output",
        status_code=200,
        content=b"test value",
    )

    with (
        patch.object(agent_memory, "_read_from_cache", side_effect=FileNotFoundError),
        patch.object(agent_memory.client, "get", return_value=mock_output_response) as mock_get,
        patch.object(agent_memory, "_write_to_cache") as mock_write_cache,
    ):
        result = agent_memory.get_plan_run_output("test_output", plan_run.id)

        # Verify that it fetched from Portia Cloud
        mock_get.assert_called_once_with(
            url=f"/api/v0/agent-memory/plan-runs/{plan_run.id}/outputs/test_output/",
        )

        # Verify that it fetched the value from the URL using the httpx client
        assert len(httpx_mock.get_requests()) == 1

        # Verify that it wrote to the local cache
        mock_write_cache.assert_called_once()

        # Verify the returned output
        assert result.get_summary() == "test summary"
        assert result.get_value() == "test value"


def test_portia_cloud_agent_memory_local_cache_expiry() -> None:
    """Test PortiaCloudStorage agent memory."""
    config = get_test_config(portia_api_key="test_api_key")
    agent_memory = PortiaCloudStorage(config)
    plan = Plan(
        id=PlanUUID(uuid=UUID("12345678-1234-5678-1234-567812345678")),
        plan_context=PlanContext(query="", tool_ids=[]),
        steps=[],
    )
    plan_run = PlanRun(
        id=PlanRunUUID(uuid=UUID("87654321-4321-8765-4321-876543218765")),
        plan_id=plan.id,
        end_user_id="test123",
    )
    output = LocalDataValue(value="test value", summary="test summary")
    mock_success_response = MagicMock()
    mock_success_response.is_success = True

    mock_success_response = MagicMock()
    mock_success_response.is_success = True

    with (
        patch.object(
            agent_memory.form_client,
            "put",
            return_value=mock_success_response,
        ),
        patch.object(agent_memory.client, "get"),
    ):
        # Write 21 outputs to the cache (cache size is 20)
        for i in range(21):
            agent_memory.save_plan_run_output(f"test_output_{i}", output, plan_run.id)

        # Check that the cache only stores 20 entries
        cache_files = list(Path(agent_memory.cache_dir).glob("**/*.json"))
        assert len(cache_files) == 20
        assert "test_output_20.json" in [file.name for file in cache_files]


def test_portia_cloud_agent_memory_errors() -> None:
    """Test PortiaCloudStorage raises StorageError on agent memory failure responses."""
    config = get_test_config(portia_api_key="test_api_key")
    agent_memory = PortiaCloudStorage(config)
    plan = Plan(
        id=PlanUUID(uuid=UUID("12345678-1234-5678-1234-567812345678")),
        plan_context=PlanContext(query="", tool_ids=[]),
        steps=[],
    )
    plan_run = PlanRun(
        id=PlanRunUUID(uuid=UUID("87654321-4321-8765-4321-876543218765")),
        plan_id=plan.id,
        end_user_id="test123",
    )
    output = LocalDataValue(value="test value", summary="test summary")

    mock_exception = RuntimeError("An error occurred.")
    with (
        patch.object(agent_memory.form_client, "put", side_effect=mock_exception) as mock_put,
    ):
        with pytest.raises(StorageError):
            agent_memory.save_plan_run_output("test_output", output, plan_run.id)

        mock_put.assert_called_once_with(
            url=f"/api/v0/agent-memory/plan-runs/{plan_run.id}/outputs/test_output/",
            files={
                "value": (
                    "output",
                    ANY,
                ),
            },
            data={
                "summary": output.get_summary(),
            },
        )

    with (
        patch.object(
            agent_memory,
            "_read_from_cache",
            side_effect=FileNotFoundError,
        ) as mock_read_cache,
        patch.object(agent_memory.client, "get", side_effect=mock_exception) as mock_get,
    ):
        with pytest.raises(StorageError):
            agent_memory.get_plan_run_output("test_output", plan_run.id)

        mock_read_cache.assert_called_once_with(f"{plan_run.id}/test_output.json", LocalDataValue)
        mock_get.assert_called_once_with(
            url=f"/api/v0/agent-memory/plan-runs/{plan_run.id}/outputs/test_output/",
        )

        # Check with an output that's too large
    with (
        patch("sys.getsizeof", return_value=InMemoryStorage.MAX_OUTPUT_BYTES + 1),
        pytest.raises(StorageError),
    ):
        agent_memory.save_plan_run_output(
            "large_output",
            LocalDataValue(value="large value"),
            plan_run.id,
        )


def test_similar_plans(httpx_mock: HTTPXMock) -> None:
    """Test the similar_plans method."""
    config = get_test_config(portia_api_key="test_api_key")
    storage = PortiaCloudStorage(config)
    mock_id = "plan-00000000-0000-0000-0000-000000000000"
    mock_response = {
        "id": mock_id,
        "steps": [],
        "query": "Test query",
        "tool_ids": [],
    }
    endpoint = config.portia_api_endpoint
    url = f"{endpoint}/api/v0/plans/embeddings/search/"
    httpx_mock.add_response(
        url=url,
        status_code=200,
        method="POST",
        match_json={
            "query": "Test query",
            "threshold": 0.5,
            "limit": 5,
        },
        json=[mock_response, mock_response],
    )
    plans = storage.get_similar_plans("Test query")
    assert len(plans) == 2
    assert plans[0].id == PlanUUID.from_string(mock_id)
    assert plans[1].id == PlanUUID.from_string(mock_id)


def test_similar_plans_error(httpx_mock: HTTPXMock) -> None:
    """Test the similar_plans method with an error."""
    config = get_test_config(portia_api_key="test_api_key")
    storage = PortiaCloudStorage(config)
    endpoint = config.portia_api_endpoint
    url = f"{endpoint}/api/v0/plans/embeddings/search/"
    httpx_mock.add_response(
        url=url,
        status_code=500,
    )
    with pytest.raises(StorageError):
        storage.get_similar_plans("Test query")<|MERGE_RESOLUTION|>--- conflicted
+++ resolved
@@ -11,13 +11,11 @@
 
 from portia.end_user import EndUser
 from portia.errors import StorageError
-<<<<<<< HEAD
-from portia.execution_agents.output import AgentMemoryOutput, LocalOutput
+from portia.execution_agents.output import (
+    AgentMemoryValue,
+    LocalDataValue,
+)
 from portia.plan import Plan, PlanContext, PlanInput, PlanUUID
-=======
-from portia.execution_agents.output import AgentMemoryValue, LocalDataValue
-from portia.plan import Plan, PlanContext, PlanUUID
->>>>>>> e31362fe
 from portia.plan_run import PlanRun, PlanRunState, PlanRunUUID
 from portia.storage import (
     AdditionalStorage,
