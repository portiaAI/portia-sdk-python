--- conflicted
+++ resolved
@@ -1641,11 +1641,7 @@
 
 [[package]]
 name = "portia-sdk-python"
-<<<<<<< HEAD
-version = "0.3.7a0"
-=======
 version = "0.3.8"
->>>>>>> 1ba5e7c3
 source = { editable = "." }
 dependencies = [
     { name = "anthropic" },
